--- conflicted
+++ resolved
@@ -154,7 +154,7 @@
         
     },
 
-<<<<<<< HEAD
+
     nodeCreated(node) {
         if (NODES_WITH_EXPANDABLE_OPTIONS.includes(node.comfyClass)) {
             debugLog(`Setting up expandable options for ${node.comfyClass}`, true);
@@ -388,7 +388,4 @@
             }
         }
     }
-}
-=======
-});
->>>>>>> ecc957ae
+}