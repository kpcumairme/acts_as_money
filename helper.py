import torch
import torch.nn.functional as F

import re
import functools

from comfy.samplers import SCHEDULER_NAMES

from .res4lyf import RESplain




# EXTRA_OPTIONS OPS

class ExtraOptions():
    def __init__(self, extra_options):
        self.extra_options = extra_options
        
    def __call__(self, option, default=None, ret_type=None, match_all_flags=False):
        if isinstance(option, (tuple, list)):
            if match_all_flags:
                return all(self(single_option, default, ret_type) for single_option in option)
            else:
                return any(self(single_option, default, ret_type) for single_option in option)

        if default is None: # get flag
            pattern = rf"^(?:{re.escape(option)}\s*$|{re.escape(option)}=)"
            return bool(re.search(pattern, self.extra_options, flags=re.MULTILINE))
        elif ret_type is None:
            ret_type = type(default)
        
            if ret_type.__module__ != "builtins":
                mod = __import__(default.__module__)
                ret_type = lambda v: getattr(mod, v, None)
        
        if ret_type == list:
            pattern = rf"^{re.escape(option)}\s*=\s*([a-zA-Z0-9_.,+-]+)\s*$"
            match   = re.search(pattern, self.extra_options, flags=re.MULTILINE)
            
            if match:
                value = match.group(1)
            else:
                value = default
                
            if type(value) == str:
                value = value.split(',')
            
                if type(default[0]) == type:
                    ret_type = default[0]
                else:
                    ret_type = type(default[0])
                
                value = [ret_type(value[_]) for _ in range(len(value))]
        
        else:
            pattern = rf"^{re.escape(option)}\s*=\s*([a-zA-Z0-9_.+-]+)\s*$"
            match = re.search(pattern, self.extra_options, flags=re.MULTILINE)
            if match:
                value = ret_type(match.group(1))
            else:
                value = default
        
        return value




def extra_options_flag(flag, extra_options):
    pattern = rf"^(?:{re.escape(flag)}\s*$|{re.escape(flag)}=)"
    return bool(re.search(pattern, extra_options, flags=re.MULTILINE))

def get_extra_options_kv(key, default, extra_options, ret_type=None):
    ret_type = type(default) if ret_type is None else ret_type

    pattern = rf"^{re.escape(key)}\s*=\s*([a-zA-Z0-9_.+-]+)\s*$"
    match = re.search(pattern, extra_options, flags=re.MULTILINE)
    
    if match:
        value = match.group(1)
    else:
        value = default
        
    return ret_type(value)

def get_extra_options_list(key, default, extra_options, ret_type=None):
    default = [default] if type(default) != list else default
    
    #ret_type = type(default)    if ret_type is None else ret_type
    ret_type = type(default[0]) if ret_type is None else ret_type

    pattern = rf"^{re.escape(key)}\s*=\s*([a-zA-Z0-9_.,+-]+)\s*$"
    match   = re.search(pattern, extra_options, flags=re.MULTILINE)
    
    if match:
        value = match.group(1)
    else:
        value = default
    
    if type(value) == str:
        value = value.split(',')
    
    value = [ret_type(value[_]) for _ in range(len(value))]
        
    return value



class OptionsManager:
    APPEND_OPTIONS = {"extra_options"}

    def __init__(self, options, **kwargs):
        self.options_list = []
        if options is not None:
            self.options_list.append(options)

        for key, value in kwargs.items():
            if key.startswith('options') and value is not None:
                self.options_list.append(value)

        self._merged_dict = None

    def add_option(self, option):
        """Add a single options dictionary"""
        if option is not None:
            self.options_list.append(option)
            self._merged_dict = None # invalidate cached merged options

    @property
    def merged(self):
        """Get merged options with proper priority handling"""
        if self._merged_dict is None:
            self._merged_dict = {}

            special_string_options = {
                key: [] for key in self.APPEND_OPTIONS
            }

            for options_dict in self.options_list:
                if options_dict is not None:
                    for key, value in options_dict.items():
                        if key in self.APPEND_OPTIONS and value:
                            special_string_options[key].append(value)
                        elif isinstance(value, dict):
                            # Deep merge dictionaries
                            if key not in self._merged_dict:
                                self._merged_dict[key] = {}

                            if isinstance(self._merged_dict[key], dict):
                                self._deep_update(self._merged_dict[key], value)
                            else:
                                self._merged_dict[key] = value.copy()
                        else:
                            self._merged_dict[key] = value

            # append special case string options (e.g. extra_options)
            for key, value in special_string_options.items():
                if value:
                    self._merged_dict[key] = "\n".join(value)

        return self._merged_dict

    def update(self, key_or_dict, value=None):
        """Update options with a single key-value pair or a dictionary"""
        if value is not None or isinstance(key_or_dict, (str, list)):
            # single key-value update
            key_path = key_or_dict
            if isinstance(key_path, str):
                key_path = key_path.split('.')

            update_dict = {}
            current = update_dict

            for i, key in enumerate(key_path[:-1]):
                current[key] = {}
                current = current[key]

            current[key_path[-1]] = value

            self.add_option(update_dict)
        else:
            # dictionary update
            flat_updates = {}

            def _flatten_dict(d, prefix=""):
                for key, value in d.items():
                    full_key = f"{prefix}.{key}" if prefix else key
                    if isinstance(value, dict):
                        _flatten_dict(value, full_key)
                    else:
                        flat_updates[full_key] = value

            _flatten_dict(key_or_dict)

            for key_path, value in flat_updates.items():
                self.update(key_path, value)  # Recursive call

        return self

    def get(self, key, default=None):
        return self.merged.get(key, default)

    def _deep_update(self, target_dict, source_dict):

        for key, value in source_dict.items():
            if isinstance(value, dict) and key in target_dict and isinstance(target_dict[key], dict):
                # recursive dict update
                self._deep_update(target_dict[key], value)
            else:
                target_dict[key] = value

    def __getitem__(self, key):
        """Allow dictionary-like access to options"""
        return self.merged[key]

    def __contains__(self, key):
        """Allow 'in' operator for options"""
        return key in self.merged

    def as_dict(self):
        """Return the merged options as a dictionary"""
        return self.merged.copy()

    def __bool__(self):
        """Return True if there are any options"""
        return len(self.options_list) > 0 and any(opt is not None for opt in self.options_list)

    def debug_print_options(self):
        for i, options_dict in enumerate(self.options_list):
            RESplain(f"Options {i}:", debug=True)
            if options_dict is not None:
                for key, value in options_dict.items():
                    RESplain(f"  {key}: {value}", debug=True)
            else:
                RESplain("  None", "\n", debug=True)





# MISCELLANEOUS OPS

def has_nested_attr(obj, attr_path):
    attrs = attr_path.split('.')
    for attr in attrs:
        if not hasattr(obj, attr):
            return False
        obj = getattr(obj, attr)
    return True

def safe_get_nested(d, keys, default=None):
    for key in keys:
        if isinstance(d, dict):
            d = d.get(key, default)
        else:
            return default
    return d





# COMFY OPS

def is_video_model(model):
    is_video_model = False
    try :
        is_video_model =    'video'  in model.inner_model.inner_model.model_config.unet_config['image_model'] or \
                            'cosmos' in model.inner_model.inner_model.model_config.unet_config['image_model'] or \
                            'wan2'   in model.inner_model.inner_model.model_config.unet_config['image_model'] or \
                            'ltxv'   in model.inner_model.inner_model.model_config.unet_config['image_model']    
    except:
        pass
    return is_video_model

def is_RF_model(model):
    from comfy import model_sampling
    modelsampling = model.inner_model.inner_model.model_sampling
    return isinstance(modelsampling, model_sampling.CONST)

def get_res4lyf_scheduler_list():
    scheduler_names = SCHEDULER_NAMES.copy()
    if "beta57" not in scheduler_names:
        scheduler_names.append("beta57")
    return scheduler_names

def move_to_same_device(*tensors):
    if not tensors:
        return tensors
    device = tensors[0].device
    return tuple(tensor.to(device) for tensor in tensors)

def conditioning_set_values(conditioning, values={}):
    c = []
    for t in conditioning:
        n = [t[0], t[1].copy()]
        for k in values:
            n[1][k] = values[k]
        c.append(n)
    return c





# MISC OPS

def initialize_or_scale(tensor, value, steps):
    if tensor is None:
        return torch.full((steps,), value)
    else:
        return value * tensor



class PrecisionTool:
    def __init__(self, cast_type='fp64'):
        self.cast_type = cast_type

    def cast_tensor(self, func):
        @functools.wraps(func)
        def wrapper(*args, **kwargs):
            if self.cast_type not in ['fp64', 'fp32', 'fp16']:
                return func(*args, **kwargs)

            target_device = None
            for arg in args:
                if torch.is_tensor(arg):
                    target_device = arg.device
                    break
            if target_device is None:
                for v in kwargs.values():
                    if torch.is_tensor(v):
                        target_device = v.device
                        break
            
        # recursively zs_recast tensors in nested dictionaries
            def cast_and_move_to_device(data):
                if torch.is_tensor(data):
                    if self.cast_type == 'fp64':
                        return data.to(torch.float64).to(target_device)
                    elif self.cast_type == 'fp32':
                        return data.to(torch.float32).to(target_device)
                    elif self.cast_type == 'fp16':
                        return data.to(torch.float16).to(target_device)
                elif isinstance(data, dict):
                    return {k: cast_and_move_to_device(v) for k, v in data.items()}
                return data

            new_args = [cast_and_move_to_device(arg) for arg in args]
            new_kwargs = {k: cast_and_move_to_device(v) for k, v in kwargs.items()}
            
            return func(*new_args, **new_kwargs)
        return wrapper

    def set_cast_type(self, new_value):
        if new_value in ['fp64', 'fp32', 'fp16']:
            self.cast_type = new_value
        else:
            self.cast_type = 'fp64'

precision_tool = PrecisionTool(cast_type='fp64')




class FrameWeightsManager:
    def __init__(self):
        self.frame_weights = None
        self.frame_weights_inv = None
        self.dynamics = "linear"
        self.dynamics_inv = "linear"
        self.schedule = "moderate_early"
        self.schedule_inv = "moderate_early"
        self.scale = 0.5
        self.scale_inv = 0.5
        self.is_reversed = False
        self.is_reversed_inv = False
        self.dtype = torch.float64
        self.device = torch.device('cpu')
        
    def set_device_and_dtype(self, device=None, dtype=None):
        """Set the device and dtype for generated weights"""
        if device is not None:
            self.device = device
        if dtype is not None:
            self.dtype = dtype
        return self
    
    def _generate_frame_weights(self, num_frames, dynamics, schedule, scale, is_reversed, frame_weights):
        if "fast" in schedule:
            rate_factor = 0.25
        elif "slow" in schedule:
            rate_factor = 1.0
        else: # moderate
            rate_factor = 0.5

        if "early" in schedule:
            start_change_factor = 0.0
        elif "late" in schedule:
            start_change_factor = 0.2
        else:
            start_change_factor = 0.0

        change_frames = max(round(num_frames * rate_factor), 2)
        change_start = round(num_frames * start_change_factor)
        low_value = 1.0 - scale

        if frame_weights is not None:
            weights = torch.cat([frame_weights, torch.full((num_frames,), frame_weights[-1])])
            weights = weights[:num_frames]
        else:
            if dynamics == "constant":
                weights = self._generate_constant_schedule(change_frames, low_value)
            elif dynamics == "linear":
                weights = self._generate_linear_schedule(change_frames, low_value)
            elif dynamics == "ease_out":
                weights = self._generate_easeout_schedule(change_frames, low_value)
            elif dynamics == "ease_in":
                weights = self._generate_easein_schedule(change_frames, low_value)
            else:
                raise ValueError(f"Invalid schedule: {dynamics}")

        # Prepend with change_start frames of 1.0 (unless constant)
        if dynamics != "constant":
            weights = torch.cat([torch.full((change_start,), 1.0), weights])
        # Fill remaining with final value
        weights = torch.cat([weights, torch.full((num_frames,), weights[-1])])
        weights = weights[:num_frames]

        weights = torch.flip(weights, [0]) if is_reversed else weights
        weights = weights.to(dtype=self.dtype, device=self.device)

        return weights

    def get_frame_weights_inv(self, num_frames):
        return self._generate_frame_weights(
            num_frames,
            self.dynamics_inv,
            self.schedule_inv,
            self.scale_inv,
            self.is_reversed_inv,
            self.frame_weights_inv
        )
    
    def get_frame_weights(self, num_frames):
        return self._generate_frame_weights(
            num_frames,
            self.dynamics,
            self.schedule,
            self.scale,
            self.is_reversed,
            self.frame_weights
        )

    def _generate_constant_schedule(self, timepoints, low_value):
        """constant schedule with the scale as the low weight"""
        return torch.ones(timepoints) * low_value
    
    def _generate_linear_schedule(self, timepoints, low_value):
        """linear schedule from 1 to the low weight
        1.0 |^
            | \
            |  \
            |   \
            |    \
            |     \
            |      \
            |       \
        low |        \
        0.0 +----------
             0        1
                time
        """
        return torch.linspace(1, low_value, timepoints)
    
    def _generate_easeout_schedule(self, timepoints, low_value):
        """exponential schedule from 1 to the low weight
        1.0 |^\_
            |   \\_
            |     \\__
            |        \\_
            |          \\__
            |             \\____
            |                   \\________
        low |                             \______
        0.0 +----------------------------------------
             0                                     1
                              time
        """
        timepoints = max(timepoints, 4)
        t = torch.linspace(0, 1, timepoints, dtype=self.dtype, device=self.device)
        weights = torch.pow(low_value, t)
        return weights

    def _generate_easein_schedule(self, timepoints, low_value):
        """a monomial power schedule from 1 to the low weight
        1.0 |^--_____
            |         \_____
            |                \____
            |                      \___
            |                          \__
            |                             \_
            |                               \
        low |                                 \
        0.0 +----------------------------------
             0                                1
                            time
        """
        timepoints = max(timepoints, 4)
        t = torch.linspace(0, 1, timepoints, dtype=self.dtype, device=self.device)
<<<<<<< HEAD
        weights = 1 - (1 - low_value) * torch.pow(t, 2)
        return weights
=======
        weights = 1 - (1 - low_weight) * torch.pow(t, 2)
        return weights
    
    
    
    
>>>>>>> c09f2a02
<|MERGE_RESOLUTION|>--- conflicted
+++ resolved
@@ -509,14 +509,9 @@
         """
         timepoints = max(timepoints, 4)
         t = torch.linspace(0, 1, timepoints, dtype=self.dtype, device=self.device)
-<<<<<<< HEAD
         weights = 1 - (1 - low_value) * torch.pow(t, 2)
         return weights
-=======
-        weights = 1 - (1 - low_weight) * torch.pow(t, 2)
-        return weights
-    
-    
-    
-    
->>>>>>> c09f2a02
+    
+    
+    
+    