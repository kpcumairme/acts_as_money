--- conflicted
+++ resolved
@@ -1,1049 +1,1024 @@
-import torch
-from torch import FloatTensor
-
-import torch.nn.functional as F
-import torchvision.transforms as T
-
-import comfy.model_patcher
-import comfy.supported_models
-
-import itertools 
-
-from .noise_classes import *
-from .rk_coefficients_beta import *
-from .phi_functions import *
-from .helper import get_orthogonal, get_collinear, get_extra_options_list, has_nested_attr
-
-MAX_STEPS = 10000
-
-
-def get_data_from_step(x, x_next, sigma, sigma_next):
-    h = sigma_next - sigma
-    return (sigma_next * x - sigma * x_next) / h
-
-def get_epsilon_from_step(x, x_next, sigma, sigma_next):
-    h = sigma_next - sigma
-    return (x - x_next) / h
-
-
-
-class RK_Method_Beta:
-    def __init__(self, model, rk_type, model_device='cuda', work_device='cpu', dtype=torch.float64, extra_options=""):
-        self.work_device = work_device
-        self.model_device = model_device
-        self.dtype  = dtype
-
-        self.model = model
-        self.model_sampling = model.inner_model.inner_model.model_sampling
-        self.sigma_min = model.inner_model.inner_model.model_sampling.sigma_min.to(dtype)
-        self.sigma_max = model.inner_model.inner_model.model_sampling.sigma_max.to(dtype)
-
-        self.rk_type = rk_type
-
-        self.IMPLICIT = rk_type in IRK_SAMPLER_NAMES_BETA
-        self.EXPONENTIAL = RK_Method_Beta.is_exponential(rk_type)
-        self.LINEAR_ANCHOR_X_0 = 1.0
-        self.SYNC_SUBSTEP_MEAN_CW = True
-
-        self.A = None
-        self.B = None
-        self.U = None
-        self.V = None
-
-        self.rows = 0
-        self.cols = 0
-
-        self.denoised = None
-        self.uncond   = None
-
-        self.y0     = None
-        self.y0_inv = None
-
-        self.multistep_stages = 0
-        self.row_offset = None
-
-        self.cfg_cw = 1.0
-        self.extra_args = None
-
-        self.extra_options = extra_options
-
-        self.reorder_tableau_indices = get_extra_options_list("reorder_tableau_indices", "", extra_options).split(",")
-        if self.reorder_tableau_indices[0]:
-            self.reorder_tableau_indices = [int(self.reorder_tableau_indices[_]) for _ in range(len(self.reorder_tableau_indices))]
-
-        #if extra_options_flag("linear_anchor_x_0", extra_options):
-        #    self.LINEAR_ANCHOR_X_0 = True
-        #else:
-        #    self.LINEAR_ANCHOR_X_0 = False
-        
-        self.LINEAR_ANCHOR_X_0 = float(get_extra_options_kv("linear_anchor_x_0", "1.0", extra_options))
-
-    @staticmethod
-    def is_exponential(rk_type):
-        if rk_type.startswith(("res", "dpmpp", "ddim", "pec", "etdrk", "lawson", "abnorsett"   )): 
-            return True
-        else:
-            return False
-
-    @staticmethod
-    def create(model, rk_type, model_device='cuda', work_device='cpu', dtype=torch.float64, extra_options=""):
-        if RK_Method_Beta.is_exponential(rk_type):
-<<<<<<< HEAD
-            return RK_Method_Exponential(model, rk_type, model_device, work_device, dtype)
-        else:
-            return RK_Method_Linear(model, rk_type, model_device, work_device, dtype)
-=======
-            return RK_Method_Exponential(model, rk_type, device, dtype, extra_options)
-        else:
-            return RK_Method_Linear(model, rk_type, device, dtype, extra_options)
->>>>>>> 6ecb6523
-                
-    def __call__(self):
-        raise NotImplementedError("This method got clownsharked!")
-    
-    def model_epsilon(self, x, sigma, **extra_args):
-        s_in = x.new_ones([x.shape[0]])
-        denoised = self.model(x, sigma * s_in, **extra_args)
-        denoised = self.calc_cfg_channelwise(denoised)
-
-        #return x0 ###################################THIS WORKS ONLY WITH THE MODEL SAMPLING PATCH
-        eps = (x - denoised) / (sigma * s_in).view(x.shape[0], 1, 1, 1)
-        return eps, denoised
-    
-    def model_denoised(self, x, sigma, **extra_args):
-        s_in = x.new_ones([x.shape[0]])
-        denoised = self.model(x, sigma * s_in, **extra_args)
-        denoised = self.calc_cfg_channelwise(denoised)
-        return denoised
-
-
-    def set_coeff(self, rk_type, h, c1=0.0, c2=0.5, c3=1.0, step=0, sigmas=None, sigma_down=None):
-
-        self.rk_type     = rk_type
-        self.IMPLICIT    = rk_type in IRK_SAMPLER_NAMES_BETA
-        self.EXPONENTIAL = RK_Method_Beta.is_exponential(rk_type) 
-
-        sigma = sigmas[step]
-        sigma_next = sigmas[step+1]
-        
-        h_prev = []
-        a, b, u, v, ci, multistep_stages, hybrid_stages, FSAL = get_rk_methods_beta(rk_type, h, c1, c2, c3, h_prev, step, sigmas, sigma, sigma_next, sigma_down, self.extra_options)
-        
-        self.multistep_stages = multistep_stages
-        self.hybrid_stages    = hybrid_stages
-        
-        self.A = torch.tensor(a,  dtype=h.dtype, device=h.device)
-        self.B = torch.tensor(b,  dtype=h.dtype, device=h.device)
-        self.C = torch.tensor(ci, dtype=h.dtype, device=h.device)
-
-        self.U = torch.tensor(u,  dtype=h.dtype, device=h.device) if u is not None else None
-        self.V = torch.tensor(v,  dtype=h.dtype, device=h.device) if v is not None else None
-        
-        self.rows = self.A.shape[0]
-        self.cols = self.A.shape[1]
-        
-        self.row_offset = 1 if not self.IMPLICIT and self.A[0].sum() == 0 else 0  
-        
-        if self.IMPLICIT:
-            self.reorder_tableau(self.reorder_tableau_indices)
-
-
-    def reorder_tableau(self, indices):
-        if indices[0]:
-            self.A    = self.A   [indices]
-            self.B[0] = self.B[0][indices]
-            self.C    = self.C   [indices]
-            self.C = torch.cat((self.C, self.C[-1:])) 
-        return
-
-
-
-    def update_substep(self, x_0, x_, eps_, eps_prev_, row, row_offset, h_new, h_new_orig, extra_options):
-            
-        if row < self.rows - row_offset   and   self.multistep_stages == 0:
-            row_tmp_offset = row + row_offset
-
-        else:
-            row_tmp_offset = row + 1
-                
-        zr = self.zum(row+row_offset+self.multistep_stages, eps_, eps_prev_)
-        
-        x_[row_tmp_offset] = x_0 + h_new * zr
-        
-        if (self.SYNC_SUBSTEP_MEAN_CW and h_new != h_new_orig) or extra_options_flag("sync_mean_noise", extra_options):
-            if not extra_options_flag("disable_sync_mean_noise", extra_options):
-                x_row_down = x_0 + h_new_orig * zr
-                x_[row_tmp_offset] = x_[row_tmp_offset] - x_[row_tmp_offset].mean(dim=(-2,-1), keepdim=True) + x_row_down.mean(dim=(-2,-1), keepdim=True)
-        
-        return x_
-
-
-    
-    def a_k_einsum(self, row, k):
-        return torch.einsum('i, i... -> ...', self.A[row], k[:self.cols])
-    
-    def b_k_einsum(self, row, k):
-        return torch.einsum('i, i... -> ...', self.B[row], k[:self.cols])
-    
-    def u_k_einsum(self, row, k_prev):
-        return torch.einsum('i, i... -> ...', self.U[row], k_prev[:self.cols]) if (self.U is not None and k_prev is not None) else 0
-    
-    def v_k_einsum(self, row, k_prev):
-        return torch.einsum('i, i... -> ...', self.V[row], k_prev[:self.cols]) if (self.V is not None and k_prev is not None) else 0
-    
-    def zum(self, row, k, k_prev=None,):
-        if row < self.rows:
-            return self.a_k_einsum(row, k) + self.u_k_einsum(row, k_prev)
-        else:
-            row = row - self.rows
-            return self.b_k_einsum(row, k) + self.v_k_einsum(row, k_prev)
-        
-    def zum_tableau(self, k, k_prev=None,):
-        a_k_sum = torch.einsum('ij, j... -> i...', self.A, k[:self.cols])
-        u_k_sum = torch.einsum('ij, j... -> i...', self.U, k_prev[:self.cols]) if (self.U is not None and k_prev is not None) else 0
-        return a_k_sum + u_k_sum
-        
-
-    def init_cfg_channelwise(self, x, cfg_cw=1.0, **extra_args):
-        self.uncond = [torch.full_like(x, 0.0)]
-        self.cfg_cw = cfg_cw
-        if cfg_cw != 1.0:
-            def post_cfg_function(args):
-                self.uncond[0] = args["uncond_denoised"]
-                return args["denoised"]
-            model_options = extra_args.get("model_options", {}).copy()
-            extra_args["model_options"] = comfy.model_patcher.set_model_options_post_cfg_function(model_options, post_cfg_function, disable_cfg1_optimization=True)
-        return extra_args
-            
-            
-    def calc_cfg_channelwise(self, denoised):
-        if self.cfg_cw != 1.0:            
-            avg = 0
-            for b, c in itertools.product(range(denoised.shape[0]), range(denoised.shape[1])):
-                avg     += torch.norm(denoised[b][c] - self.uncond[0][b][c])
-            avg  /= denoised.shape[1]
-            
-            for b, c in itertools.product(range(denoised.shape[0]), range(denoised.shape[1])):
-                ratio     = torch.nan_to_num(torch.norm(denoised[b][c] - self.uncond[0][b][c])   /   avg,     0)
-                denoised_new = self.uncond[0] + ratio * self.cfg_cw * (denoised - self.uncond[0])
-            return denoised_new
-        else:
-            return denoised
-        
-
-    @staticmethod
-    def calculate_res_2m_step(x_0, denoised_, sigma_down, sigmas, step,):
-        if denoised_[2].sum() == 0:
-            return None
-        
-        sigma = sigmas[step]
-        sigma_prev = sigmas[step-1]
-        
-        h_prev = -torch.log(sigma/sigma_prev)
-        h = -torch.log(sigma_down/sigma)
-
-        c1 = 0
-        c2 = (-h_prev / h).item()
-
-        ci = [c1,c2]
-        φ = Phi(h, ci, analytic_solution=True)
-
-        b2 = φ(2)/c2
-        b1 = φ(1) - b2
-        
-        eps_2 = denoised_[1] - x_0
-        eps_1 = denoised_[0] - x_0
-
-        h_a_k_sum = h * (b1 * eps_1 + b2 * eps_2)
-        
-        x = torch.exp(-h) * x_0 + h_a_k_sum
-        
-        denoised = x_0 + (sigma / (sigma - sigma_down)) * h_a_k_sum
-
-        return x, denoised
-
-
-    @staticmethod
-    def calculate_res_3m_step(x_0, denoised_, sigma_down, sigmas, step,):
-        if denoised_[3].sum() == 0:
-            return None
-        
-        sigma       = sigmas[step]
-        sigma_prev  = sigmas[step-1]
-        sigma_prev2 = sigmas[step-2]
-
-        h       = -torch.log(sigma_down/sigma)
-        h_prev  = -torch.log(sigma/sigma_prev)
-        h_prev2 = -torch.log(sigma/sigma_prev2)
-
-        c1 = 0
-        c2 = (-h_prev  / h).item()
-        c3 = (-h_prev2 / h).item()
-
-        ci = [c1,c2,c3]
-        φ = Phi(h, ci, analytic_solution=True)
-        
-        gamma = (3*(c3**3) - 2*c3) / (c2*(2 - 3*c2))
-
-        b3 = (1 / (gamma * c2 + c3)) * φ(2, -h)      
-        b2 = gamma * b3 
-        b1 = φ(1, -h) - b2 - b3    
-        
-        eps_3 = denoised_[2] - x_0
-        eps_2 = denoised_[1] - x_0
-        eps_1 = denoised_[0] - x_0
-
-        h_a_k_sum = h * (b1 * eps_1 + b2 * eps_2 + b3 * eps_3)
-        
-        x = torch.exp(-h) * x_0 + h_a_k_sum
-        
-        denoised = x_0 + (sigma / (sigma - sigma_down)) * h_a_k_sum
-
-        return x, denoised
-
-    def swap_rk_type_at_step_or_threshold(self, x_0, data_prev_, sigma_down, sigmas, step, RK, rk_swap_step, rk_swap_threshold, rk_swap_type, rk_swap_print):
-        if rk_swap_type == "":
-            if self.EXPONENTIAL:
-                rk_swap_type = "res_3m" 
-            else:
-                rk_swap_type = "deis_3m"
-            
-        if step > rk_swap_step:
-            print("Switching rk_type to:", rk_swap_type)
-            self.rk_type = rk_swap_type
-        if step > 2 and sigmas[step+1] > 0 and self.rk_type != rk_swap_type and rk_swap_threshold > 0:
-            x_res_2m, denoised_res_2m = RK.calculate_res_2m_step(x_0, data_prev_, sigma_down, sigmas, step)
-            x_res_3m, denoised_res_3m = RK.calculate_res_3m_step(x_0, data_prev_, sigma_down, sigmas, step)
-            if rk_swap_print:
-                print("res_3m - res_2m:", torch.norm(denoised_res_3m - denoised_res_2m).item())
-            if rk_swap_threshold > torch.norm(denoised_res_2m - denoised_res_3m):
-                print("Switching rk_type to:", rk_swap_type, "at step:", step)
-                self.rk_type = rk_swap_type
-                
-        return self.rk_type
-
-
-    def bong_iter(self, x_0, x_, eps_, eps_prev_, data_, sigma, s_, row, row_offset, h, extra_options):
-        bong_iter_max_row = self.rows - row_offset
-        if extra_options_flag("bong_iter_max_row_full", extra_options):
-            bong_iter_max_row = self.rows
-        
-        if row < bong_iter_max_row   and   self.multistep_stages == 0:
-            bong_strength = float(get_extra_options_kv("use_bong", "1.0", extra_options))
-            
-            if bong_strength != 1.0:
-                x_0_tmp = x_0.clone()
-                x_tmp_ = x_.clone()
-                eps_tmp_ = eps_.clone()
-                
-            for i in range(100):
-                x_0 = x_[row+row_offset] - h * self.zum(row+row_offset, eps_, eps_prev_)
-                for rr in range(row+row_offset):
-                    x_[rr] = x_0 + h * self.zum(rr, eps_, eps_prev_)
-                for rr in range(row+row_offset):
-                    if extra_options_flag("zonkytar", extra_options):
-                        #eps_[rr] = self.get_unsample_epsilon(x_[rr], x_0, data_[rr], sigma, s_[rr])
-                        eps_[rr] = self.get_epsilon(x_[rr], x_0, data_[rr], sigma, s_[rr])
-                    else:
-                        eps_[rr] = self.get_epsilon(x_0, x_[rr], data_[rr], sigma, s_[rr])
-                    
-            if bong_strength != 1.0:
-                x_0  = x_0_tmp  + bong_strength * (x_0  - x_0_tmp)
-                x_   = x_tmp_   + bong_strength * (x_   - x_tmp_)
-                eps_ = eps_tmp_ + bong_strength * (eps_ - eps_tmp_)
-        
-        return x_0, x_, eps_
-
-
-    def newton_iter(self, x_0, x_, eps_, eps_prev_, data_, s_, row, h, sigmas, step, newton_name, extra_options):
-        
-        newton_iter_name = "newton_iter_" + newton_name
-        
-        default_anchor_x_all = False
-        if newton_name == "lying":
-            default_anchor_x_all = True
-        
-        newton_iter                 =   int(get_extra_options_kv(newton_iter_name,                    str("100"),   extra_options))
-        newton_iter_skip_last_steps =   int(get_extra_options_kv(newton_iter_name + "_skip_last_steps", str("0"),   extra_options))
-        newton_iter_mixing_rate     = float(get_extra_options_kv(newton_iter_name + "_mixing_rate",    str("1.0"),  extra_options))
-        
-        newton_iter_anchor          =   int(get_extra_options_kv(newton_iter_name + "_anchor",          str("0"),   extra_options))
-        newton_iter_anchor_x_all    =  bool(get_extra_options_kv(newton_iter_name + "_anchor_x_all",   str(default_anchor_x_all),       extra_options))
-        newton_iter_type            =       get_extra_options_kv(newton_iter_name + "_type",      "from_epsilon",   extra_options)
-        newton_iter_sequence        =       get_extra_options_kv(newton_iter_name + "_sequence",        "double",   extra_options)
-        
-        row_b_offset = 0
-        if extra_options_flag(newton_iter_name + "_include_row_b", extra_options):
-            row_b_offset = 1
-        
-        if step >= len(sigmas)-1-newton_iter_skip_last_steps   or   sigmas[step+1] == 0   or   not self.IMPLICIT:
-            return x_, eps_
-        
-        sigma = sigmas[step]
-        
-        start, stop = 0, self.rows+row_b_offset
-        if newton_name   == "pre":
-            start = row
-        elif newton_name == "post":
-            start = row + 1
-            
-        if newton_iter_anchor >= 0:
-            eps_anchor = eps_[newton_iter_anchor].clone()
-            
-        if newton_iter_anchor_x_all:
-            x_orig_ = x_.clone()
-            
-        for n_iter in range(newton_iter):
-            for r in range(start, stop):
-                if newton_iter_anchor >= 0:
-                    eps_[newton_iter_anchor] = eps_anchor.clone()
-                if newton_iter_anchor_x_all:
-                    x_ = x_orig_.clone()
-                x_tmp, eps_tmp = x_[r].clone(), eps_[r].clone()
-                
-                seq_start, seq_stop = r, r+1
-                
-                if newton_iter_sequence == "double":
-                    seq_start, seq_stop = start, stop
-                    
-                for r_ in range(seq_start, seq_stop):
-                    x_[r_] = x_0 + h * self.zum(r_, eps_, eps_prev_)
-
-                for r_ in range(seq_start, seq_stop):
-                    if newton_iter_type == "from_data":
-                        data_[r_] = get_data_from_step(x_0, x_[r_], sigma, s_[r_])  
-                        eps_ [r_] = self.get_epsilon(x_0, x_[r_], data_[r_], sigma, s_[r_])
-                    elif newton_iter_type == "from_step":
-                        eps_[r_] = get_epsilon_from_step(x_0, x_[r_], sigma, s_[r_])
-                    elif newton_iter_type == "from_alt":
-                        eps_[r_] = x_0/sigma - x_[r_]/s_[r_]
-                    elif newton_iter_type == "from_epsilon":
-                        eps_ [r_] = self.get_epsilon(x_0, x_[r_], data_[r_], sigma, s_[r_])
-                    
-                    if extra_options_flag(newton_iter_name + "_opt", extra_options):
-                        opt_timing, opt_type, opt_subtype = get_extra_options_list(newton_iter_name+"_opt", "", extra_options).split(",")
-                        
-                        opt_start, opt_stop = 0, self.rows+row_b_offset
-                        if    opt_timing == "early":
-                            opt_stop  = row + 1
-                        elif  opt_timing == "late":
-                            opt_start = row + 1
-
-                        for r2 in range(opt_start, opt_stop): 
-                            if r_ != r2:
-                                if   opt_subtype == "a":
-                                    eps_a = eps_[r2]
-                                    eps_b = eps_[r_]
-                                elif opt_subtype == "b":
-                                    eps_a = eps_[r_]
-                                    eps_b = eps_[r2]
-                                
-                                if   opt_type == "ortho":
-                                    eps_ [r_] = get_orthogonal(eps_a, eps_b)
-                                elif opt_type == "collin":
-                                    eps_ [r_] = get_collinear(eps_a, eps_b)
-                                elif opt_type == "proj":
-                                    eps_ [r_] = get_collinear(eps_a, eps_b) + get_orthogonal(eps_b, eps_a)
-                                    
-                    x_  [r_] =   x_tmp + newton_iter_mixing_rate * (x_  [r_] -   x_tmp)
-                    eps_[r_] = eps_tmp + newton_iter_mixing_rate * (eps_[r_] - eps_tmp)
-                    
-                if newton_iter_sequence == "double":
-                    break
-        
-        return x_, eps_
-
-
-
-
-class RK_Method_Exponential(RK_Method_Beta):
-<<<<<<< HEAD
-    def __init__(self, model, rk_type, model_device='cuda', work_device='cpu', dtype=torch.float64):
-        super().__init__(model, rk_type=rk_type, model_device=model_device, work_device=work_device, dtype=dtype) 
-=======
-    def __init__(self, model, rk_type, device='cuda', dtype=torch.float64, extra_options=""):
-        super().__init__(model, rk_type, device, dtype, extra_options) 
->>>>>>> 6ecb6523
-        
-    @staticmethod
-    def alpha_fn(neg_h):
-        return torch.exp(neg_h)
-
-    @staticmethod
-    def sigma_fn(t):
-        return t.neg().exp()
-
-    @staticmethod
-    def t_fn(sigma):
-        return sigma.log().neg()
-    
-    @staticmethod
-    def h_fn(sigma_down, sigma):
-        return -torch.log(sigma_down/sigma)
-
-    def __call__(self, x, sub_sigma, x_0, sigma): 
-<<<<<<< HEAD
-        denoised = self.model_denoised(x.to(self.model_device), sub_sigma.to(self.model_device), **self.extra_args).to(sigma.device)
-=======
-        denoised = self.model_denoised(x, sub_sigma, **self.extra_args)
-        
-        eps_anchored = (x_0 - denoised) / sigma
-        eps_unmoored = (x   - denoised) / sub_sigma
-        
-        eps = eps_unmoored + self.LINEAR_ANCHOR_X_0 * (eps_anchored - eps_unmoored)
-        
-        denoised = x_0 - sigma * eps
-        
->>>>>>> 6ecb6523
-        epsilon = denoised - x_0
-        
-        #print("MODEL SUB_SIGMA: ", round(float(sub_sigma),3), round(float(sigma),3))
-
-        return epsilon, denoised
-    
-    def get_epsilon(self, x_0, x, denoised, sigma, sub_sigma):
-        
-        eps_anchored = (x_0 - denoised) / sigma
-        eps_unmoored = (x   - denoised) / sub_sigma
-        
-        eps = eps_unmoored + self.LINEAR_ANCHOR_X_0 * (eps_anchored - eps_unmoored)
-        
-        denoised = x_0 - sigma * eps
-        
-        return denoised - x_0
-                
-        
-    def get_epsilon_anchored(self, x_0, denoised, sigma):
-        return denoised - x_0
-    
-    def get_guide_epsilon(self, x_0, x, y, sigma, sigma_cur, sigma_down=None, unsample_resample_scale=None, extra_options=None):
-
-        sigma_cur = unsample_resample_scale if unsample_resample_scale is not None else sigma_cur
-
-        if sigma_down > sigma:
-            eps_unmoored = (sigma_cur/(self.sigma_max - sigma_cur)) * (x   - y)
-        else:
-            eps_unmoored = y - x 
-        
-        if extra_options_flag("manually_anchor_unsampler", extra_options):
-            if sigma_down > sigma:
-                eps_anchored = (sigma    /(self.sigma_max - sigma    )) * (x_0 - y)
-            else:
-                eps_anchored = y - x_0
-            eps_guide = eps_unmoored + self.LINEAR_ANCHOR_X_0 * (eps_anchored - eps_unmoored)
-        else:
-            eps_guide = eps_unmoored
-        
-        return eps_guide
-
-
-class RK_Method_Linear(RK_Method_Beta):
-<<<<<<< HEAD
-    def __init__(self, model, rk_type, model_device='cuda', work_device='cpu', dtype=torch.float64):
-        super().__init__(model, rk_type, model_device, work_device, dtype) 
-=======
-    def __init__(self, model, rk_type, device='cuda', dtype=torch.float64, extra_options=""):
-        super().__init__(model, rk_type, device, dtype, extra_options) 
->>>>>>> 6ecb6523
-        
-    @staticmethod
-    def alpha_fn(neg_h):
-        return torch.ones_like(neg_h)
-
-    @staticmethod
-    def sigma_fn(t):
-        return t
-
-    @staticmethod
-    def t_fn(sigma):
-        return sigma
-    
-    @staticmethod
-    def h_fn(sigma_down, sigma):
-        return sigma_down - sigma
-    
-<<<<<<< HEAD
-    def __call__(self, x, sub_sigma, x_0, sigma):
-        denoised = self.model_denoised(x.to(self.model_device), sub_sigma.to(self.model_device), **self.extra_args).to(sigma.device)
-=======
-    def __call__(self, x, sub_sigma, x_0, sigma): 
-        denoised = self.model_denoised(x, sub_sigma, **self.extra_args)
-
-        epsilon_anchor = (x_0 - denoised) / sigma
-        epsilon_unmoored = (x - denoised) / sub_sigma
->>>>>>> 6ecb6523
-        
-        epsilon = epsilon_unmoored + self.LINEAR_ANCHOR_X_0 * (epsilon_anchor - epsilon_unmoored)
-
-        return epsilon, denoised
-
-    def get_epsilon(self, x_0, x, denoised, sigma, sub_sigma):
-        eps_anchor = (x_0 - denoised) / sigma
-        eps_unmoored = (x - denoised) / sub_sigma
-        
-        return eps_unmoored + self.LINEAR_ANCHOR_X_0 * (eps_anchor - eps_unmoored)
-    
-    def get_epsilon_anchored(self, x_0, denoised, sigma):
-        return (x_0 - denoised) / sigma
-    
-    def get_guide_epsilon(self, x_0, x, y, sigma, sigma_cur, sigma_down=None, unsample_resample_scale=None, extra_options=None):
-
-        if sigma_down > sigma:
-            sigma_ratio = self.sigma_max - sigma_cur.clone()
-        else:
-            sigma_ratio = sigma_cur.clone()
-        sigma_ratio = unsample_resample_scale if unsample_resample_scale is not None else sigma_ratio
-
-        if sigma_down is None:
-            return (x - y) / sigma_ratio
-        else:
-            if sigma_down > sigma:
-                return (y - x) / sigma_ratio
-            else:
-                return (x - y) / sigma_ratio
-
-
-
-class RK_NoiseSampler:
-    def __init__(self, RK, model, step=0, device='cuda', dtype=torch.float64, extra_options=""):
-        self.device = device
-        self.dtype = dtype
-        
-        self.model = model
-                
-        self.sigma_fn = RK.sigma_fn
-        self.t_fn = RK.t_fn
-        self.h_fn = RK.h_fn
-
-        self.row_offset = 1 if not RK.IMPLICIT else 0
-        
-        self.step   = step
-        
-        self.sigma_max = model.inner_model.inner_model.model_sampling.sigma_max.to(dtype=self.dtype, device=self.device)
-        self.sigma_min = model.inner_model.inner_model.model_sampling.sigma_min.to(dtype=self.dtype, device=self.device)
-        
-        self.noise_sampler  = None
-        self.noise_sampler2 = None
-        
-        self.noise_mode_sde         = None
-        self.noise_mode_sde_substep = None
-        
-        self.LOCK_H_SCALE = True
-        
-        if has_nested_attr(model, "inner_model.inner_model.model_sampling"):
-            model_sampling = model.inner_model.inner_model.model_sampling
-        elif has_nested_attr(model, "model.model_sampling"):
-            model_sampling = model.model.model_sampling
-        
-        self.CONST = isinstance(model_sampling, comfy.model_sampling.CONST)
-        self.VARIANCE_PRESERVING = isinstance(model_sampling, comfy.model_sampling.CONST)
-        
-        self.extra_options = extra_options
-        
-        self.DOWN_SUBSTEP = extra_options_flag("down_substep", extra_options)  
-        self.DOWN_STEP    = extra_options_flag("down_step",    extra_options)  
-
-
-
-    def init_noise_samplers(self, x, noise_seed, noise_sampler_type, noise_sampler_type2, noise_mode_sde, noise_mode_sde_substep, overshoot_mode, overshoot_mode_substep, noise_boost_step, noise_boost_substep, alpha, alpha2, k=1., k2=1., scale=0.1, scale2=0.1):
-        self.noise_sampler_type     = noise_sampler_type
-        self.noise_sampler_type2    = noise_sampler_type2
-        self.noise_mode_sde         = noise_mode_sde
-        self.noise_mode_sde_substep = noise_mode_sde_substep
-        self.overshoot_mode         = overshoot_mode
-        self.overshoot_mode_substep = overshoot_mode_substep
-        self.noise_boost_step       = noise_boost_step
-        self.noise_boost_substep    = noise_boost_substep
-        self.s_in                   = x.new_ones([1], dtype=self.dtype, device=self.device)
-        
-        if noise_seed < 0:
-            seed = torch.initial_seed()+1 
-            print("SDE noise seed: ", seed, " (set via torch.initial_seed()+1)")
-        else:
-            seed = noise_seed
-            print("SDE noise seed: ", seed)
-            
-        seed2 = seed + MAX_STEPS #for substep noise generation. offset needed to ensure seeds are not reused
-            
-        if noise_sampler_type == "fractal":
-            self.noise_sampler        = NOISE_GENERATOR_CLASSES.get(noise_sampler_type )(x=x, seed=seed,  sigma_min=self.sigma_min, sigma_max=self.sigma_max)
-            self.noise_sampler.alpha  = alpha
-            self.noise_sampler.k      = k
-            self.noise_sampler.scale  = scale
-        if noise_sampler_type2 == "fractal":
-            self.noise_sampler2       = NOISE_GENERATOR_CLASSES.get(noise_sampler_type2)(x=x, seed=seed2, sigma_min=self.sigma_min, sigma_max=self.sigma_max)
-            self.noise_sampler2.alpha = alpha2
-            self.noise_sampler2.k     = k2
-            self.noise_sampler2.scale = scale2
-        else:
-            self.noise_sampler  = NOISE_GENERATOR_CLASSES_SIMPLE.get(noise_sampler_type )(x=x, seed=seed,  sigma_min=self.sigma_min, sigma_max=self.sigma_max)
-            self.noise_sampler2 = NOISE_GENERATOR_CLASSES_SIMPLE.get(noise_sampler_type2)(x=x, seed=seed2, sigma_min=self.sigma_min, sigma_max=self.sigma_max)
-            
-            
-            
-    def set_substep_list(self, RK):
-        self.multistep_stages = RK.multistep_stages
-        self.rows = RK.rows
-        self.C    = RK.C
-        #self.s_ = [(self.sigma_fn(self.t_fn(self.sigma) + self.h*c_)) * self.s_in for c_ in self.C]
-        self.s_ = self.sigma_fn(self.t_fn(self.sigma) + self.h * self.C)
-    
-    
-    
-    def get_sde_coeff(self, sigma_next, sigma_down=None, sigma_up=None, eta=0.0):
-        if self.VARIANCE_PRESERVING:
-            if sigma_down is not None:
-                alpha_ratio = (1 - sigma_next) / (1 - sigma_down)
-                sigma_up = (sigma_next ** 2 - sigma_down ** 2 * alpha_ratio ** 2) ** 0.5 
-                
-            elif sigma_up is not None:
-                if sigma_up >= sigma_next:
-                    print("Maximum VPSDE noise level exceeded: falling back to hard noise mode.")
-                    if eta >= 1:
-                        sigma_up = sigma_next * 0.9999 #avoid sqrt(neg_num) later 
-                    else:
-                        sigma_up = sigma_next * eta 
-                    
-                sigma_signal   = self.sigma_max - sigma_next
-                sigma_residual = (sigma_next ** 2 - sigma_up ** 2) ** .5
-                alpha_ratio    = sigma_signal + sigma_residual
-                sigma_down     = sigma_residual / alpha_ratio     
-                
-        else:
-            alpha_ratio = torch.ones_like(sigma_next)
-            
-            if sigma_down is not None:
-                sigma_up   = (sigma_next ** 2 - sigma_down ** 2) ** .5   # not sure this is correct
-            elif sigma_up is not None:
-                sigma_down = (sigma_next ** 2 - sigma_up   ** 2) ** .5    
-        
-        return alpha_ratio, sigma_down, sigma_up
-
-
-
-    def set_sde_step(self, sigma, sigma_next, eta, overshoot, s_noise):
-        self.sigma_0    = sigma
-        self.sigma_next = sigma_next
-        
-        self.s_noise    = s_noise
-        self.eta        = eta
-        self.overshoot  = overshoot
-        
-        self.sigma_up_eta, self.sigma_eta, self.sigma_down_eta, self.alpha_ratio_eta \
-            = self.get_sde_step(sigma, sigma_next, eta, self.noise_mode_sde, self.DOWN_STEP, SUBSTEP=False)
-        self.sigma_up, self.sigma, self.sigma_down, self.alpha_ratio \
-            = self.get_sde_step(sigma, sigma_next, overshoot, self.overshoot_mode, self.DOWN_STEP, SUBSTEP=False)
-            
-        self.h         = self.h_fn(self.sigma_down, self.sigma)
-        self.h_no_eta  = self.h_fn(self.sigma_next, self.sigma)
-        self.h = self.h + self.noise_boost_step * (self.h_no_eta - self.h)
-        
-
-        
-        
-        
-    def set_sde_substep(self, row, multistep_stages, eta_substep, overshoot_substep, s_noise_substep, full_iter=0, diag_iter=0, implicit_steps_full=0, implicit_steps_diag=0):    
-        self.sub_sigma_up, self.sub_sigma, self.sub_sigma_next, self.sub_sigma_down, self.sub_alpha_ratio \
-            = 0., self.s_[row], self.s_[row+self.row_offset+multistep_stages], self.s_[row+self.row_offset+multistep_stages], 1.
-            
-        self.sub_sigma_up_eta, self.sub_sigma_eta, self.sub_sigma_down_eta, self.sub_alpha_ratio_eta = self.sub_sigma_up, self.sub_sigma, self.sub_sigma_down, self.sub_alpha_ratio
-        
-        self.s_noise_substep   = s_noise_substep
-        self.eta_substep       = eta_substep
-        self.overshoot_substep = overshoot_substep
-
-
-        if row < self.rows   and   self.s_[row+self.row_offset+multistep_stages] > 0:
-            if   diag_iter > 0 and diag_iter == implicit_steps_diag and extra_options_flag("implicit_substep_skip_final_eta",  self.extra_options):
-                pass
-            elif diag_iter > 0 and                                      extra_options_flag("implicit_substep_only_first_eta",  self.extra_options):
-                pass
-            elif full_iter > 0 and full_iter == implicit_steps_full and extra_options_flag("implicit_step_skip_final_eta",     self.extra_options):
-                pass
-            elif full_iter > 0 and                                      extra_options_flag("implicit_step_only_first_eta",     self.extra_options):
-                pass
-            elif (full_iter > 0 or diag_iter > 0)                   and self.noise_sampler_type2 == "brownian":
-                pass # brownian noise does not increment its seed when generated, deactivate on implicit repeats to avoid burn
-            elif full_iter > 0 and                                      extra_options_flag("implicit_step_only_first_all_eta", self.extra_options):
-                self.sigma_down = self.sigma_next
-                self.sigma_up *= 0
-                self.alpha_ratio /= self.alpha_ratio
-                self.h_new = self.h = self.h_no_eta
-            elif (row < self.rows-self.row_offset-multistep_stages   or   diag_iter < implicit_steps_diag)   or   extra_options_flag("substep_eta_use_final", self.extra_options):
-                self.sub_sigma_up,     self.sub_sigma,     self.sub_sigma_down,     self.sub_alpha_ratio     = self.get_sde_substep(self.s_[row], self.s_[row+self.row_offset+multistep_stages], overshoot_substep, noise_mode_override=self.overshoot_mode_substep, DOWN=self.DOWN_SUBSTEP)
-                self.sub_sigma_up_eta, self.sub_sigma_eta, self.sub_sigma_down_eta, self.sub_alpha_ratio_eta = self.get_sde_substep(self.s_[row], self.s_[row+self.row_offset+multistep_stages], eta_substep,       noise_mode_override=self.noise_mode_sde_substep, DOWN=self.DOWN_SUBSTEP)
-
-        self.h_new      = self.h * self.h_fn(self.sub_sigma_down,     self.sigma) / self.h_fn(self.sub_sigma_next, self.sigma) 
-        self.h_eta      = self.h * self.h_fn(self.sub_sigma_down_eta, self.sigma) / self.h_fn(self.sub_sigma_next, self.sigma) 
-        self.h_new_orig = self.h_new.clone()
-        self.h_new      = self.h_new + self.noise_boost_substep * (self.h - self.h_eta)
-        
-        
-        
-
-    def get_sde_substep(self, sigma, sigma_next, eta=0.0, noise_mode_override=None, DOWN=False,):
-        return self.get_sde_step(sigma, sigma_next, eta, noise_mode_override=noise_mode_override, DOWN=DOWN, SUBSTEP=True,)
-
-    def get_sde_step(self, sigma, sigma_next, eta=0.0, noise_mode_override=None, DOWN=False, SUBSTEP=False, ):
-            
-        if noise_mode_override is not None:
-            noise_mode = noise_mode_override
-        elif SUBSTEP:
-            noise_mode = self.noise_mode_sde_substep
-        else:
-            noise_mode = self.noise_mode_sde
-        
-        if DOWN:
-            eta_fn = lambda eta_scale: 1-eta_scale
-            sud_fn = lambda sd: (sd, None)
-        else:
-            eta_fn = lambda eta_scale:   eta_scale
-            sud_fn = lambda su: (None, su)
-        
-        su, sd, sud = None, None, None
-        eta_ratio   = None
-        sigma_base  = sigma_next
-        
-        match noise_mode:
-            case "hard":
-                eta_ratio = eta
-            case "exp": 
-                h = -(sigma_next/sigma).log()
-                eta_ratio = (1 - (-2*eta*h).exp())**.5
-            case "soft":
-                eta_ratio = 1-(1 - eta) + eta * ((sigma_next) / sigma)
-            case "softer":
-                eta_ratio = 1-torch.sqrt(1 - (eta**2 * (sigma**2 - sigma_next**2)) / sigma**2)
-            case "soft-linear":
-                eta_ratio = 1-eta * (sigma_next - sigma)
-            case "sinusoidal":
-                eta_ratio = torch.sin(torch.pi * sigma_next) ** 2
-            case "eps":
-                eta_ratio = eta * torch.sqrt((sigma_next/sigma) ** 2 * (sigma ** 2 - sigma_next ** 2) ) 
-                
-            case "lorentzian":
-                eta_ratio  = eta
-                alpha      = 1 / ((sigma_next.to(sigma.dtype))**2 + 1)
-                sigma_base = ((1 - alpha) ** 0.5).to(sigma.dtype)
-                
-            case "hard_var":
-                sigma_var = (-1 + torch.sqrt(1 + 4 * sigma)) / 2
-                if sigma_next > sigma_var:
-                    eta_ratio  = 0
-                    sigma_base = sigma_next
-                else:
-                    eta_ratio  = eta
-                    sigma_base = torch.sqrt((sigma - sigma_next).abs() + 1e-10)
-                    
-            case "hard_sq":
-                sigma_hat = sigma * (1 + eta)
-                su        = (sigma_hat ** 2 - sigma ** 2) ** .5    #su
-                
-                if self.VARIANCE_PRESERVING:
-                    alpha_ratio, sd, su = self.get_sde_coeff(sigma_next, None, su, eta)
-                else:
-                    sd          = sigma_next
-                    sigma       = sigma_hat
-                    alpha_ratio = torch.ones_like(sigma)
-                    
-            case "vpsde":
-                alpha_ratio, sd, su = self.get_vpsde_step_RF(sigma, sigma_next, eta)
-                
-        if eta_ratio is not None:
-            sud = sigma_base * eta_fn(eta_ratio)
-            alpha_ratio, sd, su = self.get_sde_coeff(sigma_next, *sud_fn(sud), eta)
-        
-        su          = torch.nan_to_num(su,          0.0)
-        sd          = torch.nan_to_num(sd,    float(sigma_next))
-        alpha_ratio = torch.nan_to_num(alpha_ratio, 1.0)
-
-        return su, sigma, sd, alpha_ratio
-    
-    def get_vpsde_step_RF(self, sigma, sigma_next, eta):
-        dt = sigma - sigma_next
-        sigma_up = eta * sigma * dt**0.5
-        alpha_ratio = 1 - dt * (eta**2/4) * (1 + sigma)
-        sigma_down = sigma_next - (eta/4)*sigma*(1-sigma)*(sigma - sigma_next)
-        return sigma_up, sigma_down, alpha_ratio
-        
-
-    def swap_noise_step(self, x_0, x_next, brownian_sigma=None, brownian_sigma_next=None, ):
-        if self.sigma_up_eta == 0:
-            return x_next
-        
-        if brownian_sigma is None:
-            brownian_sigma = self.sigma.clone()
-        if brownian_sigma_next is None:
-            brownian_sigma_next = self.sigma_next.clone()
-        if self.sigma_next == 0:
-            return x_next
-        if brownian_sigma == brownian_sigma_next:
-            brownian_sigma_next *= 0.999
-        eps_next = (x_0 - x_next) / (self.sigma - self.sigma_next)
-        denoised_next = x_0 - self.sigma * eps_next
-        
-        if brownian_sigma_next > brownian_sigma:
-            s_tmp               = brownian_sigma
-            brownian_sigma      = brownian_sigma_next
-            brownian_sigma_next = s_tmp
-        
-        noise = self.noise_sampler(sigma=brownian_sigma, sigma_next=brownian_sigma_next)
-        noise = (noise - noise.mean(dim=(-2, -1), keepdim=True)) / noise.std(dim=(-2, -1), keepdim=True)
-
-        x = self.alpha_ratio_eta * (denoised_next + self.sigma_down_eta * eps_next) + self.sigma_up_eta * noise * self.s_noise
-        return x
-
-
-    def swap_noise_substep(self, x_0, x_next, brownian_sigma=None, brownian_sigma_next=None, ):
-        if self.sub_sigma_up_eta == 0:
-            return x_next
-        
-        if brownian_sigma is None:
-            brownian_sigma = self.sub_sigma.clone()
-        if brownian_sigma_next is None:
-            brownian_sigma_next = self.sub_sigma_next.clone()
-        if self.sigma_next == 0:
-            return x_next
-        if brownian_sigma == brownian_sigma_next:
-            brownian_sigma_next *= 0.999
-        eps_next = (x_0 - x_next) / (self.sigma - self.sub_sigma_next)
-        denoised_next = x_0 - self.sigma * eps_next
-        
-        if brownian_sigma_next > brownian_sigma:
-            s_tmp               = brownian_sigma
-            brownian_sigma      = brownian_sigma_next
-            brownian_sigma_next = s_tmp
-        
-        noise = self.noise_sampler2(sigma=brownian_sigma, sigma_next=brownian_sigma_next)
-        noise = (noise - noise.mean(dim=(-2, -1), keepdim=True)) / noise.std(dim=(-2, -1), keepdim=True)
-
-        x = self.sub_alpha_ratio_eta * (denoised_next + self.sub_sigma_down_eta * eps_next) + self.sub_sigma_up_eta * noise * self.s_noise_substep
-        return x
-
-
-    def swap_noise(self, x_0, x_next, sigma_0, sigma, sigma_next, sigma_down, sigma_up, alpha_ratio, s_noise, SUBSTEP=False, brownian_sigma=None, brownian_sigma_next=None, ):
-        if sigma_up == 0:
-            return x_next
-        
-        if brownian_sigma is None:
-            brownian_sigma = sigma.clone()
-        if brownian_sigma_next is None:
-            brownian_sigma_next = sigma_next.clone()
-        if sigma_next == 0:
-            return x_next
-        if brownian_sigma == brownian_sigma_next:
-            brownian_sigma_next *= 0.999
-        eps_next = (x_0 - x_next) / (sigma_0 - sigma_next)
-        denoised_next = x_0 - sigma_0 * eps_next
-        
-        if brownian_sigma_next > brownian_sigma:
-            s_tmp = brownian_sigma
-            brownian_sigma = brownian_sigma_next
-            brownian_sigma_next = s_tmp
-        
-        if not SUBSTEP:
-            noise = self.noise_sampler(sigma=brownian_sigma, sigma_next=brownian_sigma_next)
-        else:
-            noise = self.noise_sampler2(sigma=brownian_sigma, sigma_next=brownian_sigma_next)
-            
-        noise = (noise - noise.mean(dim=(-2, -1), keepdim=True)) / noise.std(dim=(-2, -1), keepdim=True)
-
-        x = alpha_ratio * (denoised_next + sigma_down * eps_next) + sigma_up * noise * s_noise
-        return x
-
-
-    def add_noise_pre(self, x_0, x, sigma_up, sigma_0, sigma, sigma_next, real_sigma_down, alpha_ratio, s_noise, noise_mode, SDE_NOISE_EXTERNAL=False, sde_noise_t=None, SUBSTEP=False):
-        if not self.CONST and noise_mode == "hard_sq": 
-            if self.LOCK_H_SCALE:
-                x = self.swap_noise(x_0, x, sigma, sigma_0, sigma_next, real_sigma_down, sigma_up, alpha_ratio, s_noise, SUBSTEP, )
-            else:
-                x = self.add_noise(x, sigma_up, sigma, sigma_next, alpha_ratio, s_noise, SDE_NOISE_EXTERNAL, sde_noise_t, SUBSTEP, )
-        return x
-        
-    def add_noise_post(self, x_0, x, sigma_up, sigma_0, sigma, sigma_next, real_sigma_down, alpha_ratio, s_noise, noise_mode, SDE_NOISE_EXTERNAL=False, sde_noise_t=None, SUBSTEP=False):
-        if self.CONST   or   (not self.CONST and noise_mode != "hard_sq"):
-            if self.LOCK_H_SCALE:
-                x = self.swap_noise(x_0, x, sigma_0, sigma, sigma_next, real_sigma_down, sigma_up, alpha_ratio, s_noise, SUBSTEP, )
-            else:
-                x = self.add_noise(x, sigma_up, sigma, sigma_next, alpha_ratio, s_noise, SDE_NOISE_EXTERNAL, sde_noise_t, SUBSTEP, )
-        return x
-
-    def add_noise(self, x, sigma_up, sigma, sigma_next, alpha_ratio, s_noise, SDE_NOISE_EXTERNAL, sde_noise_t, SUBSTEP, ):
-
-        if sigma_next > 0.0 and sigma_up > 0.0:
-            if sigma_next > sigma:
-                s_tmp = sigma
-                sigma = sigma_next
-                sigma_next = s_tmp
-            
-            if sigma == sigma_next:
-                sigma_next = sigma * 0.9999
-            if not SUBSTEP:
-                noise = self.noise_sampler (sigma=sigma, sigma_next=sigma_next)
-            else:
-                noise = self.noise_sampler2(sigma=sigma, sigma_next=sigma_next)
-
-            #noise_ortho = get_orthogonal(noise, x)
-            #noise_ortho = noise_ortho / noise_ortho.std()model,
-
-            if SDE_NOISE_EXTERNAL:
-                noise = (1-s_noise) * noise + s_noise * sde_noise_t
-            
-            x_next = alpha_ratio * x + noise * sigma_up * s_noise
-            
-            return x_next
-        
-        else:
-            return x
-    
-    def sigma_from_to(self, x_0, x_down, sigma, sigma_down, sigma_next):   #sigma, sigma_from, sigma_to
-        eps = (x_0 - x_down) / (sigma - sigma_down)
-        denoised = x_0 - sigma * eps
-        x_next = denoised + sigma_next * eps
-        return x_next
-
-    def rebound_overshoot_step(self, x_0, x):
-        eps = (x_0 - x) / (self.sigma - self.sigma_down)
-        denoised = x_0 - self.sigma * eps
-        x = denoised + self.sigma_next * eps
-        return x
-    
-    def rebound_overshoot_substep(self, x_0, x):
-        sub_eps = (x_0 - x) / (self.sigma - self.sub_sigma_down)
-        sub_denoised = x_0 - self.sigma * sub_eps
-        x = sub_denoised + self.sub_sigma_next * sub_eps
-        return x
-
-    def prepare_sigmas(self, sigmas, sigmas_override, d_noise, sampler_mode):
-        if sigmas_override is not None:
-            sigmas = sigmas_override.clone()
-        sigmas = sigmas.clone() * d_noise
-        
-        if sigmas[0] == 0.0:      #remove padding used to prevent comfy from adding noise to the latent (for unsampling, etc.)
-            UNSAMPLE = True
-            sigmas = sigmas[1:-1]
-        else:
-            UNSAMPLE = False
-        
-        if hasattr(self.model, "sigmas"):
-            self.model.sigmas = sigmas
-            
-        if sampler_mode == "standard":
-            UNSAMPLE = False
-        
-        consecutive_duplicate_mask = torch.cat((torch.tensor([True], device=sigmas.device), torch.diff(sigmas) != 0))
-        sigmas = sigmas[consecutive_duplicate_mask]
-                
-        if sigmas[-1] == 0:
-            if sigmas[-2] < self.sigma_min:
-                sigmas[-2] = self.sigma_min
-            elif (sigmas[-2] - self.sigma_min).abs() > 1e-4:
-                sigmas = torch.cat((sigmas[:-1], self.sigma_min.unsqueeze(0), sigmas[-1:]))
-        
-        self.sigmas       = sigmas
-        self.UNSAMPLE     = UNSAMPLE
-        self.d_noise      = d_noise
-        self.sampler_mode = sampler_mode
-        
-        return sigmas, UNSAMPLE
-    
+import torch
+from torch import FloatTensor
+
+import torch.nn.functional as F
+import torchvision.transforms as T
+
+import comfy.model_patcher
+import comfy.supported_models
+
+import itertools 
+
+from .noise_classes import *
+from .rk_coefficients_beta import *
+from .phi_functions import *
+from .helper import get_orthogonal, get_collinear, get_extra_options_list, has_nested_attr
+
+MAX_STEPS = 10000
+
+
+def get_data_from_step(x, x_next, sigma, sigma_next):
+    h = sigma_next - sigma
+    return (sigma_next * x - sigma * x_next) / h
+
+def get_epsilon_from_step(x, x_next, sigma, sigma_next):
+    h = sigma_next - sigma
+    return (x - x_next) / h
+
+
+
+class RK_Method_Beta:
+    def __init__(self, model, rk_type, model_device='cuda', work_device='cpu', dtype=torch.float64, extra_options=""):
+        self.work_device = work_device
+        self.model_device = model_device
+        self.dtype  = dtype
+
+        self.model = model
+        self.model_sampling = model.inner_model.inner_model.model_sampling
+        self.sigma_min = model.inner_model.inner_model.model_sampling.sigma_min.to(dtype)
+        self.sigma_max = model.inner_model.inner_model.model_sampling.sigma_max.to(dtype)
+
+        self.rk_type = rk_type
+
+        self.IMPLICIT = rk_type in IRK_SAMPLER_NAMES_BETA
+        self.EXPONENTIAL = RK_Method_Beta.is_exponential(rk_type)
+        self.LINEAR_ANCHOR_X_0 = 1.0
+        self.SYNC_SUBSTEP_MEAN_CW = True
+
+        self.A = None
+        self.B = None
+        self.U = None
+        self.V = None
+
+        self.rows = 0
+        self.cols = 0
+
+        self.denoised = None
+        self.uncond   = None
+
+        self.y0     = None
+        self.y0_inv = None
+
+        self.multistep_stages = 0
+        self.row_offset = None
+
+        self.cfg_cw = 1.0
+        self.extra_args = None
+
+        self.extra_options = extra_options
+
+        self.reorder_tableau_indices = get_extra_options_list("reorder_tableau_indices", "", extra_options).split(",")
+        if self.reorder_tableau_indices[0]:
+            self.reorder_tableau_indices = [int(self.reorder_tableau_indices[_]) for _ in range(len(self.reorder_tableau_indices))]
+
+        #if extra_options_flag("linear_anchor_x_0", extra_options):
+        #    self.LINEAR_ANCHOR_X_0 = True
+        #else:
+        #    self.LINEAR_ANCHOR_X_0 = False
+        
+        self.LINEAR_ANCHOR_X_0 = float(get_extra_options_kv("linear_anchor_x_0", "1.0", extra_options))
+
+    @staticmethod
+    def is_exponential(rk_type):
+        if rk_type.startswith(("res", "dpmpp", "ddim", "pec", "etdrk", "lawson", "abnorsett"   )): 
+            return True
+        else:
+            return False
+
+    @staticmethod
+    def create(model, rk_type, model_device='cuda', work_device='cpu', dtype=torch.float64, extra_options=""):
+        if RK_Method_Beta.is_exponential(rk_type):
+            return RK_Method_Exponential(model, rk_type, model_device, work_device, dtype, extra_options)
+        else:
+            return RK_Method_Linear(model, rk_type, model_device, work_device, dtype, extra_options)
+                
+    def __call__(self):
+        raise NotImplementedError("This method got clownsharked!")
+    
+    def model_epsilon(self, x, sigma, **extra_args):
+        s_in = x.new_ones([x.shape[0]])
+        denoised = self.model(x, sigma * s_in, **extra_args)
+        denoised = self.calc_cfg_channelwise(denoised)
+
+        #return x0 ###################################THIS WORKS ONLY WITH THE MODEL SAMPLING PATCH
+        eps = (x - denoised) / (sigma * s_in).view(x.shape[0], 1, 1, 1)
+        return eps, denoised
+    
+    def model_denoised(self, x, sigma, **extra_args):
+        s_in = x.new_ones([x.shape[0]])
+        denoised = self.model(x, sigma * s_in, **extra_args)
+        denoised = self.calc_cfg_channelwise(denoised)
+        return denoised
+
+
+    def set_coeff(self, rk_type, h, c1=0.0, c2=0.5, c3=1.0, step=0, sigmas=None, sigma_down=None):
+
+        self.rk_type     = rk_type
+        self.IMPLICIT    = rk_type in IRK_SAMPLER_NAMES_BETA
+        self.EXPONENTIAL = RK_Method_Beta.is_exponential(rk_type) 
+
+        sigma = sigmas[step]
+        sigma_next = sigmas[step+1]
+        
+        h_prev = []
+        a, b, u, v, ci, multistep_stages, hybrid_stages, FSAL = get_rk_methods_beta(rk_type, h, c1, c2, c3, h_prev, step, sigmas, sigma, sigma_next, sigma_down, self.extra_options)
+        
+        self.multistep_stages = multistep_stages
+        self.hybrid_stages    = hybrid_stages
+        
+        self.A = torch.tensor(a,  dtype=h.dtype, device=h.device)
+        self.B = torch.tensor(b,  dtype=h.dtype, device=h.device)
+        self.C = torch.tensor(ci, dtype=h.dtype, device=h.device)
+
+        self.U = torch.tensor(u,  dtype=h.dtype, device=h.device) if u is not None else None
+        self.V = torch.tensor(v,  dtype=h.dtype, device=h.device) if v is not None else None
+        
+        self.rows = self.A.shape[0]
+        self.cols = self.A.shape[1]
+        
+        self.row_offset = 1 if not self.IMPLICIT and self.A[0].sum() == 0 else 0  
+        
+        if self.IMPLICIT:
+            self.reorder_tableau(self.reorder_tableau_indices)
+
+
+    def reorder_tableau(self, indices):
+        if indices[0]:
+            self.A    = self.A   [indices]
+            self.B[0] = self.B[0][indices]
+            self.C    = self.C   [indices]
+            self.C = torch.cat((self.C, self.C[-1:])) 
+        return
+
+
+
+    def update_substep(self, x_0, x_, eps_, eps_prev_, row, row_offset, h_new, h_new_orig, extra_options):
+            
+        if row < self.rows - row_offset   and   self.multistep_stages == 0:
+            row_tmp_offset = row + row_offset
+
+        else:
+            row_tmp_offset = row + 1
+                
+        zr = self.zum(row+row_offset+self.multistep_stages, eps_, eps_prev_)
+        
+        x_[row_tmp_offset] = x_0 + h_new * zr
+        
+        if (self.SYNC_SUBSTEP_MEAN_CW and h_new != h_new_orig) or extra_options_flag("sync_mean_noise", extra_options):
+            if not extra_options_flag("disable_sync_mean_noise", extra_options):
+                x_row_down = x_0 + h_new_orig * zr
+                x_[row_tmp_offset] = x_[row_tmp_offset] - x_[row_tmp_offset].mean(dim=(-2,-1), keepdim=True) + x_row_down.mean(dim=(-2,-1), keepdim=True)
+        
+        return x_
+
+
+    
+    def a_k_einsum(self, row, k):
+        return torch.einsum('i, i... -> ...', self.A[row], k[:self.cols])
+    
+    def b_k_einsum(self, row, k):
+        return torch.einsum('i, i... -> ...', self.B[row], k[:self.cols])
+    
+    def u_k_einsum(self, row, k_prev):
+        return torch.einsum('i, i... -> ...', self.U[row], k_prev[:self.cols]) if (self.U is not None and k_prev is not None) else 0
+    
+    def v_k_einsum(self, row, k_prev):
+        return torch.einsum('i, i... -> ...', self.V[row], k_prev[:self.cols]) if (self.V is not None and k_prev is not None) else 0
+    
+    def zum(self, row, k, k_prev=None,):
+        if row < self.rows:
+            return self.a_k_einsum(row, k) + self.u_k_einsum(row, k_prev)
+        else:
+            row = row - self.rows
+            return self.b_k_einsum(row, k) + self.v_k_einsum(row, k_prev)
+        
+    def zum_tableau(self, k, k_prev=None,):
+        a_k_sum = torch.einsum('ij, j... -> i...', self.A, k[:self.cols])
+        u_k_sum = torch.einsum('ij, j... -> i...', self.U, k_prev[:self.cols]) if (self.U is not None and k_prev is not None) else 0
+        return a_k_sum + u_k_sum
+        
+
+    def init_cfg_channelwise(self, x, cfg_cw=1.0, **extra_args):
+        self.uncond = [torch.full_like(x, 0.0)]
+        self.cfg_cw = cfg_cw
+        if cfg_cw != 1.0:
+            def post_cfg_function(args):
+                self.uncond[0] = args["uncond_denoised"]
+                return args["denoised"]
+            model_options = extra_args.get("model_options", {}).copy()
+            extra_args["model_options"] = comfy.model_patcher.set_model_options_post_cfg_function(model_options, post_cfg_function, disable_cfg1_optimization=True)
+        return extra_args
+            
+            
+    def calc_cfg_channelwise(self, denoised):
+        if self.cfg_cw != 1.0:            
+            avg = 0
+            for b, c in itertools.product(range(denoised.shape[0]), range(denoised.shape[1])):
+                avg     += torch.norm(denoised[b][c] - self.uncond[0][b][c])
+            avg  /= denoised.shape[1]
+            
+            for b, c in itertools.product(range(denoised.shape[0]), range(denoised.shape[1])):
+                ratio     = torch.nan_to_num(torch.norm(denoised[b][c] - self.uncond[0][b][c])   /   avg,     0)
+                denoised_new = self.uncond[0] + ratio * self.cfg_cw * (denoised - self.uncond[0])
+            return denoised_new
+        else:
+            return denoised
+        
+
+    @staticmethod
+    def calculate_res_2m_step(x_0, denoised_, sigma_down, sigmas, step,):
+        if denoised_[2].sum() == 0:
+            return None
+        
+        sigma = sigmas[step]
+        sigma_prev = sigmas[step-1]
+        
+        h_prev = -torch.log(sigma/sigma_prev)
+        h = -torch.log(sigma_down/sigma)
+
+        c1 = 0
+        c2 = (-h_prev / h).item()
+
+        ci = [c1,c2]
+        φ = Phi(h, ci, analytic_solution=True)
+
+        b2 = φ(2)/c2
+        b1 = φ(1) - b2
+        
+        eps_2 = denoised_[1] - x_0
+        eps_1 = denoised_[0] - x_0
+
+        h_a_k_sum = h * (b1 * eps_1 + b2 * eps_2)
+        
+        x = torch.exp(-h) * x_0 + h_a_k_sum
+        
+        denoised = x_0 + (sigma / (sigma - sigma_down)) * h_a_k_sum
+
+        return x, denoised
+
+
+    @staticmethod
+    def calculate_res_3m_step(x_0, denoised_, sigma_down, sigmas, step,):
+        if denoised_[3].sum() == 0:
+            return None
+        
+        sigma       = sigmas[step]
+        sigma_prev  = sigmas[step-1]
+        sigma_prev2 = sigmas[step-2]
+
+        h       = -torch.log(sigma_down/sigma)
+        h_prev  = -torch.log(sigma/sigma_prev)
+        h_prev2 = -torch.log(sigma/sigma_prev2)
+
+        c1 = 0
+        c2 = (-h_prev  / h).item()
+        c3 = (-h_prev2 / h).item()
+
+        ci = [c1,c2,c3]
+        φ = Phi(h, ci, analytic_solution=True)
+        
+        gamma = (3*(c3**3) - 2*c3) / (c2*(2 - 3*c2))
+
+        b3 = (1 / (gamma * c2 + c3)) * φ(2, -h)      
+        b2 = gamma * b3 
+        b1 = φ(1, -h) - b2 - b3    
+        
+        eps_3 = denoised_[2] - x_0
+        eps_2 = denoised_[1] - x_0
+        eps_1 = denoised_[0] - x_0
+
+        h_a_k_sum = h * (b1 * eps_1 + b2 * eps_2 + b3 * eps_3)
+        
+        x = torch.exp(-h) * x_0 + h_a_k_sum
+        
+        denoised = x_0 + (sigma / (sigma - sigma_down)) * h_a_k_sum
+
+        return x, denoised
+
+    def swap_rk_type_at_step_or_threshold(self, x_0, data_prev_, sigma_down, sigmas, step, RK, rk_swap_step, rk_swap_threshold, rk_swap_type, rk_swap_print):
+        if rk_swap_type == "":
+            if self.EXPONENTIAL:
+                rk_swap_type = "res_3m" 
+            else:
+                rk_swap_type = "deis_3m"
+            
+        if step > rk_swap_step:
+            print("Switching rk_type to:", rk_swap_type)
+            self.rk_type = rk_swap_type
+        if step > 2 and sigmas[step+1] > 0 and self.rk_type != rk_swap_type and rk_swap_threshold > 0:
+            x_res_2m, denoised_res_2m = RK.calculate_res_2m_step(x_0, data_prev_, sigma_down, sigmas, step)
+            x_res_3m, denoised_res_3m = RK.calculate_res_3m_step(x_0, data_prev_, sigma_down, sigmas, step)
+            if rk_swap_print:
+                print("res_3m - res_2m:", torch.norm(denoised_res_3m - denoised_res_2m).item())
+            if rk_swap_threshold > torch.norm(denoised_res_2m - denoised_res_3m):
+                print("Switching rk_type to:", rk_swap_type, "at step:", step)
+                self.rk_type = rk_swap_type
+                
+        return self.rk_type
+
+
+    def bong_iter(self, x_0, x_, eps_, eps_prev_, data_, sigma, s_, row, row_offset, h, extra_options):
+        bong_iter_max_row = self.rows - row_offset
+        if extra_options_flag("bong_iter_max_row_full", extra_options):
+            bong_iter_max_row = self.rows
+        
+        if row < bong_iter_max_row   and   self.multistep_stages == 0:
+            bong_strength = float(get_extra_options_kv("use_bong", "1.0", extra_options))
+            
+            if bong_strength != 1.0:
+                x_0_tmp = x_0.clone()
+                x_tmp_ = x_.clone()
+                eps_tmp_ = eps_.clone()
+                
+            for i in range(100):
+                x_0 = x_[row+row_offset] - h * self.zum(row+row_offset, eps_, eps_prev_)
+                for rr in range(row+row_offset):
+                    x_[rr] = x_0 + h * self.zum(rr, eps_, eps_prev_)
+                for rr in range(row+row_offset):
+                    if extra_options_flag("zonkytar", extra_options):
+                        #eps_[rr] = self.get_unsample_epsilon(x_[rr], x_0, data_[rr], sigma, s_[rr])
+                        eps_[rr] = self.get_epsilon(x_[rr], x_0, data_[rr], sigma, s_[rr])
+                    else:
+                        eps_[rr] = self.get_epsilon(x_0, x_[rr], data_[rr], sigma, s_[rr])
+                    
+            if bong_strength != 1.0:
+                x_0  = x_0_tmp  + bong_strength * (x_0  - x_0_tmp)
+                x_   = x_tmp_   + bong_strength * (x_   - x_tmp_)
+                eps_ = eps_tmp_ + bong_strength * (eps_ - eps_tmp_)
+        
+        return x_0, x_, eps_
+
+
+    def newton_iter(self, x_0, x_, eps_, eps_prev_, data_, s_, row, h, sigmas, step, newton_name, extra_options):
+        
+        newton_iter_name = "newton_iter_" + newton_name
+        
+        default_anchor_x_all = False
+        if newton_name == "lying":
+            default_anchor_x_all = True
+        
+        newton_iter                 =   int(get_extra_options_kv(newton_iter_name,                    str("100"),   extra_options))
+        newton_iter_skip_last_steps =   int(get_extra_options_kv(newton_iter_name + "_skip_last_steps", str("0"),   extra_options))
+        newton_iter_mixing_rate     = float(get_extra_options_kv(newton_iter_name + "_mixing_rate",    str("1.0"),  extra_options))
+        
+        newton_iter_anchor          =   int(get_extra_options_kv(newton_iter_name + "_anchor",          str("0"),   extra_options))
+        newton_iter_anchor_x_all    =  bool(get_extra_options_kv(newton_iter_name + "_anchor_x_all",   str(default_anchor_x_all),       extra_options))
+        newton_iter_type            =       get_extra_options_kv(newton_iter_name + "_type",      "from_epsilon",   extra_options)
+        newton_iter_sequence        =       get_extra_options_kv(newton_iter_name + "_sequence",        "double",   extra_options)
+        
+        row_b_offset = 0
+        if extra_options_flag(newton_iter_name + "_include_row_b", extra_options):
+            row_b_offset = 1
+        
+        if step >= len(sigmas)-1-newton_iter_skip_last_steps   or   sigmas[step+1] == 0   or   not self.IMPLICIT:
+            return x_, eps_
+        
+        sigma = sigmas[step]
+        
+        start, stop = 0, self.rows+row_b_offset
+        if newton_name   == "pre":
+            start = row
+        elif newton_name == "post":
+            start = row + 1
+            
+        if newton_iter_anchor >= 0:
+            eps_anchor = eps_[newton_iter_anchor].clone()
+            
+        if newton_iter_anchor_x_all:
+            x_orig_ = x_.clone()
+            
+        for n_iter in range(newton_iter):
+            for r in range(start, stop):
+                if newton_iter_anchor >= 0:
+                    eps_[newton_iter_anchor] = eps_anchor.clone()
+                if newton_iter_anchor_x_all:
+                    x_ = x_orig_.clone()
+                x_tmp, eps_tmp = x_[r].clone(), eps_[r].clone()
+                
+                seq_start, seq_stop = r, r+1
+                
+                if newton_iter_sequence == "double":
+                    seq_start, seq_stop = start, stop
+                    
+                for r_ in range(seq_start, seq_stop):
+                    x_[r_] = x_0 + h * self.zum(r_, eps_, eps_prev_)
+
+                for r_ in range(seq_start, seq_stop):
+                    if newton_iter_type == "from_data":
+                        data_[r_] = get_data_from_step(x_0, x_[r_], sigma, s_[r_])  
+                        eps_ [r_] = self.get_epsilon(x_0, x_[r_], data_[r_], sigma, s_[r_])
+                    elif newton_iter_type == "from_step":
+                        eps_[r_] = get_epsilon_from_step(x_0, x_[r_], sigma, s_[r_])
+                    elif newton_iter_type == "from_alt":
+                        eps_[r_] = x_0/sigma - x_[r_]/s_[r_]
+                    elif newton_iter_type == "from_epsilon":
+                        eps_ [r_] = self.get_epsilon(x_0, x_[r_], data_[r_], sigma, s_[r_])
+                    
+                    if extra_options_flag(newton_iter_name + "_opt", extra_options):
+                        opt_timing, opt_type, opt_subtype = get_extra_options_list(newton_iter_name+"_opt", "", extra_options).split(",")
+                        
+                        opt_start, opt_stop = 0, self.rows+row_b_offset
+                        if    opt_timing == "early":
+                            opt_stop  = row + 1
+                        elif  opt_timing == "late":
+                            opt_start = row + 1
+
+                        for r2 in range(opt_start, opt_stop): 
+                            if r_ != r2:
+                                if   opt_subtype == "a":
+                                    eps_a = eps_[r2]
+                                    eps_b = eps_[r_]
+                                elif opt_subtype == "b":
+                                    eps_a = eps_[r_]
+                                    eps_b = eps_[r2]
+                                
+                                if   opt_type == "ortho":
+                                    eps_ [r_] = get_orthogonal(eps_a, eps_b)
+                                elif opt_type == "collin":
+                                    eps_ [r_] = get_collinear(eps_a, eps_b)
+                                elif opt_type == "proj":
+                                    eps_ [r_] = get_collinear(eps_a, eps_b) + get_orthogonal(eps_b, eps_a)
+                                    
+                    x_  [r_] =   x_tmp + newton_iter_mixing_rate * (x_  [r_] -   x_tmp)
+                    eps_[r_] = eps_tmp + newton_iter_mixing_rate * (eps_[r_] - eps_tmp)
+                    
+                if newton_iter_sequence == "double":
+                    break
+        
+        return x_, eps_
+
+
+
+
+class RK_Method_Exponential(RK_Method_Beta):
+    def __init__(self, model, rk_type, model_device='cuda', work_device='cpu', dtype=torch.float64, extra_options=""):
+        super().__init__(model, rk_type, model_device=model_device, work_device=work_device, dtype=dtype, extra_options=extra_options) 
+        
+    @staticmethod
+    def alpha_fn(neg_h):
+        return torch.exp(neg_h)
+
+    @staticmethod
+    def sigma_fn(t):
+        return t.neg().exp()
+
+    @staticmethod
+    def t_fn(sigma):
+        return sigma.log().neg()
+    
+    @staticmethod
+    def h_fn(sigma_down, sigma):
+        return -torch.log(sigma_down/sigma)
+
+    def __call__(self, x, sub_sigma, x_0, sigma): 
+        denoised = self.model_denoised(x.to(self.model_device), sub_sigma.to(self.model_device), **self.extra_args).to(sigma.device)
+        
+        eps_anchored = (x_0 - denoised) / sigma
+        eps_unmoored = (x   - denoised) / sub_sigma
+        
+        eps = eps_unmoored + self.LINEAR_ANCHOR_X_0 * (eps_anchored - eps_unmoored)
+        
+        denoised = x_0 - sigma * eps
+        
+        epsilon = denoised - x_0
+        
+        #print("MODEL SUB_SIGMA: ", round(float(sub_sigma),3), round(float(sigma),3))
+
+        return epsilon, denoised
+    
+    def get_epsilon(self, x_0, x, denoised, sigma, sub_sigma):
+        
+        eps_anchored = (x_0 - denoised) / sigma
+        eps_unmoored = (x   - denoised) / sub_sigma
+        
+        eps = eps_unmoored + self.LINEAR_ANCHOR_X_0 * (eps_anchored - eps_unmoored)
+        
+        denoised = x_0 - sigma * eps
+        
+        return denoised - x_0
+                
+        
+    def get_epsilon_anchored(self, x_0, denoised, sigma):
+        return denoised - x_0
+    
+    def get_guide_epsilon(self, x_0, x, y, sigma, sigma_cur, sigma_down=None, unsample_resample_scale=None, extra_options=None):
+
+        sigma_cur = unsample_resample_scale if unsample_resample_scale is not None else sigma_cur
+
+        if sigma_down > sigma:
+            eps_unmoored = (sigma_cur/(self.sigma_max - sigma_cur)) * (x   - y)
+        else:
+            eps_unmoored = y - x 
+        
+        if extra_options_flag("manually_anchor_unsampler", extra_options):
+            if sigma_down > sigma:
+                eps_anchored = (sigma    /(self.sigma_max - sigma    )) * (x_0 - y)
+            else:
+                eps_anchored = y - x_0
+            eps_guide = eps_unmoored + self.LINEAR_ANCHOR_X_0 * (eps_anchored - eps_unmoored)
+        else:
+            eps_guide = eps_unmoored
+        
+        return eps_guide
+
+
+class RK_Method_Linear(RK_Method_Beta):
+    def __init__(self, model, rk_type, model_device='cuda', work_device='cpu', dtype=torch.float64, extra_options=""):
+        super().__init__(model, rk_type, model_device=model_device, work_device=work_device, dtype=dtype, extra_options=extra_options) 
+        
+    @staticmethod
+    def alpha_fn(neg_h):
+        return torch.ones_like(neg_h)
+
+    @staticmethod
+    def sigma_fn(t):
+        return t
+
+    @staticmethod
+    def t_fn(sigma):
+        return sigma
+    
+    @staticmethod
+    def h_fn(sigma_down, sigma):
+        return sigma_down - sigma
+    
+    def __call__(self, x, sub_sigma, x_0, sigma):
+        denoised = self.model_denoised(x.to(self.model_device), sub_sigma.to(self.model_device), **self.extra_args).to(sigma.device)
+
+        epsilon_anchor = (x_0 - denoised) / sigma
+        epsilon_unmoored = (x - denoised) / sub_sigma
+        
+        epsilon = epsilon_unmoored + self.LINEAR_ANCHOR_X_0 * (epsilon_anchor - epsilon_unmoored)
+
+        return epsilon, denoised
+
+    def get_epsilon(self, x_0, x, denoised, sigma, sub_sigma):
+        eps_anchor = (x_0 - denoised) / sigma
+        eps_unmoored = (x - denoised) / sub_sigma
+        
+        return eps_unmoored + self.LINEAR_ANCHOR_X_0 * (eps_anchor - eps_unmoored)
+    
+    def get_epsilon_anchored(self, x_0, denoised, sigma):
+        return (x_0 - denoised) / sigma
+    
+    def get_guide_epsilon(self, x_0, x, y, sigma, sigma_cur, sigma_down=None, unsample_resample_scale=None, extra_options=None):
+
+        if sigma_down > sigma:
+            sigma_ratio = self.sigma_max - sigma_cur.clone()
+        else:
+            sigma_ratio = sigma_cur.clone()
+        sigma_ratio = unsample_resample_scale if unsample_resample_scale is not None else sigma_ratio
+
+        if sigma_down is None:
+            return (x - y) / sigma_ratio
+        else:
+            if sigma_down > sigma:
+                return (y - x) / sigma_ratio
+            else:
+                return (x - y) / sigma_ratio
+
+
+
+class RK_NoiseSampler:
+    def __init__(self, RK, model, step=0, device='cuda', dtype=torch.float64, extra_options=""):
+        self.device = device
+        self.dtype = dtype
+        
+        self.model = model
+                
+        self.sigma_fn = RK.sigma_fn
+        self.t_fn = RK.t_fn
+        self.h_fn = RK.h_fn
+
+        self.row_offset = 1 if not RK.IMPLICIT else 0
+        
+        self.step   = step
+        
+        self.sigma_max = model.inner_model.inner_model.model_sampling.sigma_max.to(dtype=self.dtype, device=self.device)
+        self.sigma_min = model.inner_model.inner_model.model_sampling.sigma_min.to(dtype=self.dtype, device=self.device)
+        
+        self.noise_sampler  = None
+        self.noise_sampler2 = None
+        
+        self.noise_mode_sde         = None
+        self.noise_mode_sde_substep = None
+        
+        self.LOCK_H_SCALE = True
+        
+        if has_nested_attr(model, "inner_model.inner_model.model_sampling"):
+            model_sampling = model.inner_model.inner_model.model_sampling
+        elif has_nested_attr(model, "model.model_sampling"):
+            model_sampling = model.model.model_sampling
+        
+        self.CONST = isinstance(model_sampling, comfy.model_sampling.CONST)
+        self.VARIANCE_PRESERVING = isinstance(model_sampling, comfy.model_sampling.CONST)
+        
+        self.extra_options = extra_options
+        
+        self.DOWN_SUBSTEP = extra_options_flag("down_substep", extra_options)  
+        self.DOWN_STEP    = extra_options_flag("down_step",    extra_options)  
+
+
+
+    def init_noise_samplers(self, x, noise_seed, noise_sampler_type, noise_sampler_type2, noise_mode_sde, noise_mode_sde_substep, overshoot_mode, overshoot_mode_substep, noise_boost_step, noise_boost_substep, alpha, alpha2, k=1., k2=1., scale=0.1, scale2=0.1):
+        self.noise_sampler_type     = noise_sampler_type
+        self.noise_sampler_type2    = noise_sampler_type2
+        self.noise_mode_sde         = noise_mode_sde
+        self.noise_mode_sde_substep = noise_mode_sde_substep
+        self.overshoot_mode         = overshoot_mode
+        self.overshoot_mode_substep = overshoot_mode_substep
+        self.noise_boost_step       = noise_boost_step
+        self.noise_boost_substep    = noise_boost_substep
+        self.s_in                   = x.new_ones([1], dtype=self.dtype, device=self.device)
+        
+        if noise_seed < 0:
+            seed = torch.initial_seed()+1 
+            print("SDE noise seed: ", seed, " (set via torch.initial_seed()+1)")
+        else:
+            seed = noise_seed
+            print("SDE noise seed: ", seed)
+            
+        seed2 = seed + MAX_STEPS #for substep noise generation. offset needed to ensure seeds are not reused
+            
+        if noise_sampler_type == "fractal":
+            self.noise_sampler        = NOISE_GENERATOR_CLASSES.get(noise_sampler_type )(x=x, seed=seed,  sigma_min=self.sigma_min, sigma_max=self.sigma_max)
+            self.noise_sampler.alpha  = alpha
+            self.noise_sampler.k      = k
+            self.noise_sampler.scale  = scale
+        if noise_sampler_type2 == "fractal":
+            self.noise_sampler2       = NOISE_GENERATOR_CLASSES.get(noise_sampler_type2)(x=x, seed=seed2, sigma_min=self.sigma_min, sigma_max=self.sigma_max)
+            self.noise_sampler2.alpha = alpha2
+            self.noise_sampler2.k     = k2
+            self.noise_sampler2.scale = scale2
+        else:
+            self.noise_sampler  = NOISE_GENERATOR_CLASSES_SIMPLE.get(noise_sampler_type )(x=x, seed=seed,  sigma_min=self.sigma_min, sigma_max=self.sigma_max)
+            self.noise_sampler2 = NOISE_GENERATOR_CLASSES_SIMPLE.get(noise_sampler_type2)(x=x, seed=seed2, sigma_min=self.sigma_min, sigma_max=self.sigma_max)
+            
+            
+            
+    def set_substep_list(self, RK):
+        self.multistep_stages = RK.multistep_stages
+        self.rows = RK.rows
+        self.C    = RK.C
+        #self.s_ = [(self.sigma_fn(self.t_fn(self.sigma) + self.h*c_)) * self.s_in for c_ in self.C]
+        self.s_ = self.sigma_fn(self.t_fn(self.sigma) + self.h * self.C)
+    
+    
+    
+    def get_sde_coeff(self, sigma_next, sigma_down=None, sigma_up=None, eta=0.0):
+        if self.VARIANCE_PRESERVING:
+            if sigma_down is not None:
+                alpha_ratio = (1 - sigma_next) / (1 - sigma_down)
+                sigma_up = (sigma_next ** 2 - sigma_down ** 2 * alpha_ratio ** 2) ** 0.5 
+                
+            elif sigma_up is not None:
+                if sigma_up >= sigma_next:
+                    print("Maximum VPSDE noise level exceeded: falling back to hard noise mode.")
+                    if eta >= 1:
+                        sigma_up = sigma_next * 0.9999 #avoid sqrt(neg_num) later 
+                    else:
+                        sigma_up = sigma_next * eta 
+                    
+                sigma_signal   = self.sigma_max - sigma_next
+                sigma_residual = (sigma_next ** 2 - sigma_up ** 2) ** .5
+                alpha_ratio    = sigma_signal + sigma_residual
+                sigma_down     = sigma_residual / alpha_ratio     
+                
+        else:
+            alpha_ratio = torch.ones_like(sigma_next)
+            
+            if sigma_down is not None:
+                sigma_up   = (sigma_next ** 2 - sigma_down ** 2) ** .5   # not sure this is correct
+            elif sigma_up is not None:
+                sigma_down = (sigma_next ** 2 - sigma_up   ** 2) ** .5    
+        
+        return alpha_ratio, sigma_down, sigma_up
+
+
+
+    def set_sde_step(self, sigma, sigma_next, eta, overshoot, s_noise):
+        self.sigma_0    = sigma
+        self.sigma_next = sigma_next
+        
+        self.s_noise    = s_noise
+        self.eta        = eta
+        self.overshoot  = overshoot
+        
+        self.sigma_up_eta, self.sigma_eta, self.sigma_down_eta, self.alpha_ratio_eta \
+            = self.get_sde_step(sigma, sigma_next, eta, self.noise_mode_sde, self.DOWN_STEP, SUBSTEP=False)
+        self.sigma_up, self.sigma, self.sigma_down, self.alpha_ratio \
+            = self.get_sde_step(sigma, sigma_next, overshoot, self.overshoot_mode, self.DOWN_STEP, SUBSTEP=False)
+            
+        self.h         = self.h_fn(self.sigma_down, self.sigma)
+        self.h_no_eta  = self.h_fn(self.sigma_next, self.sigma)
+        self.h = self.h + self.noise_boost_step * (self.h_no_eta - self.h)
+        
+
+        
+        
+        
+    def set_sde_substep(self, row, multistep_stages, eta_substep, overshoot_substep, s_noise_substep, full_iter=0, diag_iter=0, implicit_steps_full=0, implicit_steps_diag=0):    
+        self.sub_sigma_up, self.sub_sigma, self.sub_sigma_next, self.sub_sigma_down, self.sub_alpha_ratio \
+            = 0., self.s_[row], self.s_[row+self.row_offset+multistep_stages], self.s_[row+self.row_offset+multistep_stages], 1.
+            
+        self.sub_sigma_up_eta, self.sub_sigma_eta, self.sub_sigma_down_eta, self.sub_alpha_ratio_eta = self.sub_sigma_up, self.sub_sigma, self.sub_sigma_down, self.sub_alpha_ratio
+        
+        self.s_noise_substep   = s_noise_substep
+        self.eta_substep       = eta_substep
+        self.overshoot_substep = overshoot_substep
+
+
+        if row < self.rows   and   self.s_[row+self.row_offset+multistep_stages] > 0:
+            if   diag_iter > 0 and diag_iter == implicit_steps_diag and extra_options_flag("implicit_substep_skip_final_eta",  self.extra_options):
+                pass
+            elif diag_iter > 0 and                                      extra_options_flag("implicit_substep_only_first_eta",  self.extra_options):
+                pass
+            elif full_iter > 0 and full_iter == implicit_steps_full and extra_options_flag("implicit_step_skip_final_eta",     self.extra_options):
+                pass
+            elif full_iter > 0 and                                      extra_options_flag("implicit_step_only_first_eta",     self.extra_options):
+                pass
+            elif (full_iter > 0 or diag_iter > 0)                   and self.noise_sampler_type2 == "brownian":
+                pass # brownian noise does not increment its seed when generated, deactivate on implicit repeats to avoid burn
+            elif full_iter > 0 and                                      extra_options_flag("implicit_step_only_first_all_eta", self.extra_options):
+                self.sigma_down = self.sigma_next
+                self.sigma_up *= 0
+                self.alpha_ratio /= self.alpha_ratio
+                self.h_new = self.h = self.h_no_eta
+            elif (row < self.rows-self.row_offset-multistep_stages   or   diag_iter < implicit_steps_diag)   or   extra_options_flag("substep_eta_use_final", self.extra_options):
+                self.sub_sigma_up,     self.sub_sigma,     self.sub_sigma_down,     self.sub_alpha_ratio     = self.get_sde_substep(self.s_[row], self.s_[row+self.row_offset+multistep_stages], overshoot_substep, noise_mode_override=self.overshoot_mode_substep, DOWN=self.DOWN_SUBSTEP)
+                self.sub_sigma_up_eta, self.sub_sigma_eta, self.sub_sigma_down_eta, self.sub_alpha_ratio_eta = self.get_sde_substep(self.s_[row], self.s_[row+self.row_offset+multistep_stages], eta_substep,       noise_mode_override=self.noise_mode_sde_substep, DOWN=self.DOWN_SUBSTEP)
+
+        self.h_new      = self.h * self.h_fn(self.sub_sigma_down,     self.sigma) / self.h_fn(self.sub_sigma_next, self.sigma) 
+        self.h_eta      = self.h * self.h_fn(self.sub_sigma_down_eta, self.sigma) / self.h_fn(self.sub_sigma_next, self.sigma) 
+        self.h_new_orig = self.h_new.clone()
+        self.h_new      = self.h_new + self.noise_boost_substep * (self.h - self.h_eta)
+        
+        
+        
+
+    def get_sde_substep(self, sigma, sigma_next, eta=0.0, noise_mode_override=None, DOWN=False,):
+        return self.get_sde_step(sigma, sigma_next, eta, noise_mode_override=noise_mode_override, DOWN=DOWN, SUBSTEP=True,)
+
+    def get_sde_step(self, sigma, sigma_next, eta=0.0, noise_mode_override=None, DOWN=False, SUBSTEP=False, ):
+            
+        if noise_mode_override is not None:
+            noise_mode = noise_mode_override
+        elif SUBSTEP:
+            noise_mode = self.noise_mode_sde_substep
+        else:
+            noise_mode = self.noise_mode_sde
+        
+        if DOWN:
+            eta_fn = lambda eta_scale: 1-eta_scale
+            sud_fn = lambda sd: (sd, None)
+        else:
+            eta_fn = lambda eta_scale:   eta_scale
+            sud_fn = lambda su: (None, su)
+        
+        su, sd, sud = None, None, None
+        eta_ratio   = None
+        sigma_base  = sigma_next
+        
+        match noise_mode:
+            case "hard":
+                eta_ratio = eta
+            case "exp": 
+                h = -(sigma_next/sigma).log()
+                eta_ratio = (1 - (-2*eta*h).exp())**.5
+            case "soft":
+                eta_ratio = 1-(1 - eta) + eta * ((sigma_next) / sigma)
+            case "softer":
+                eta_ratio = 1-torch.sqrt(1 - (eta**2 * (sigma**2 - sigma_next**2)) / sigma**2)
+            case "soft-linear":
+                eta_ratio = 1-eta * (sigma_next - sigma)
+            case "sinusoidal":
+                eta_ratio = torch.sin(torch.pi * sigma_next) ** 2
+            case "eps":
+                eta_ratio = eta * torch.sqrt((sigma_next/sigma) ** 2 * (sigma ** 2 - sigma_next ** 2) ) 
+                
+            case "lorentzian":
+                eta_ratio  = eta
+                alpha      = 1 / ((sigma_next.to(sigma.dtype))**2 + 1)
+                sigma_base = ((1 - alpha) ** 0.5).to(sigma.dtype)
+                
+            case "hard_var":
+                sigma_var = (-1 + torch.sqrt(1 + 4 * sigma)) / 2
+                if sigma_next > sigma_var:
+                    eta_ratio  = 0
+                    sigma_base = sigma_next
+                else:
+                    eta_ratio  = eta
+                    sigma_base = torch.sqrt((sigma - sigma_next).abs() + 1e-10)
+                    
+            case "hard_sq":
+                sigma_hat = sigma * (1 + eta)
+                su        = (sigma_hat ** 2 - sigma ** 2) ** .5    #su
+                
+                if self.VARIANCE_PRESERVING:
+                    alpha_ratio, sd, su = self.get_sde_coeff(sigma_next, None, su, eta)
+                else:
+                    sd          = sigma_next
+                    sigma       = sigma_hat
+                    alpha_ratio = torch.ones_like(sigma)
+                    
+            case "vpsde":
+                alpha_ratio, sd, su = self.get_vpsde_step_RF(sigma, sigma_next, eta)
+                
+        if eta_ratio is not None:
+            sud = sigma_base * eta_fn(eta_ratio)
+            alpha_ratio, sd, su = self.get_sde_coeff(sigma_next, *sud_fn(sud), eta)
+        
+        su          = torch.nan_to_num(su,          0.0)
+        sd          = torch.nan_to_num(sd,    float(sigma_next))
+        alpha_ratio = torch.nan_to_num(alpha_ratio, 1.0)
+
+        return su, sigma, sd, alpha_ratio
+    
+    def get_vpsde_step_RF(self, sigma, sigma_next, eta):
+        dt = sigma - sigma_next
+        sigma_up = eta * sigma * dt**0.5
+        alpha_ratio = 1 - dt * (eta**2/4) * (1 + sigma)
+        sigma_down = sigma_next - (eta/4)*sigma*(1-sigma)*(sigma - sigma_next)
+        return sigma_up, sigma_down, alpha_ratio
+        
+
+    def swap_noise_step(self, x_0, x_next, brownian_sigma=None, brownian_sigma_next=None, ):
+        if self.sigma_up_eta == 0:
+            return x_next
+        
+        if brownian_sigma is None:
+            brownian_sigma = self.sigma.clone()
+        if brownian_sigma_next is None:
+            brownian_sigma_next = self.sigma_next.clone()
+        if self.sigma_next == 0:
+            return x_next
+        if brownian_sigma == brownian_sigma_next:
+            brownian_sigma_next *= 0.999
+        eps_next = (x_0 - x_next) / (self.sigma - self.sigma_next)
+        denoised_next = x_0 - self.sigma * eps_next
+        
+        if brownian_sigma_next > brownian_sigma:
+            s_tmp               = brownian_sigma
+            brownian_sigma      = brownian_sigma_next
+            brownian_sigma_next = s_tmp
+        
+        noise = self.noise_sampler(sigma=brownian_sigma, sigma_next=brownian_sigma_next)
+        noise = (noise - noise.mean(dim=(-2, -1), keepdim=True)) / noise.std(dim=(-2, -1), keepdim=True)
+
+        x = self.alpha_ratio_eta * (denoised_next + self.sigma_down_eta * eps_next) + self.sigma_up_eta * noise * self.s_noise
+        return x
+
+
+    def swap_noise_substep(self, x_0, x_next, brownian_sigma=None, brownian_sigma_next=None, ):
+        if self.sub_sigma_up_eta == 0:
+            return x_next
+        
+        if brownian_sigma is None:
+            brownian_sigma = self.sub_sigma.clone()
+        if brownian_sigma_next is None:
+            brownian_sigma_next = self.sub_sigma_next.clone()
+        if self.sigma_next == 0:
+            return x_next
+        if brownian_sigma == brownian_sigma_next:
+            brownian_sigma_next *= 0.999
+        eps_next = (x_0 - x_next) / (self.sigma - self.sub_sigma_next)
+        denoised_next = x_0 - self.sigma * eps_next
+        
+        if brownian_sigma_next > brownian_sigma:
+            s_tmp               = brownian_sigma
+            brownian_sigma      = brownian_sigma_next
+            brownian_sigma_next = s_tmp
+        
+        noise = self.noise_sampler2(sigma=brownian_sigma, sigma_next=brownian_sigma_next)
+        noise = (noise - noise.mean(dim=(-2, -1), keepdim=True)) / noise.std(dim=(-2, -1), keepdim=True)
+
+        x = self.sub_alpha_ratio_eta * (denoised_next + self.sub_sigma_down_eta * eps_next) + self.sub_sigma_up_eta * noise * self.s_noise_substep
+        return x
+
+
+    def swap_noise(self, x_0, x_next, sigma_0, sigma, sigma_next, sigma_down, sigma_up, alpha_ratio, s_noise, SUBSTEP=False, brownian_sigma=None, brownian_sigma_next=None, ):
+        if sigma_up == 0:
+            return x_next
+        
+        if brownian_sigma is None:
+            brownian_sigma = sigma.clone()
+        if brownian_sigma_next is None:
+            brownian_sigma_next = sigma_next.clone()
+        if sigma_next == 0:
+            return x_next
+        if brownian_sigma == brownian_sigma_next:
+            brownian_sigma_next *= 0.999
+        eps_next = (x_0 - x_next) / (sigma_0 - sigma_next)
+        denoised_next = x_0 - sigma_0 * eps_next
+        
+        if brownian_sigma_next > brownian_sigma:
+            s_tmp = brownian_sigma
+            brownian_sigma = brownian_sigma_next
+            brownian_sigma_next = s_tmp
+        
+        if not SUBSTEP:
+            noise = self.noise_sampler(sigma=brownian_sigma, sigma_next=brownian_sigma_next)
+        else:
+            noise = self.noise_sampler2(sigma=brownian_sigma, sigma_next=brownian_sigma_next)
+            
+        noise = (noise - noise.mean(dim=(-2, -1), keepdim=True)) / noise.std(dim=(-2, -1), keepdim=True)
+
+        x = alpha_ratio * (denoised_next + sigma_down * eps_next) + sigma_up * noise * s_noise
+        return x
+
+
+    def add_noise_pre(self, x_0, x, sigma_up, sigma_0, sigma, sigma_next, real_sigma_down, alpha_ratio, s_noise, noise_mode, SDE_NOISE_EXTERNAL=False, sde_noise_t=None, SUBSTEP=False):
+        if not self.CONST and noise_mode == "hard_sq": 
+            if self.LOCK_H_SCALE:
+                x = self.swap_noise(x_0, x, sigma, sigma_0, sigma_next, real_sigma_down, sigma_up, alpha_ratio, s_noise, SUBSTEP, )
+            else:
+                x = self.add_noise(x, sigma_up, sigma, sigma_next, alpha_ratio, s_noise, SDE_NOISE_EXTERNAL, sde_noise_t, SUBSTEP, )
+        return x
+        
+    def add_noise_post(self, x_0, x, sigma_up, sigma_0, sigma, sigma_next, real_sigma_down, alpha_ratio, s_noise, noise_mode, SDE_NOISE_EXTERNAL=False, sde_noise_t=None, SUBSTEP=False):
+        if self.CONST   or   (not self.CONST and noise_mode != "hard_sq"):
+            if self.LOCK_H_SCALE:
+                x = self.swap_noise(x_0, x, sigma_0, sigma, sigma_next, real_sigma_down, sigma_up, alpha_ratio, s_noise, SUBSTEP, )
+            else:
+                x = self.add_noise(x, sigma_up, sigma, sigma_next, alpha_ratio, s_noise, SDE_NOISE_EXTERNAL, sde_noise_t, SUBSTEP, )
+        return x
+
+    def add_noise(self, x, sigma_up, sigma, sigma_next, alpha_ratio, s_noise, SDE_NOISE_EXTERNAL, sde_noise_t, SUBSTEP, ):
+
+        if sigma_next > 0.0 and sigma_up > 0.0:
+            if sigma_next > sigma:
+                s_tmp = sigma
+                sigma = sigma_next
+                sigma_next = s_tmp
+            
+            if sigma == sigma_next:
+                sigma_next = sigma * 0.9999
+            if not SUBSTEP:
+                noise = self.noise_sampler (sigma=sigma, sigma_next=sigma_next)
+            else:
+                noise = self.noise_sampler2(sigma=sigma, sigma_next=sigma_next)
+
+            #noise_ortho = get_orthogonal(noise, x)
+            #noise_ortho = noise_ortho / noise_ortho.std()model,
+
+            if SDE_NOISE_EXTERNAL:
+                noise = (1-s_noise) * noise + s_noise * sde_noise_t
+            
+            x_next = alpha_ratio * x + noise * sigma_up * s_noise
+            
+            return x_next
+        
+        else:
+            return x
+    
+    def sigma_from_to(self, x_0, x_down, sigma, sigma_down, sigma_next):   #sigma, sigma_from, sigma_to
+        eps = (x_0 - x_down) / (sigma - sigma_down)
+        denoised = x_0 - sigma * eps
+        x_next = denoised + sigma_next * eps
+        return x_next
+
+    def rebound_overshoot_step(self, x_0, x):
+        eps = (x_0 - x) / (self.sigma - self.sigma_down)
+        denoised = x_0 - self.sigma * eps
+        x = denoised + self.sigma_next * eps
+        return x
+    
+    def rebound_overshoot_substep(self, x_0, x):
+        sub_eps = (x_0 - x) / (self.sigma - self.sub_sigma_down)
+        sub_denoised = x_0 - self.sigma * sub_eps
+        x = sub_denoised + self.sub_sigma_next * sub_eps
+        return x
+
+    def prepare_sigmas(self, sigmas, sigmas_override, d_noise, sampler_mode):
+        if sigmas_override is not None:
+            sigmas = sigmas_override.clone()
+        sigmas = sigmas.clone() * d_noise
+        
+        if sigmas[0] == 0.0:      #remove padding used to prevent comfy from adding noise to the latent (for unsampling, etc.)
+            UNSAMPLE = True
+            sigmas = sigmas[1:-1]
+        else:
+            UNSAMPLE = False
+        
+        if hasattr(self.model, "sigmas"):
+            self.model.sigmas = sigmas
+            
+        if sampler_mode == "standard":
+            UNSAMPLE = False
+        
+        consecutive_duplicate_mask = torch.cat((torch.tensor([True], device=sigmas.device), torch.diff(sigmas) != 0))
+        sigmas = sigmas[consecutive_duplicate_mask]
+                
+        if sigmas[-1] == 0:
+            if sigmas[-2] < self.sigma_min:
+                sigmas[-2] = self.sigma_min
+            elif (sigmas[-2] - self.sigma_min).abs() > 1e-4:
+                sigmas = torch.cat((sigmas[:-1], self.sigma_min.unsqueeze(0), sigmas[-1:]))
+        
+        self.sigmas       = sigmas
+        self.UNSAMPLE     = UNSAMPLE
+        self.d_noise      = d_noise
+        self.sampler_mode = sampler_mode
+        
+        return sigmas, UNSAMPLE
+    