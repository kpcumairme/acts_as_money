--- conflicted
+++ resolved
@@ -1,2156 +1,2146 @@
-import torch
-import torch.nn.functional as F
-import math
-
-from torch  import Tensor
-from typing import Optional, Callable, Tuple, Dict, Any, Union, TYPE_CHECKING, TypeVar, List
-from dataclasses import dataclass, field
-
-import copy
-import base64
-import pickle # used strictly for serializing conditioning in the ConditioningToBase64 and Base64ToConditioning nodes for API use. (Offloading T5 processing to another machine to avoid model shuffling.)
-
-import comfy.supported_models
-import node_helpers
-import gc
-
-
-from .sigmas  import get_sigmas
-
-from .helper  import initialize_or_scale, precision_tool, get_res4lyf_scheduler_list
-from .latents import get_orthogonal, get_collinear
-from .res4lyf import RESplain
-from .beta.constants import MAX_STEPS
-from .attention_masks import FullAttentionMask, FullAttentionMaskHiDream, CrossAttentionMask, SplitAttentionMask, RegionalContext
-
-
-def multiply_nested_tensors(structure, scalar):
-    if isinstance(structure, torch.Tensor):
-        return structure * scalar
-    elif isinstance(structure, list):
-        return [multiply_nested_tensors(item, scalar) for item in structure]
-    elif isinstance(structure, dict):
-        return {key: multiply_nested_tensors(value, scalar) for key, value in structure.items()}
-    else:
-        return structure
-
-
-
-
-class ConditioningOrthoCollin:
-    @classmethod
-    def INPUT_TYPES(cls):
-        return {"required": {
-            "conditioning_0": ("CONDITIONING", ), 
-            "conditioning_1": ("CONDITIONING", ),
-            "t5_strength"   : ("FLOAT", {"default": 1.0, "min": -10000, "max": 10000, "step":0.01}),
-            "clip_strength" : ("FLOAT", {"default": 1.0, "min": -10000, "max": 10000, "step":0.01}),
-            }}
-    RETURN_TYPES = ("CONDITIONING",)
-    RETURN_NAMES = ("conditioning",)
-    FUNCTION     = "combine"
-    CATEGORY     = "RES4LYF/conditioning"
-    EXPERIMENTAL = True
-
-    def combine(self, conditioning_0, conditioning_1, t5_strength, clip_strength):
-
-        t5_0_1_collin         = get_collinear (conditioning_0[0][0], conditioning_1[0][0])
-        t5_1_0_ortho          = get_orthogonal(conditioning_1[0][0], conditioning_0[0][0])
-
-        t5_combined           = t5_0_1_collin + t5_1_0_ortho
-        
-        t5_1_0_collin         = get_collinear (conditioning_1[0][0], conditioning_0[0][0])
-        t5_0_1_ortho          = get_orthogonal(conditioning_0[0][0], conditioning_1[0][0])
-
-        t5_B_combined         = t5_1_0_collin + t5_0_1_ortho
-
-        pooled_0_1_collin     = get_collinear (conditioning_0[0][1]['pooled_output'].unsqueeze(0), conditioning_1[0][1]['pooled_output'].unsqueeze(0)).squeeze(0)
-        pooled_1_0_ortho      = get_orthogonal(conditioning_1[0][1]['pooled_output'].unsqueeze(0), conditioning_0[0][1]['pooled_output'].unsqueeze(0)).squeeze(0)
-
-        pooled_combined       = pooled_0_1_collin + pooled_1_0_ortho
-        
-        #conditioning_0[0][0] = conditioning_0[0][0] + t5_strength * (t5_combined - conditioning_0[0][0])
-        
-        #conditioning_0[0][0] = t5_strength * t5_combined + (1-t5_strength) * t5_B_combined
-        
-        conditioning_0[0][0]  = t5_strength * t5_0_1_collin + (1-t5_strength) * t5_1_0_collin
-        
-        conditioning_0[0][1]['pooled_output'] = conditioning_0[0][1]['pooled_output'] + clip_strength * (pooled_combined - conditioning_0[0][1]['pooled_output'])
-
-        return (conditioning_0, )
-
-
-
-class CLIPTextEncodeFluxUnguided:
-    @classmethod
-    def INPUT_TYPES(cls):
-        return {"required": {
-            "clip"  : ("CLIP", ),
-            "clip_l": ("STRING", {"multiline": True, "dynamicPrompts": True}),
-            "t5xxl" : ("STRING", {"multiline": True, "dynamicPrompts": True}),
-            }}
-    RETURN_TYPES = ("CONDITIONING","INT","INT",)
-    RETURN_NAMES = ("conditioning", "clip_l_end", "t5xxl_end",)
-    FUNCTION     = "encode"
-    CATEGORY     = "RES4LYF/conditioning"
-    EXPERIMENTAL = True
-
-
-    def encode(self, clip, clip_l, t5xxl):
-        tokens = clip.tokenize(clip_l)
-        tokens["t5xxl"] = clip.tokenize(t5xxl)["t5xxl"]
-
-        clip_l_end=0
-        for i in range(len(tokens['l'][0])):
-            if tokens['l'][0][i][0] == 49407:
-                clip_l_end=i
-                break
-        t5xxl_end=0
-        for i in range(len(tokens['l'][0])):   # bug? should this be t5xxl?
-            if tokens['t5xxl'][0][i][0] == 1:
-                t5xxl_end=i
-                break
-
-        output = clip.encode_from_tokens(tokens, return_pooled=True, return_dict=True)
-        cond = output.pop("cond")
-        conditioning = [[cond, output]]
-        conditioning[0][1]['clip_l_end'] = clip_l_end
-        conditioning[0][1]['t5xxl_end'] = t5xxl_end
-        return (conditioning, clip_l_end, t5xxl_end,)
-
-
-class StyleModelApplyAdvanced: 
-    @classmethod
-    def INPUT_TYPES(cls):
-        return {
-            "required": {
-                "conditioning":       ("CONDITIONING", ),
-                "style_model":        ("STYLE_MODEL", ),
-                "clip_vision_output": ("CLIP_VISION_OUTPUT", ),
-                "strength":           ("FLOAT", {"default": 1.0, "min": -10.0, "max": 10.0, "step": 0.001}),
-            }
-    }
-        
-    RETURN_TYPES = ("CONDITIONING",)
-    RETURN_NAMES = ("conditioning",)
-    FUNCTION     = "main"
-    CATEGORY     = "RES4LYF/conditioning"
-    DESCRIPTION  = "Use with Flux Redux."
-
-    def main(self, clip_vision_output, style_model, conditioning, strength=1.0):
-        cond = style_model.get_cond(clip_vision_output).flatten(start_dim=0, end_dim=1).unsqueeze(dim=0)
-        cond = strength * cond
-        c = []
-        for t in conditioning:
-            n = [torch.cat((t[0], cond), dim=1), t[1].copy()]
-            c.append(n)
-        return (c, )
-
-
-class ConditioningZeroAndTruncate: 
-    # needs updating to ensure dims are correct for arbitrary models without hardcoding. 
-    # vanilla ConditioningZeroOut node doesn't truncate and SD3.5M degrades badly with large embeddings, even if zeroed out, as the negative conditioning
-    @classmethod
-    def INPUT_TYPES(cls):
-        return { "required": {"conditioning": ("CONDITIONING", )}}
-    RETURN_TYPES = ("CONDITIONING",)
-    RETURN_NAMES = ("conditioning",)
-    FUNCTION     = "zero_out"
-    CATEGORY     = "RES4LYF/conditioning"
-    DESCRIPTION  = "Use for negative conditioning with SD3.5. ConditioningZeroOut does not truncate the embedding, \
-                    which results in severe degradation of image quality with SD3.5 when the token limit is exceeded."
-
-    def zero_out(self, conditioning):
-        c = []
-        for t in conditioning:
-            d = t[1].copy()
-            pooled_output = d.get("pooled_output", None)
-            if pooled_output is not None:
-                d["pooled_output"] = torch.zeros((1,2048), dtype=t[0].dtype, device=t[0].device)
-                n = [torch.zeros((1,154,4096), dtype=t[0].dtype, device=t[0].device), d]
-            c.append(n)
-        return (c, )
-
-
-class ConditioningTruncate: 
-    # needs updating to ensure dims are correct for arbitrary models without hardcoding. 
-    @classmethod
-    def INPUT_TYPES(cls):
-        return { "required": {"conditioning": ("CONDITIONING", )}}
-    RETURN_TYPES = ("CONDITIONING",)
-    RETURN_NAMES = ("conditioning",)
-    FUNCTION     = "zero_out"
-    CATEGORY     = "RES4LYF/conditioning"
-    DESCRIPTION  = "Use for positive conditioning with SD3.5. Tokens beyond 77 result in degradation of image quality."
-
-    def zero_out(self, conditioning):
-        c = []
-        for t in conditioning:
-            d = t[1].copy()
-            pooled_output = d.get("pooled_output", None)
-            if pooled_output is not None:
-                d["pooled_output"] = d["pooled_output"][:, :2048]
-                n = [t[0][:, :154, :4096], d]
-            c.append(n)
-        return (c, )
-
-
-class ConditioningMultiply:
-    @classmethod
-    def INPUT_TYPES(cls):
-        return {"required": {"conditioning": ("CONDITIONING", ), 
-                            "multiplier": ("FLOAT", {"default": 1.0, "min": -1000000000.0, "max": 1000000000.0, "step": 0.01})
-                            }}
-    RETURN_TYPES = ("CONDITIONING",)
-    RETURN_NAMES = ("conditioning",)
-    FUNCTION     = "main"
-    CATEGORY     = "RES4LYF/conditioning"
-
-    def main(self, conditioning, multiplier):
-        c = multiply_nested_tensors(conditioning, multiplier)
-        return (c,)
-
-
-
-class ConditioningAdd:
-    @classmethod
-    def INPUT_TYPES(cls):
-        return {"required": {"conditioning_1": ("CONDITIONING", ), 
-                            "conditioning_2": ("CONDITIONING", ), 
-                            "multiplier": ("FLOAT", {"default": 1.0, "min": -1000000000.0, "max": 1000000000.0, "step": 0.01})
-                            }}
-    RETURN_TYPES = ("CONDITIONING",)
-    RETURN_NAMES = ("conditioning",)
-    FUNCTION     = "main"
-    CATEGORY     = "RES4LYF/conditioning"
-
-    def main(self, conditioning_1, conditioning_2, multiplier):
-        
-        conditioning_1[0][0]                  += multiplier * conditioning_2[0][0]
-        conditioning_1[0][1]['pooled_output'] += multiplier * conditioning_2[0][1]['pooled_output'] 
-        
-        return (conditioning_1,)
-
-
-
-
-class ConditioningCombine:
-    @classmethod
-    def INPUT_TYPES(cls):
-        return {"required": {"conditioning_1": ("CONDITIONING", ), "conditioning_2": ("CONDITIONING", )}}
-    RETURN_TYPES = ("CONDITIONING",)
-    RETURN_NAMES = ("conditioning",)
-    FUNCTION     = "combine"
-    CATEGORY     = "RES4LYF/conditioning"
-
-    def combine(self, conditioning_1, conditioning_2):
-        return (conditioning_1 + conditioning_2, )
-
-
-
-class ConditioningAverage :
-    @classmethod
-    def INPUT_TYPES(cls):
-        return {
-            "required": {
-                "conditioning_to":          ("CONDITIONING", ), 
-                "conditioning_from":        ("CONDITIONING", ),
-                "conditioning_to_strength": ("FLOAT", {"default": 1.0, "min": 0.0, "max": 1.0, "step": 0.01})
-                }
-            }
-    RETURN_TYPES = ("CONDITIONING",)
-    RETURN_NAMES = ("conditioning",)
-    CATEGORY     = "RES4LYF/conditioning"
-    FUNCTION     = "addWeighted"
-
-    def addWeighted(self, conditioning_to, conditioning_from, conditioning_to_strength):
-        out = []
-
-        if len(conditioning_from) > 1:
-            RESplain("Warning: ConditioningAverage conditioning_from contains more than 1 cond, only the first one will actually be applied to conditioning_to.")
-
-        cond_from = conditioning_from[0][0]
-        pooled_output_from = conditioning_from[0][1].get("pooled_output", None)
-
-        for i in range(len(conditioning_to)):
-            t1 = conditioning_to[i][0]
-            pooled_output_to = conditioning_to[i][1].get("pooled_output", pooled_output_from)
-            t0 = cond_from[:,:t1.shape[1]]
-            if t0.shape[1] < t1.shape[1]:
-                t0 = torch.cat([t0] + [torch.zeros((1, (t1.shape[1] - t0.shape[1]), t1.shape[2]))], dim=1)
-
-            tw = torch.mul(t1, conditioning_to_strength) + torch.mul(t0, (1.0 - conditioning_to_strength))
-            t_to = conditioning_to[i][1].copy()
-            if pooled_output_from is not None and pooled_output_to is not None:
-                t_to["pooled_output"] = torch.mul(pooled_output_to, conditioning_to_strength) + torch.mul(pooled_output_from, (1.0 - conditioning_to_strength))
-            elif pooled_output_from is not None:
-                t_to["pooled_output"] = pooled_output_from
-
-            n = [tw, t_to]
-            out.append(n)
-        return (out, )
-    
-class ConditioningSetTimestepRange:
-    @classmethod
-    def INPUT_TYPES(cls):
-        return {"required": {"conditioning": ("CONDITIONING", ),
-                            "start": ("FLOAT", {"default": 0.0, "min": 0.0, "max": 1.0, "step": 0.001}),
-                            "end":   ("FLOAT", {"default": 1.0, "min": 0.0, "max": 1.0, "step": 0.001})
-                            }}
-    RETURN_TYPES = ("CONDITIONING",)
-    RETURN_NAMES = ("conditioning",)
-    FUNCTION     = "set_range"
-    CATEGORY     = "RES4LYF/conditioning"
-
-    def set_range(self, conditioning, start, end):
-        c = node_helpers.conditioning_set_values(conditioning, {"start_percent": start,
-                                                                "end_percent": end})
-        return (c, )
-
-class ConditioningAverageScheduler: # don't think this is implemented correctly. needs to be reworked
-    @classmethod
-    def INPUT_TYPES(cls):
-        return {
-                "required": {
-                    "conditioning_0": ("CONDITIONING", ), 
-                    "conditioning_1": ("CONDITIONING", ),
-                    "ratio": ("SIGMAS", ),
-                    }
-            }
-    
-    RETURN_TYPES = ("CONDITIONING",)
-    RETURN_NAMES = ("conditioning",)
-    FUNCTION     = "main"
-    CATEGORY     = "RES4LYF/conditioning"
-    EXPERIMENTAL = True
-
-    @staticmethod
-    def addWeighted(conditioning_to, conditioning_from, conditioning_to_strength): #this function borrowed from comfyui
-        out = []
-
-        if len(conditioning_from) > 1:
-            RESplain("Warning: ConditioningAverage conditioning_from contains more than 1 cond, only the first one will actually be applied to conditioning_to.")
-
-        cond_from = conditioning_from[0][0]
-        pooled_output_from = conditioning_from[0][1].get("pooled_output", None)
-
-        for i in range(len(conditioning_to)):
-            t1 = conditioning_to[i][0]
-            pooled_output_to = conditioning_to[i][1].get("pooled_output", pooled_output_from)
-            t0 = cond_from[:,:t1.shape[1]]
-            if t0.shape[1] < t1.shape[1]:
-                t0 = torch.cat([t0] + [torch.zeros((1, (t1.shape[1] - t0.shape[1]), t1.shape[2]))], dim=1)
-
-            tw = torch.mul(t1, conditioning_to_strength) + torch.mul(t0, (1.0 - conditioning_to_strength))
-            t_to = conditioning_to[i][1].copy()
-            if pooled_output_from is not None and pooled_output_to is not None:
-                t_to["pooled_output"] = torch.mul(pooled_output_to, conditioning_to_strength) + torch.mul(pooled_output_from, (1.0 - conditioning_to_strength))
-            elif pooled_output_from is not None:
-                t_to["pooled_output"] = pooled_output_from
-
-            n = [tw, t_to]
-            out.append(n)
-        return out
-
-    @staticmethod
-    def create_percent_array(steps):
-        step_size = 1.0 / steps
-        return [{"start_percent": i * step_size, "end_percent": (i + 1) * step_size} for i in range(steps)]
-
-    def main(self, conditioning_0, conditioning_1, ratio):
-        steps = len(ratio)
-
-        percents = self.create_percent_array(steps)
-
-        cond = []
-        for i in range(steps):
-            average = self.addWeighted(conditioning_0, conditioning_1, ratio[i].item())
-            cond += node_helpers.conditioning_set_values(average, {"start_percent": percents[i]["start_percent"], "end_percent": percents[i]["end_percent"]})
-
-        return (cond,)
-
-
-
-class StableCascade_StageB_Conditioning64:
-    @classmethod
-    def INPUT_TYPES(cls):
-        return {
-            "required": { 
-                "conditioning": ("CONDITIONING",),
-                "stage_c":      ("LATENT",),
-                }
-            }
-    RETURN_TYPES = ("CONDITIONING",)
-    RETURN_NAMES = ("conditioning",)
-    FUNCTION     = "set_prior"
-    CATEGORY     = "RES4LYF/conditioning"
-
-    @precision_tool.cast_tensor
-    def set_prior(self, conditioning, stage_c):
-        c = []
-        for t in conditioning:
-            d = t[1].copy()
-            d['stable_cascade_prior'] = stage_c['samples']
-            n = [t[0], d]
-            c.append(n)
-        return (c, )
-
-
-
-class Conditioning_Recast64:
-    @classmethod
-    def INPUT_TYPES(cls):
-        return {"required": { "cond_0": ("CONDITIONING",),
-                            },
-                "optional": { "cond_1": ("CONDITIONING",),}
-                }
-    RETURN_TYPES = ("CONDITIONING","CONDITIONING",)
-    RETURN_NAMES = ("cond_0_recast","cond_1_recast",)
-    FUNCTION     = "main"
-    CATEGORY     = "RES4LYF/precision"
-
-    @precision_tool.cast_tensor
-    def main(self, cond_0, cond_1 = None):
-        cond_0[0][0] = cond_0[0][0].to(torch.float64)
-        cond_0[0][1]["pooled_output"] = cond_0[0][1]["pooled_output"].to(torch.float64)
-        
-        if cond_1 is not None:
-            cond_1[0][0] = cond_1[0][0].to(torch.float64)
-            cond_1[0][1]["pooled_output"] = cond_1[0][1]["pooled_output"].to(torch.float64)
-
-        return (cond_0, cond_1,)
-
-
-class ConditioningToBase64:
-    @classmethod
-    def INPUT_TYPES(cls):
-        return {
-            "required": {
-                "conditioning": ("CONDITIONING",),
-            },
-            "hidden": {
-                "unique_id": "UNIQUE_ID",
-                "extra_pnginfo": "EXTRA_PNGINFO",
-            },
-        }
-
-    RETURN_TYPES   = ("STRING",)
-    RETURN_NAMES   = ("string",)
-    FUNCTION       = "notify"
-    OUTPUT_NODE    = True
-    OUTPUT_IS_LIST = (True,)
-    CATEGORY       = "RES4LYF/utilities"
-
-    def notify(self, unique_id=None, extra_pnginfo=None, conditioning=None):
-        
-        conditioning_pickle = pickle.dumps(conditioning)
-        conditioning_base64 = base64.b64encode(conditioning_pickle).decode('utf-8')
-        text = [conditioning_base64]
-        
-        if unique_id is not None and extra_pnginfo is not None:
-            if not isinstance(extra_pnginfo, list):
-                RESplain("Error: extra_pnginfo is not a list")
-            elif (
-                not isinstance(extra_pnginfo[0], dict)
-                or "workflow" not in extra_pnginfo[0]
-            ):
-                RESplain("Error: extra_pnginfo[0] is not a dict or missing 'workflow' key")
-            else:
-                workflow = extra_pnginfo[0]["workflow"]
-                node = next(
-                    (x for x in workflow["nodes"] if str(x["id"]) == str(unique_id[0])),
-                    None,
-                )
-                if node:
-                    node["widgets_values"] = [text]
-
-        return {"ui": {"text": text}, "result": (text,)}
-
-class Base64ToConditioning:
-    @classmethod
-    def INPUT_TYPES(cls):
-        return {
-            "required": {
-                "data": ("STRING", {"default": ""}),
-            }
-        }
-    RETURN_TYPES = ("CONDITIONING",)
-    RETURN_NAMES = ("conditioning",)
-    FUNCTION     = "main"
-    CATEGORY     = "RES4LYF/utilities"
-
-    def main(self, data):
-        conditioning_pickle = base64.b64decode(data)
-        conditioning = pickle.loads(conditioning_pickle)
-        return (conditioning,)
-
-
-def best_hw(n): # get factor pair closesst to a true square
-    best = (1, n)
-    min_diff = n
-    for i in range(1, int(n**0.5) + 1):
-        if n % i == 0:
-            j = n // i
-            if abs(i - j) < min_diff:
-                best = (i, j)
-                min_diff = abs(i - j)
-    return best
-
-def downsample_tokens(cond: torch.Tensor, target_tokens: int, mode="bicubic") -> torch.Tensor:
-    B, T, D = cond.shape
-
-    def next_square(n: int):
-        root = math.ceil(n**0.5)
-        return root * root
-
-    padded_len = next_square(T)
-    pad_amount = padded_len - T
-    if pad_amount > 0:
-        pad_tensor = torch.zeros(B, pad_amount, D, dtype=cond.dtype, device=cond.device)
-        cond = torch.cat([cond, pad_tensor], dim=1)
-
-    side_len = int(math.sqrt(padded_len))
-    cond_reshaped = cond.view(B, side_len, side_len, D).permute(0, 3, 1, 2)  # [B, D, H, W]
-
-    H_target, W_target = best_hw(target_tokens)
-    cond_interp = F.interpolate(cond_reshaped, size=(H_target, W_target), mode=mode)
-
-    cond_final = cond_interp.permute(0, 2, 3, 1).reshape(B, -1, D)
-    cond_final = cond_final[:, :target_tokens, :]
-
-    return cond_final
-
-
-class ConditioningDownsampleT5:
-    @classmethod
-    def INPUT_TYPES(cls):
-        return {
-            "required": { 
-                "conditioning": ("CONDITIONING",),
-                "token_limit" : ("INT", {'default': 128, 'min': 1, 'max': 16384}),
-            },
-            "optional": {
-            }
-        }
-        
-    RETURN_TYPES = ("CONDITIONING",)
-    RETURN_NAMES = ("conditioning",)
-    FUNCTION     = "main"
-    CATEGORY     = "RES4LYF/conditioning"
-    EXPERIMENTAL = True
-
-    def main(self, conditioning, token_limit):
-        
-        conditioning[0][0] = downsample_tokens(conditioning[0][0], token_limit)
-        return (conditioning, )
-
-
-
-
-class ConditioningBatch4:
-    @classmethod
-    def INPUT_TYPES(cls):
-        return {
-            "required": { 
-                "conditioning_0": ("CONDITIONING",),
-                },
-            "optional": {
-                "conditioning_1": ("CONDITIONING",),
-                "conditioning_2": ("CONDITIONING",),
-                "conditioning_3": ("CONDITIONING",),
-            }
-            }
-        
-    RETURN_TYPES = ("CONDITIONING",)
-    RETURN_NAMES = ("conditioning",)
-    FUNCTION     = "main"
-    CATEGORY     = "RES4LYF/conditioning"
-
-    def main(self, conditioning_0, conditioning_1=None, conditioning_2=None, conditioning_3=None, ):
-        c = []
-        c.append(conditioning_0)
-        
-        if conditioning_1 is not None:
-            c.append(conditioning_1)
-            
-        if conditioning_2 is not None:
-            c.append(conditioning_2)
-            
-        if conditioning_3 is not None:
-            c.append(conditioning_3)
-
-        return (c, )
-
-
-
-
-class ConditioningBatch8:
-    @classmethod
-    def INPUT_TYPES(cls):
-        return {
-            "required": { 
-                "conditioning_0": ("CONDITIONING",),
-                },
-            "optional": {
-                "conditioning_1": ("CONDITIONING",),
-                "conditioning_2": ("CONDITIONING",),
-                "conditioning_3": ("CONDITIONING",),
-                "conditioning_4": ("CONDITIONING",),
-                "conditioning_5": ("CONDITIONING",),
-                "conditioning_6": ("CONDITIONING",),
-                "conditioning_7": ("CONDITIONING",),
-            }
-            }
-        
-    RETURN_TYPES = ("CONDITIONING",)
-    RETURN_NAMES = ("conditioning",)
-    FUNCTION     = "main"
-    CATEGORY     = "RES4LYF/conditioning"
-
-    def main(self, conditioning_0, conditioning_1=None, conditioning_2=None, conditioning_3=None, conditioning_4=None, conditioning_5=None, conditioning_6=None, conditioning_7=None, ):
-        c = []
-        c.append(conditioning_0)
-        
-        if conditioning_1 is not None:
-            c.append(conditioning_1)
-            
-        if conditioning_2 is not None:
-            c.append(conditioning_2)
-            
-        if conditioning_3 is not None:
-            c.append(conditioning_3)
-            
-        if conditioning_4 is not None:
-            c.append(conditioning_4)
-            
-        if conditioning_5 is not None:
-            c.append(conditioning_5)
-            
-        if conditioning_6 is not None:
-            c.append(conditioning_6)
-            
-        if conditioning_7 is not None:
-            c.append(conditioning_7)
-            
-        return (c, )
-
-
-
-class EmptyConditioningGenerator:
-    def __init__(self, model=None, conditioning=None, device=None, dtype=None):
-        """ device, dtype currently unused """
-        if model is not None:
-                    
-            self.device = device
-            self.dtype  = dtype
-        
-            import comfy.supported_models
-            self.model_config = model.model.model_config
-
-            if isinstance(self.model_config, comfy.supported_models.SD3):
-                self.text_len_base = 154
-                self.text_channels = 4096
-                self.pooled_len    = 2048
-            elif isinstance(self.model_config, (comfy.supported_models.Flux, comfy.supported_models.FluxSchnell)):
-                self.text_len_base = 256
-                self.text_channels = 4096
-                self.pooled_len    = 768
-            elif isinstance(self.model_config, comfy.supported_models.AuraFlow):
-                self.text_len_base = 256
-                self.text_channels = 2048
-                self.pooled_len    = 1
-            elif isinstance(self.model_config, comfy.supported_models.Stable_Cascade_C):
-                self.text_len_base = 77
-                self.text_channels = 1280
-                self.pooled_len    = 1280
-            elif isinstance(self.model_config, comfy.supported_models.WAN21_T2V) or \
-                 isinstance(self.model_config, comfy.supported_models.WAN21_I2V):
-                self.text_len_base = 512
-                self.text_channels = 5120 # sometimes needs to be 4096, like when initializing in samplers_py in shark?
-                self.pooled_len    = 1
-            elif isinstance(self.model_config, comfy.supported_models.HiDream):
-                self.text_len_base = 128
-                self.text_channels = 4096 # sometimes needs to be 4096, like when initializing in samplers_py in shark?
-                self.pooled_len    = 1
-            elif isinstance(self.model_config, comfy.supported_models.LTXV):
-                self.text_len_base = 128
-                self.text_channels = 4096
-                self.pooled_len    = 1
-            elif isinstance(self.model_config, comfy.supported_models.HunyuanVideo) or \
-<<<<<<< HEAD
-                 isinstance(self.model_config, comfy.supported_models.HunyuanVideoI2V) or \
-                 isinstance(self.model_config, comfy.supported_models.HunyuanVideoSkyreelsI2V):
-                self.text_len_base = 128
-                self.text_channels = 4096
-                self.pooled_len    = 1
-
-=======
-                isinstance (self.model_config, comfy.supported_models.HunyuanVideoI2V) or \
-                isinstance (self.model_config, comfy.supported_models.HunyuanVideoSkyreelsI2V):
-                self.text_len_base = 128
-                self.text_channels = 4096
-                self.pooled_len    = 1
->>>>>>> 1498d815
-            else:
-                raise ValueError(f"Unknown model config: {type(config)}")
-        elif conditioning is not None:
-            self.device        = conditioning[0][0].device
-            self.dtype         = conditioning[0][0].dtype
-            self.text_len_base = conditioning[0][0].shape[-2]
-            self.pooled_len    = conditioning[0][1]['pooled_output'].shape[-1]
-            self.text_channels = conditioning[0][0].shape[-1]
-            
-    def get_empty_conditioning(self):
-        return [[
-            torch.zeros((1, self.text_len_base, self.text_channels)),
-            {'pooled_output': torch.zeros((1, self.pooled_len))}
-        ]]
-
-    def get_empty_conditionings(self, count):
-        return [self.get_empty_conditioning() for _ in range(count)]
-    
-    def zero_none_conditionings_(self, *conds):
-        if len(conds) == 1 and isinstance(conds[0], (list, tuple)):
-            conds = conds[0]
-        for i, cond in enumerate(conds):
-            conds[i] = self.get_empty_conditioning() if cond is None else cond
-        return conds
-
-def zero_conditioning_from_list(conds):
-    for cond in conds:
-        if cond is not None:
-            for i in range(len(cond)):
-                pooled     = cond[i][1].get('pooled_output')
-                pooled_len = pooled.shape[-1] if pooled is not None else 1    # 1 default pooled_output len for those without it
-                
-                cond_zero  = [[
-                    torch.zeros_like(cond[i][0]),
-                    {"pooled_output": torch.zeros((1,pooled_len), dtype=cond[i][0].dtype, device=cond[i][0].device)},
-                ]]
-                
-            return cond_zero
-
-
-class TemporalMaskGenerator:
-    @classmethod
-    def INPUT_TYPES(cls):
-        return {"required":
-                    {
-                    "switch_frame": ("INT", {"default": 33, "min": 1, "step": 4, "max": 0xffffffffffffffff}),
-                    "frames":       ("INT", {"default": 65, "min": 1, "step": 4, "max": 0xffffffffffffffff}),
-                    "invert_mask":             ("BOOLEAN",                                  {"default": False}),
-
-                    },
-                "optional": 
-                    {
-                    }
-                }
-
-    RETURN_TYPES = ("MASK",)
-    RETURN_NAMES = ("temporal_mask",) 
-    FUNCTION     = "main"
-    CATEGORY     = "RES4LYF/masks"
-    EXPERIMENTAL = True
-    
-    def main(self,
-            switch_frame = 33,
-            frames = 65,
-            invert_mask = False,
-            ):
-        
-        switch_frame = switch_frame // 4
-        frames = frames // 4 + 1
-        
-        temporal_mask = torch.ones((frames, 2, 2))
-        
-        temporal_mask[switch_frame:,...] = 0.0
-        
-        if invert_mask:
-            temporal_mask = 1 - temporal_mask
-        
-        return (temporal_mask,)
-
-
-
-
-class TemporalSplitAttnMask_Midframe:
-    @classmethod
-    def INPUT_TYPES(cls):
-        return {"required":
-                    {
-                    "self_attn_midframe":  ("INT", {"default": 33, "min": 1, "step": 4, "max": 0xffffffffffffffff}),
-                    "cross_attn_midframe": ("INT", {"default": 33, "min": 1, "step": 4, "max": 0xffffffffffffffff}),
-                    "self_attn_invert":    ("BOOLEAN",                                  {"default": False}),
-                    "cross_attn_invert":   ("BOOLEAN",                                  {"default": False}),
-                    "frames":             ("INT", {"default": 65, "min": 1, "step": 4, "max": 0xffffffffffffffff}),
-
-                    },
-                "optional": 
-                    {
-                    }
-                }
-
-    RETURN_TYPES = ("MASK",)
-    RETURN_NAMES = ("temporal_mask",) 
-    FUNCTION     = "main"
-    CATEGORY     = "RES4LYF/masks"
-    EXPERIMENTAL = True
-    
-    def main(self,
-            self_attn_midframe = 33,
-            cross_attn_midframe = 33,
-            self_attn_invert = False,
-            cross_attn_invert = False,
-            frames = 65,
-            ):
-
-        frames = frames // 4 + 1
-        
-        temporal_self_mask  = torch.ones((frames, 2, 2))
-        temporal_cross_mask = torch.ones((frames, 2, 2))
-
-        
-        self_attn_midframe  = self_attn_midframe  // 4
-        cross_attn_midframe = cross_attn_midframe // 4
-        
-        temporal_self_mask[self_attn_midframe  :,...] = 0.0
-        temporal_cross_mask[cross_attn_midframe:,...] = 0.0
-        
-        if self_attn_invert:
-            temporal_self_mask  = 1 - temporal_self_mask
-            
-        if cross_attn_invert:
-            temporal_cross_mask = 1 - temporal_cross_mask
-        
-        temporal_attn_masks = torch.stack([temporal_cross_mask, temporal_self_mask])
-        
-        return (temporal_attn_masks,)
-
-
-
-
-class TemporalSplitAttnMask:
-    @classmethod
-    def INPUT_TYPES(cls):
-        return {"required":
-                    {
-                    "self_attn_start":  ("INT", {"default": 1,  "min": 1, "step": 4, "max": 0xffffffffffffffff}),
-                    "self_attn_stop":   ("INT", {"default": 33, "min": 1, "step": 4, "max": 0xffffffffffffffff}),
-                    "cross_attn_start": ("INT", {"default": 1,  "min": 1, "step": 4, "max": 0xffffffffffffffff}),
-                    "cross_attn_stop":  ("INT", {"default": 33, "min": 1, "step": 4, "max": 0xffffffffffffffff}),
-
-                    #"frames":           ("INT", {"default": 65, "min": 1, "step": 4, "max": 0xffffffffffffffff}),
-                    },
-                "optional": 
-                    {
-                    }
-                }
-
-    RETURN_TYPES = ("MASK",)
-    RETURN_NAMES = ("temporal_mask",) 
-    FUNCTION     = "main"
-    CATEGORY     = "RES4LYF/masks"
-    
-    def main(self,
-            self_attn_start  = 0,
-            self_attn_stop   = 33,
-            cross_attn_start = 0,
-            cross_attn_stop  = 33,
-            #frames           = 65,
-            ):
-
-        #frames = frames // 4 + 1
-        
-        self_attn_start  = self_attn_start  // 4 #+ 1
-        self_attn_stop   = self_attn_stop   // 4 + 1
-        cross_attn_start = cross_attn_start // 4 #+ 1
-        cross_attn_stop  = cross_attn_stop  // 4 + 1
-        
-        max_stop = max(self_attn_stop, cross_attn_stop)
-        
-        temporal_self_mask  = torch.zeros((max_stop, 1, 1))
-        temporal_cross_mask = torch.zeros((max_stop, 1, 1))
-
-        temporal_self_mask [ self_attn_start: self_attn_stop,...] = 1.0
-        temporal_cross_mask[cross_attn_start:cross_attn_stop,...] = 1.0
-        
-        temporal_attn_masks = torch.stack([temporal_cross_mask, temporal_self_mask])
-        
-        return (temporal_attn_masks,)
-
-
-
-
-class TemporalCrossAttnMask:
-    @classmethod
-    def INPUT_TYPES(cls):
-        return {"required":
-                    {
-                    "cross_attn_start": ("INT", {"default": 1,  "min": 1, "step": 4, "max": 0xffffffffffffffff}),
-                    "cross_attn_stop":  ("INT", {"default": 33, "min": 1, "step": 4, "max": 0xffffffffffffffff}),
-                    },
-                "optional": 
-                    {
-                    }
-                }
-
-    RETURN_TYPES = ("MASK",)
-    RETURN_NAMES = ("temporal_mask",) 
-    FUNCTION     = "main"
-    CATEGORY     = "RES4LYF/masks"
-    
-    def main(self,
-            cross_attn_start = 0,
-            cross_attn_stop  = 33,
-            ):
-        
-        cross_attn_start = cross_attn_start // 4 #+ 1
-        cross_attn_stop  = cross_attn_stop  // 4 + 1
-        
-        temporal_self_mask  = torch.zeros((cross_attn_stop, 1, 1))  # dummy to satisfy stack
-        temporal_cross_mask = torch.zeros((cross_attn_stop, 1, 1))
-
-        temporal_cross_mask[cross_attn_start:cross_attn_stop,...] = 1.0
-        
-        temporal_attn_masks = torch.stack([temporal_cross_mask, temporal_self_mask])
-        
-        return (temporal_attn_masks,)
-
-
-
-
-@dataclass
-class RegionalParameters:
-    weights    : List[float] = field(default_factory=list)
-    floors     : List[float] = field(default_factory=list)
-    narc_idx   :      int    = -1
-    narc_start :      int    =  0
-    narc_stop  :      int    = -1
-
-
-
-REG_MASK_TYPE_2 = [
-    "gradient",
-    "gradient_masked",
-    "gradient_unmasked",
-    "boolean",
-    "boolean_masked",
-    "boolean_unmasked",
-]
-
-REG_MASK_TYPE_3 = [
-    "gradient",
-    "gradient_A",
-    "gradient_B",
-    "gradient_unmasked",
-    "gradient_AB",
-    "gradient_A,unmasked",
-    "gradient_B,unmasked",
-
-    "boolean",
-    "boolean_A",
-    "boolean_B",
-    "boolean_unmasked",
-    "boolean_AB",
-    "boolean_A,unmasked",
-    "boolean_B,unmasked",
-]
-
-REG_MASK_TYPE_AB = [
-    "gradient",
-    "gradient_A",
-    "gradient_B",
-    "boolean",
-    "boolean_A",
-    "boolean_B",
-]
-
-REG_MASK_TYPE_ABC = [
-    "gradient",
-    "gradient_A",
-    "gradient_B",
-    "gradient_C",
-    "gradient_AB",
-    "gradient_AC",
-    "gradient_BC",
-
-    "boolean",
-    "boolean_A",
-    "boolean_B",
-    "boolean_C",
-    "boolean_AB",
-    "boolean_AC",
-    "boolean_BC",
-
-]
-
-
-
-class ClownRegionalConditioning:
-    @classmethod
-    def INPUT_TYPES(cls):
-        return {
-            "required": { 
-                "weight":                  ("FLOAT",                                     {"default": 1.0, "min":  -10000.0, "max": 10000.0, "step": 0.01}),
-                "region_bleed":            ("FLOAT",                                     {"default": 0.0, "min":  -10000.0, "max": 10000.0, "step": 0.01}),
-                "region_bleed_start_step": ("INT",                                       {"default": 0,   "min":  0,        "max": 10000}),
-                "weight_scheduler":        (["constant"] + get_res4lyf_scheduler_list(), {"default": "constant"},),
-                "start_step":              ("INT",                                       {"default": 0,   "min":  0,        "max": 10000}),
-                "end_step":                ("INT",                                       {"default": -1,  "min": -1,        "max": 10000}),
-                "mask_type":               (REG_MASK_TYPE_2,                             {"default": "boolean"}),
-                "edge_width":              ("INT",                                       {"default": 0,  "min": -10000,          "max": 10000}),
-                #"narcissism_area":         (["masked", "unmasked", "off"],               {"default": "off"}),
-                #"narcissism_start_step":   ("INT",                                       {"default": 0,   "min": -1,        "max": 10000}),
-                #"narcissism_end_step":     ("INT",                                       {"default": 5,   "min": -1,        "max": 10000}),
-                "invert_mask":             ("BOOLEAN",                                   {"default": False}),
-            }, 
-            "optional": {
-                "positive_masked":         ("CONDITIONING", ),
-                "positive_unmasked":       ("CONDITIONING", ),
-                "mask":                    ("MASK", ),
-                "weights":                 ("SIGMAS", ),
-                "region_bleeds":           ("SIGMAS", ),
-            }
-        }
-
-    RETURN_TYPES = ("CONDITIONING",)
-    RETURN_NAMES = ("positive",)
-    FUNCTION     = "main"
-    CATEGORY     = "RES4LYF/conditioning"
-
-    def create_callback(self, **kwargs):
-        def callback(model):
-            kwargs["model"] = model  
-            pos_cond, = self.prepare_regional_cond(**kwargs)
-            return pos_cond
-        return callback
-
-    def main(self,
-            weight                   : float  = 1.0,
-            start_sigma              : float  = 0.0,
-            end_sigma                : float  = 1.0,
-            weight_scheduler                  = None,
-            start_step               : int    = 0,
-            end_step                 : int    = -1,
-            positive_masked                   = None,
-            positive_unmasked                 = None,
-            weights                  : Tensor = None,
-            region_bleeds            : Tensor = None,
-            region_bleed             : float  = 0.0,
-            region_bleed_start_step  : int    = 0,
-            mask_type                : str    = "boolean",
-            edge_width               : int    = 0,
-            mask                              = None,
-            narcissism_area          : str    = "masked",
-            narcissism_start_step    : int    = 0,
-            narcissism_end_step      : int    = 5,
-            invert_mask              : bool   = False
-            ) -> Tuple[Tensor]:
-        
-        if end_step == -1:
-            end_step = MAX_STEPS
-        
-        if narcissism_end_step == -1:
-            narcissism_end_step = MAX_STEPS
-        
-        callback = self.create_callback(weight                   = weight,
-                                        start_sigma              = start_sigma,
-                                        end_sigma                = end_sigma,
-                                        weight_scheduler         = weight_scheduler,
-                                        start_step               = start_step,
-                                        end_step                 = end_step,
-                                        weights                  = weights,
-                                        region_bleeds            = region_bleeds,
-                                        region_bleed             = region_bleed,
-                                        region_bleed_start_step  = region_bleed_start_step,
-                                        mask_type                = mask_type,
-                                        edge_width               = edge_width,
-                                        mask                     = mask,
-                                        invert_mask              = invert_mask,
-                                        positive_masked          = positive_masked,
-                                        positive_unmasked        = positive_unmasked,
-                                        narcissism_area          = narcissism_area,
-                                        narcissism_start_step    = narcissism_start_step,
-                                        narcissism_end_step      = narcissism_end_step,
-                                        )
-
-        positive = zero_conditioning_from_list([positive_masked, positive_unmasked])
-        
-        positive[0][1]['callback_regional'] = callback
-        
-        return (positive,)
-
-
-
-    def prepare_regional_cond(self,
-                                model,
-                                weight                   : float  = 1.0,
-                                start_sigma              : float  = 0.0,
-                                end_sigma                : float  = 1.0,
-                                weight_scheduler                  = None,
-                                start_step               : int    = 0,
-                                end_step                 : int    = -1,
-                                positive_masked                   = None,
-                                positive_unmasked                 = None,
-                                weights                  : Tensor = None,
-                                region_bleeds            : Tensor = None,
-                                region_bleed             : float  = 0.0,
-                                region_bleed_start_step  : int    = 0,
-                                mask_type                : str    = "gradient",
-                                edge_width               : int    = 0,
-                                mask                              = None,
-                                invert_mask              : bool   = False,
-                                narcissism_area       : str       = "on",
-                                narcissism_start_step : int       = 0,
-                                narcissism_end_step   : int       = 5,
-                                ) -> Tuple[Tensor]:
-
-        default_dtype  = torch.float64
-        default_device = torch.device("cuda") 
-        
-        if end_step == -1:
-            end_step = MAX_STEPS
-        
-        if weights is None and weight_scheduler != "constant":
-            total_steps = end_step - start_step
-            weights     = get_sigmas(model, weight_scheduler, total_steps, 1.0).to(dtype=default_dtype, device=default_device) #/ model.inner_model.inner_model.model_sampling.sigma_max  #scaling doesn't matter as this is a flux-only node
-            prepend     = torch.zeros(start_step,                                  dtype=default_dtype, device=default_device)
-            weights     = torch.cat((prepend, weights), dim=0)
-        
-        if invert_mask and mask is not None:
-            mask = 1-mask
-
-        #weight, weights = mask_weight, mask_weights
-        floor, floors = region_bleed, region_bleeds
-        
-        weights = initialize_or_scale(weights, weight, end_step).to(default_dtype).to(default_device)
-        weights = F.pad(weights, (0, MAX_STEPS), value=0.0)
-        
-        prepend = torch.full((region_bleed_start_step,),  0.0, dtype=default_dtype, device=default_device)
-        floors  = initialize_or_scale(floors,  floor,  end_step).to(default_dtype).to(default_device)
-        floors  = F.pad(floors,  (0, MAX_STEPS), value=0.0)
-        floors  = torch.cat((prepend, floors), dim=0)
-
-        if (positive_masked is None) and (positive_unmasked is None):
-            positive = None
-
-        elif mask is not None:
-            EmptyCondGen = EmptyConditioningGenerator(model)
-            positive_masked, positive_unmasked = EmptyCondGen.zero_none_conditionings_([positive_masked, positive_unmasked])
-            
-            positive_masked_tokens   = positive_masked[0][0]  .shape[1]
-            positive_unmasked_tokens = positive_unmasked[0][0].shape[1]
-            
-            positive_min_tokens = min(positive_masked_tokens, positive_unmasked_tokens)
-            
-            positive = copy.deepcopy(positive_masked)
-            positive[0][0] = (positive_masked[0][0][:,:positive_min_tokens,:] + positive_unmasked[0][0][:,:positive_min_tokens,:]) / 2
-            
-            if isinstance(model.model.model_config, comfy.supported_models.WAN21_T2V) or isinstance(model.model.model_config, comfy.supported_models.WAN21_I2V):
-                if model.model.diffusion_model.blocks[0].self_attn.winderz_type != "false":
-                    AttnMask = CrossAttentionMask(mask_type, edge_width)
-                else:
-                    AttnMask = SplitAttentionMask(mask_type, edge_width)
-            elif isinstance(model.model.model_config, comfy.supported_models.HiDream):
-                AttnMask = FullAttentionMaskHiDream(mask_type, edge_width)
-            else:
-                AttnMask = FullAttentionMask(mask_type, edge_width)
-                
-            RegContext = RegionalContext()
-                
-            if isinstance(model.model.model_config, comfy.supported_models.HiDream):
-                AttnMask.add_region(torch.concat([
-                    positive_masked  [0][0],
-                    positive_masked  [0][1]['conditioning_llama3'][0,0,...].unsqueeze(0),
-                    positive_masked  [0][1]['conditioning_llama3'][0,0,...].unsqueeze(0),
-                    ],
-                    dim=-2),
-                    torch.flip(mask, dims=[-2,-1]))
-                AttnMask.add_region(torch.concat([
-                    positive_unmasked[0][0],
-                    positive_unmasked[0][1]['conditioning_llama3'][0,0,...].unsqueeze(0),
-                    positive_unmasked[0][1]['conditioning_llama3'][0,0,...].unsqueeze(0),
-                    ],
-                    dim=-2),
-                    torch.flip(1-mask, dims=[-2,-1]))
-
-                RegContext.add_region_llama3(positive_masked  [0][1]['conditioning_llama3'])
-                RegContext.add_region_llama3(positive_unmasked[0][1]['conditioning_llama3'])
-            else:
-                AttnMask.add_region(positive_masked  [0][0],   mask)
-                AttnMask.add_region(positive_unmasked[0][0], 1-mask)
-                
-            RegContext.add_region(positive_masked  [0][0])
-            RegContext.add_region(positive_unmasked[0][0])
-            
-            positive[0][1]['AttnMask']   = AttnMask
-            positive[0][1]['RegContext'] = RegContext
-                
-            if   positive_masked_tokens < positive_unmasked_tokens:
-                positive[0][0] = torch.cat((positive[0][0], positive_unmasked[0][0][:,positive_min_tokens:,:]), dim=1)
-            elif positive_masked_tokens > positive_unmasked_tokens:
-                positive[0][0] = torch.cat((positive[0][0], positive_masked  [0][0][:,positive_min_tokens:,:]), dim=1)
-                
-            if 'pooled_output' in positive[0][1] and positive_masked[0][1]['pooled_output'] is not None:
-                positive_masked_pooled_tokens   = positive_masked[0][1]['pooled_output'].shape[1]
-                positive_unmasked_pooled_tokens = positive_unmasked[0][1]['pooled_output'].shape[1]
-                
-                positive_min_pooled_tokens = min(positive_masked_pooled_tokens, positive_unmasked_pooled_tokens)
-                
-                positive[0][1]['pooled_output'] = (positive_masked[0][1]['pooled_output'][:,:positive_min_pooled_tokens] + positive_unmasked[0][1]['pooled_output'][:,:positive_min_pooled_tokens]) / 2
-                
-                if   positive_masked_pooled_tokens < positive_unmasked_pooled_tokens:
-                    positive[0][1]['pooled_output'] = torch.cat((positive[0][1]['pooled_output'], positive_unmasked[0][1]['pooled_output'][:,positive_min_pooled_tokens:]), dim=1)
-                elif positive_masked_pooled_tokens > positive_unmasked_pooled_tokens:
-                    positive[0][1]['pooled_output'] = torch.cat((positive[0][1]['pooled_output'], positive_masked  [0][1]['pooled_output'][:,positive_min_pooled_tokens:]), dim=1)
-        
-        else:
-            positive = positive_masked
-            
-        if   mask is not None and narcissism_area == "masked":
-            narc_idx = 0
-            positive[0][1]['regional_conditioning_mask_orig'] = 1-mask.clone()
-            if 'pooled_output' in positive[0][1]:
-                positive[0][1]['pooled_output'] = positive_unmasked[0][1]['pooled_output']
-        
-        elif mask is not None and narcissism_area == "unmasked":
-            narc_idx = 1
-            positive[0][1]['regional_conditioning_mask_orig'] = mask.clone()
-            if 'pooled_output' in positive[0][1]:
-                positive[0][1]['pooled_output'] = positive_masked[0][1]['pooled_output']
-            
-        else:
-            narc_idx = -1
-            positive[0][1]['regional_conditioning_mask_orig'] = None
-        
-        positive[0][1]['RegParam'] = RegionalParameters(weights, floors, narc_idx, narcissism_start_step, narcissism_end_step)
-        
-        return (positive,)
-
-
-
-
-
-
-
-
-class ClownRegionalConditioning_AB:
-    @classmethod
-    def INPUT_TYPES(cls):
-        return {
-            "required": { 
-                "weight":                  ("FLOAT",                                     {"default": 1.0, "min":  -10000.0, "max": 10000.0, "step": 0.01}),
-                "region_bleed":            ("FLOAT",                                     {"default": 0.0, "min":  -10000.0, "max": 10000.0, "step": 0.01}),
-                "region_bleed_start_step": ("INT",                                       {"default": 0,   "min":  0,        "max": 10000}),
-                "weight_scheduler":        (["constant"] + get_res4lyf_scheduler_list(), {"default": "constant"},),
-                "start_step":              ("INT",                                       {"default": 0,   "min":  0,        "max": 10000}),
-                "end_step":                ("INT",                                       {"default": -1,  "min": -1,        "max": 10000}),
-                "mask_type":               (REG_MASK_TYPE_AB,                            {"default": "boolean"}),
-                "edge_width":              ("INT",                                       {"default": 0,  "min": 0,          "max": 10000}),
-                #"narcissism_area":         (["masked", "unmasked", "off"],               {"default": "off"}),
-                #"narcissism_start_step":   ("INT",                                       {"default": 0,   "min": -1,        "max": 10000}),
-                #"narcissism_end_step":     ("INT",                                       {"default": 5,   "min": -1,        "max": 10000}),
-                "invert_mask":             ("BOOLEAN",                                   {"default": False}),
-            }, 
-            "optional": {
-                "positive_A":              ("CONDITIONING", ),
-                "positive_B":              ("CONDITIONING", ),
-                "mask_A":                  ("MASK", ),
-                "mask_B":                  ("MASK", ),
-                "weights":                 ("SIGMAS", ),
-                "region_bleeds":           ("SIGMAS", ),
-            }
-        }
-
-    RETURN_TYPES = ("CONDITIONING",)
-    RETURN_NAMES = ("positive",)
-    FUNCTION     = "main"
-    CATEGORY     = "RES4LYF/conditioning"
-
-    def create_callback(self, **kwargs):
-        def callback(model):
-            kwargs["model"] = model  
-            pos_cond, = self.prepare_regional_cond(**kwargs)
-            return pos_cond
-        return callback
-
-    def main(self,
-            weight                   : float  = 1.0,
-            start_sigma              : float  = 0.0,
-            end_sigma                : float  = 1.0,
-            weight_scheduler                  = None,
-            start_step               : int    = 0,
-            end_step                 : int    = -1,
-            positive_A                        = None,
-            positive_B                        = None,
-            weights                  : Tensor = None,
-            region_bleeds            : Tensor = None,
-            region_bleed             : float  = 0.0,
-            region_bleed_start_step  : int    = 0,
-            mask_type                : str    = "boolean",
-            edge_width               : int    = 0,
-            mask_A                            = None,
-            mask_B                            = None,
-            narcissism_area          : str    = "masked",
-            narcissism_start_step    : int    = 0,
-            narcissism_end_step      : int    = 5,
-            invert_mask              : bool   = False
-            ) -> Tuple[Tensor]:
-        
-        positive_masked   = positive_A 
-        positive_unmasked = positive_B
-        
-        mask   = mask_A
-        unmask = mask_B
-        
-        if end_step == -1:
-            end_step = MAX_STEPS
-        
-        if narcissism_end_step == -1:
-            narcissism_end_step = MAX_STEPS
-        
-        callback = self.create_callback(weight                   = weight,
-                                        start_sigma              = start_sigma,
-                                        end_sigma                = end_sigma,
-                                        weight_scheduler         = weight_scheduler,
-                                        start_step               = start_step,
-                                        end_step                 = end_step,
-                                        weights                  = weights,
-                                        region_bleeds            = region_bleeds,
-                                        region_bleed             = region_bleed,
-                                        region_bleed_start_step  = region_bleed_start_step,
-                                        mask_type                = mask_type,
-                                        edge_width               = edge_width,
-                                        mask                     = mask,
-                                        unmask                   = unmask,
-                                        invert_mask              = invert_mask,
-                                        positive_masked          = positive_masked,
-                                        positive_unmasked        = positive_unmasked,
-                                        narcissism_area          = narcissism_area,
-                                        narcissism_start_step    = narcissism_start_step,
-                                        narcissism_end_step      = narcissism_end_step,
-                                        )
-
-        positive = zero_conditioning_from_list([positive_masked, positive_unmasked])
-        
-        positive[0][1]['callback_regional'] = callback
-        
-        return (positive,)
-
-
-
-    def prepare_regional_cond(self,
-                                model,
-                                weight                   : float  = 1.0,
-                                start_sigma              : float  = 0.0,
-                                end_sigma                : float  = 1.0,
-                                weight_scheduler                  = None,
-                                start_step               : int    = 0,
-                                end_step                 : int    = -1,
-                                positive_masked                   = None,
-                                positive_unmasked                 = None,
-                                weights                  : Tensor = None,
-                                region_bleeds            : Tensor = None,
-                                region_bleed             : float  = 0.0,
-                                region_bleed_start_step  : int    = 0,
-                                mask_type                : str    = "gradient",
-                                edge_width               : int    = 0,
-                                mask                              = None,
-                                unmask                            = None,
-                                invert_mask              : bool   = False,
-                                narcissism_area       : str       = "on",
-                                narcissism_start_step : int       = 0,
-                                narcissism_end_step   : int       = 5,
-                                ) -> Tuple[Tensor]:
-
-        default_dtype  = torch.float64
-        default_device = torch.device("cuda") 
-        
-        if end_step == -1:
-            end_step = MAX_STEPS
-        
-        if weights is None and weight_scheduler != "constant":
-            total_steps = end_step - start_step
-            weights     = get_sigmas(model, weight_scheduler, total_steps, 1.0).to(dtype=default_dtype, device=default_device) #/ model.inner_model.inner_model.model_sampling.sigma_max  #scaling doesn't matter as this is a flux-only node
-            prepend     = torch.zeros(start_step,                                  dtype=default_dtype, device=default_device)
-            weights     = torch.cat((prepend, weights), dim=0)
-        
-        if invert_mask and mask is not None:
-            mask   = 1-mask
-            unmask = 1-unmask
-
-        #weight, weights = mask_weight, mask_weights
-        floor, floors = region_bleed, region_bleeds
-        
-        weights = initialize_or_scale(weights, weight, end_step).to(default_dtype).to(default_device)
-        weights = F.pad(weights, (0, MAX_STEPS), value=0.0)
-        
-        prepend = torch.full((region_bleed_start_step,),  0.0, dtype=default_dtype, device=default_device)
-        floors  = initialize_or_scale(floors,  floor,  end_step).to(default_dtype).to(default_device)
-        floors  = F.pad(floors,  (0, MAX_STEPS), value=0.0)
-        floors  = torch.cat((prepend, floors), dim=0)
-
-        if (positive_masked is None) and (positive_unmasked is None):
-            positive = None
-
-        elif mask is not None:
-            EmptyCondGen = EmptyConditioningGenerator(model)
-            positive_masked, positive_unmasked = EmptyCondGen.zero_none_conditionings_([positive_masked, positive_unmasked])
-            
-            positive_masked_tokens   = positive_masked[0][0]  .shape[1]
-            positive_unmasked_tokens = positive_unmasked[0][0].shape[1]
-            
-            positive_min_tokens = min(positive_masked_tokens, positive_unmasked_tokens)
-            
-            positive = copy.deepcopy(positive_masked)
-            positive[0][0] = (positive_masked[0][0][:,:positive_min_tokens,:] + positive_unmasked[0][0][:,:positive_min_tokens,:]) / 2
-            
-            if isinstance(model.model.model_config, comfy.supported_models.WAN21_T2V) or isinstance(model.model.model_config, comfy.supported_models.WAN21_I2V):
-                if model.model.diffusion_model.blocks[0].self_attn.winderz_type != "false":
-                    AttnMask = CrossAttentionMask(mask_type, edge_width)
-                else:
-                    AttnMask = SplitAttentionMask(mask_type, edge_width)
-            elif isinstance(model.model.model_config, comfy.supported_models.HiDream):
-                AttnMask = FullAttentionMaskHiDream(mask_type, edge_width)
-            else:
-                AttnMask = FullAttentionMask(mask_type, edge_width)
-
-            RegContext = RegionalContext()
-            
-            if isinstance(model.model.model_config, comfy.supported_models.HiDream):
-                AttnMask.add_region(torch.concat([
-                    positive_masked  [0][0],
-                    positive_masked  [0][1]['conditioning_llama3'][0,0,...].unsqueeze(0),
-                    positive_masked  [0][1]['conditioning_llama3'][0,0,...].unsqueeze(0),
-                    ],
-                    dim=-2),
-                    torch.flip(mask, dims=[-2,-1]))
-                AttnMask.add_region(torch.concat([
-                    positive_unmasked[0][0],
-                    positive_unmasked[0][1]['conditioning_llama3'][0,0,...].unsqueeze(0),
-                    positive_unmasked[0][1]['conditioning_llama3'][0,0,...].unsqueeze(0),
-                    ],
-                    dim=-2),
-                    torch.flip(unmask, dims=[-2,-1]))
-
-                RegContext.add_region_llama3(positive_masked  [0][1]['conditioning_llama3'])
-                RegContext.add_region_llama3(positive_unmasked[0][1]['conditioning_llama3'])
-            else:
-                AttnMask.add_region(positive_masked  [0][0],   mask)
-                AttnMask.add_region(positive_unmasked[0][0], unmask)
-            
-            RegContext.add_region(positive_masked  [0][0])
-            RegContext.add_region(positive_unmasked[0][0])
-            
-            if 'clip_vision_output' in positive_masked[0][1]:
-                RegContext.add_region_clip_fea(positive_masked  [0][1]['clip_vision_output'].penultimate_hidden_states)
-                RegContext.add_region_clip_fea(positive_unmasked[0][1]['clip_vision_output'].penultimate_hidden_states)
-            
-            positive[0][1]['AttnMask'] = AttnMask
-            positive[0][1]['RegContext'] = RegContext
-            
-            if   positive_masked_tokens < positive_unmasked_tokens:
-                positive[0][0] = torch.cat((positive[0][0], positive_unmasked[0][0][:,positive_min_tokens:,:]), dim=1)
-            elif positive_masked_tokens > positive_unmasked_tokens:
-                positive[0][0] = torch.cat((positive[0][0], positive_masked  [0][0][:,positive_min_tokens:,:]), dim=1)
-                
-            if 'pooled_output' in positive[0][1] and positive_masked[0][1]['pooled_output'] is not None:
-                positive_masked_pooled_tokens   = positive_masked[0][1]['pooled_output'].shape[1]
-                positive_unmasked_pooled_tokens = positive_unmasked[0][1]['pooled_output'].shape[1]
-                
-                positive_min_pooled_tokens = min(positive_masked_pooled_tokens, positive_unmasked_pooled_tokens)
-                
-                positive[0][1]['pooled_output'] = (positive_masked[0][1]['pooled_output'][:,:positive_min_pooled_tokens] + positive_unmasked[0][1]['pooled_output'][:,:positive_min_pooled_tokens]) / 2
-                
-                if   positive_masked_pooled_tokens < positive_unmasked_pooled_tokens:
-                    positive[0][1]['pooled_output'] = torch.cat((positive[0][1]['pooled_output'], positive_unmasked[0][1]['pooled_output'][:,positive_min_pooled_tokens:]), dim=1)
-                elif positive_masked_pooled_tokens > positive_unmasked_pooled_tokens:
-                    positive[0][1]['pooled_output'] = torch.cat((positive[0][1]['pooled_output'], positive_masked  [0][1]['pooled_output'][:,positive_min_pooled_tokens:]), dim=1)
-        
-        else:
-            positive = positive_masked
-            
-        if   mask is not None and narcissism_area == "masked":
-            narc_idx = 0
-            positive[0][1]['regional_conditioning_mask_orig'] = unmask.clone()
-            if 'pooled_output' in positive[0][1]:
-                positive[0][1]['pooled_output'] = positive_unmasked[0][1]['pooled_output']
-        
-        elif mask is not None and narcissism_area == "unmasked":
-            narc_idx = 1
-            positive[0][1]['regional_conditioning_mask_orig'] = mask.clone()
-            if 'pooled_output' in positive[0][1]:
-                positive[0][1]['pooled_output'] = positive_masked[0][1]['pooled_output']
-            
-        else:
-            narc_idx = -1
-            positive[0][1]['regional_conditioning_mask_orig'] = None
-        
-        positive[0][1]['RegParam'] = RegionalParameters(weights, floors, narc_idx, narcissism_start_step, narcissism_end_step)
-        
-        return (positive,)
-
-
-
-class ClownRegionalConditioning3:
-    @classmethod
-    def INPUT_TYPES(cls):
-        return {
-            "required": { 
-                "weight":                  ("FLOAT",                                     {"default": 1.0,  "min": -10000.0, "max": 10000.0, "step": 0.01}),
-                "region_bleed":            ("FLOAT",                                     {"default": 0.0,  "min": -10000.0, "max": 10000.0, "step": 0.01}),
-                "region_bleed_start_step": ("INT",                                       {"default": 0,   "min":  0,        "max": 10000}),
-                "weight_scheduler":        (["constant"] + get_res4lyf_scheduler_list(), {"default": "constant"},),
-                "start_step":              ("INT",                                       {"default": 0,    "min":  0,        "max": 10000}),
-                "end_step":                ("INT",                                       {"default": 100,  "min": -1,        "max": 10000}),
-                "mask_type":               (REG_MASK_TYPE_3,                             {"default": "boolean"}),
-                "edge_width":              ("INT",                                       {"default": 0,  "min": 0,          "max": 10000}),
-                #"narcissism_area":         (["A", "B", "AB", "unmasked", "off"],         {"default": "off"}),
-                #"narcissism_start_step":   ("INT",                                       {"default": 0,   "min": -1,        "max": 10000}),
-                #"narcissism_end_step":     ("INT",                                       {"default": 5,   "min": -1,        "max": 10000}),
-                "invert_mask":             ("BOOLEAN",                                   {"default": False}),
-            }, 
-            "optional": {
-                "positive_A":              ("CONDITIONING", ),
-                "positive_B":              ("CONDITIONING", ),
-                "positive_unmasked":       ("CONDITIONING", ),
-                "mask_A":                  ("MASK", ),
-                "mask_B":                  ("MASK", ),
-                "weights":                 ("SIGMAS", ),
-                "region_bleeds":           ("SIGMAS", ),
-            }
-        }
-
-    RETURN_TYPES = ("CONDITIONING",)
-    RETURN_NAMES = ("positive",)
-    FUNCTION     = "main"
-    CATEGORY     = "RES4LYF/conditioning"
-
-    def create_callback(self, **kwargs):
-        def callback(model):
-            kwargs["model"] = model  
-            pos_cond, = self.prepare_regional_cond(**kwargs)
-            return pos_cond
-        return callback
-
-    def main(self,
-            weight                   : float  = 1.0,
-            start_sigma              : float  = 0.0,
-            end_sigma                : float  = 1.0,
-            weight_scheduler                  = None,
-            start_step               : int    = 0,
-            end_step                 : int    = -1,
-            positive_A                   = None,
-            positive_B                        = None,
-            positive_unmasked                 = None,
-            weights                  : Tensor = None,
-            region_bleeds            : Tensor = None,
-            region_bleed             : float  = 0.0,
-            region_bleed_start_step  : int    = 0,
-
-            mask_type                : str    = "boolean",
-            edge_width               : int    = 0,
-            mask_A                              = None,
-            mask_B                              = None,
-            narcissism_area       : str    = "AB",
-            narcissism_start_step : int    = 0,
-            narcissism_end_step   : int    = 5,
-            invert_mask              : bool   = False
-            ) -> Tuple[Tensor]:
-        
-        if end_step == -1:
-            end_step = MAX_STEPS
-        
-        callback = self.create_callback(weight                   = weight,
-                                        start_sigma              = start_sigma,
-                                        end_sigma                = end_sigma,
-                                        weight_scheduler         = weight_scheduler,
-                                        start_step               = start_step,
-                                        end_step                 = end_step,
-                                        weights                  = weights,
-                                        region_bleeds            = region_bleeds,
-                                        region_bleed             = region_bleed,
-                                        region_bleed_start_step  = region_bleed_start_step,
-                                        mask_type                = mask_type,
-                                        edge_width               = edge_width,
-                                        mask_A                   = mask_A,
-                                        mask_B                   = mask_B,
-                                        invert_mask              = invert_mask,
-                                        positive_A               = positive_A,
-                                        positive_B               = positive_B,
-                                        positive_unmasked        = positive_unmasked,
-                                        narcissism_area       = narcissism_area,
-                                        narcissism_start_step = narcissism_start_step,
-                                        narcissism_end_step   = narcissism_end_step,
-                                        )
-
-        positive = zero_conditioning_from_list([positive_A, positive_B, positive_unmasked])
-        
-        positive[0][1]['callback_regional'] = callback
-        
-        return (positive,)
-
-
-
-    def prepare_regional_cond(self,
-                                model,
-                                weight                   : float  = 1.0,
-                                start_sigma              : float  = 0.0,
-                                end_sigma                : float  = 1.0,
-                                weight_scheduler                  = None,
-                                start_step               : int    =  0,
-                                end_step                 : int    = -1,
-                                positive_A                        = None,
-                                positive_B                        = None,
-
-                                positive_unmasked                 = None,
-                                weights                  : Tensor = None,
-                                region_bleeds            : Tensor = None,
-                                region_bleed             : float  = 0.0,
-                                region_bleed_start_step  : int    = 0,
-
-                                mask_type                : str    = "boolean",
-                                edge_width               : int    = 0,
-                                mask_A                            = None,
-                                mask_B                            = None,
-                                invert_mask              : bool   = False,
-                                narcissism_area       : str    = "AB",
-                                narcissism_start_step : int    = 0,
-                                narcissism_end_step   : int    = 5,
-                                ) -> Tuple[Tensor]:
-
-        default_dtype  = torch.float64
-        default_device = torch.device("cuda") 
-        
-        if end_step == -1:
-            end_step = MAX_STEPS
-        
-        if weights is None and weight_scheduler != "constant":
-            total_steps = end_step - start_step
-            weights     = get_sigmas(model, weight_scheduler, total_steps, 1.0).to(dtype=default_dtype, device=default_device) #/ model.inner_model.inner_model.model_sampling.sigma_max  #scaling doesn't matter as this is a flux-only node
-            prepend     = torch.zeros(start_step,                                  dtype=default_dtype, device=default_device)
-            weights     = torch.cat((prepend, weights), dim=0)
-        
-        if invert_mask and mask_A is not None:
-            mask_A = 1-mask_A
-            
-        if invert_mask and mask_B is not None:
-            mask_B = 1-mask_B
-        
-        mask_AB_inv = torch.ones_like(mask_A) - mask_A - mask_B
-
-        #weight, weights = mask_weight, mask_weights
-        floor, floors = region_bleed, region_bleeds
-        
-        weights = initialize_or_scale(weights, weight, end_step).to(default_dtype)
-        weights = F.pad(weights, (0, MAX_STEPS), value=0.0)
-        
-        prepend    = torch.full((region_bleed_start_step,),  0.0, dtype=default_dtype, device=default_device)
-        floors  = initialize_or_scale(floors,  floor,  end_step).to(default_dtype).to(default_device)
-        floors  = F.pad(floors,  (0, MAX_STEPS), value=0.0)
-        floors  = torch.cat((prepend, floors), dim=0)
-
-        if (positive_A is None) and (positive_B is None) and (positive_unmasked is None):
-            positive = None
-
-        elif mask_A is not None:
-            
-            EmptyCondGen = EmptyConditioningGenerator(model)
-            positive_A, positive_B, positive_unmasked = EmptyCondGen.zero_none_conditionings_([positive_A, positive_B, positive_unmasked])
-
-            positive_A_tokens        = positive_A[0][0].shape[1]
-            positive_B_tokens        = positive_B[0][0].shape[1]
-            positive_unmasked_tokens = positive_unmasked[0][0].shape[1]
-            
-            values = sorted([positive_A_tokens, positive_B_tokens, positive_unmasked_tokens])
-
-            positive_min_tokens  = values[0]
-            positive_mid_tokens  = values[1]
-            positive_max_tokens  = values[2]
-            
-            positive = copy.deepcopy(positive_A)
-            positive[0][0] = (positive_A[0][0][:,:positive_min_tokens,:] + positive_B[0][0][:,:positive_min_tokens,:] + positive_unmasked[0][0][:,:positive_min_tokens,:]) / 3
-            
-            if isinstance(model.model.model_config, comfy.supported_models.WAN21_T2V) or isinstance(model.model.model_config, comfy.supported_models.WAN21_I2V):
-                if model.model.diffusion_model.blocks[0].self_attn.winderz_type != "false":
-                    AttnMask = CrossAttentionMask(mask_type, edge_width)
-                else:
-                    AttnMask = SplitAttentionMask(mask_type, edge_width)
-            elif isinstance(model.model.model_config, comfy.supported_models.HiDream):
-                AttnMask = FullAttentionMaskHiDream(mask_type, edge_width)
-            else:
-                AttnMask = FullAttentionMask(mask_type, edge_width)
-
-            RegContext = RegionalContext()
-            
-            if isinstance(model.model.model_config, comfy.supported_models.HiDream):
-                AttnMask.add_region(torch.concat([
-                    positive_A  [0][0],
-                    positive_A  [0][1]['conditioning_llama3'][0,0,...].unsqueeze(0),
-                    positive_A  [0][1]['conditioning_llama3'][0,0,...].unsqueeze(0),
-                    ],
-                    dim=-2),
-                    torch.flip(mask_A, dims=[-2,-1]))
-                AttnMask.add_region(torch.concat([
-                    positive_B  [0][0],
-                    positive_B  [0][1]['conditioning_llama3'][0,0,...].unsqueeze(0),
-                    positive_B  [0][1]['conditioning_llama3'][0,0,...].unsqueeze(0),
-                    ],
-                    dim=-2),
-                    torch.flip(mask_B, dims=[-2,-1]))
-                AttnMask.add_region(torch.concat([
-                    positive_unmasked[0][0],
-                    positive_unmasked[0][1]['conditioning_llama3'][0,0,...].unsqueeze(0),
-                    positive_unmasked[0][1]['conditioning_llama3'][0,0,...].unsqueeze(0),
-                    ],
-                    dim=-2),
-                    torch.flip(mask_AB_inv, dims=[-2,-1]))
-
-                RegContext.add_region_llama3(positive_A       [0][1]['conditioning_llama3'])
-                RegContext.add_region_llama3(positive_B       [0][1]['conditioning_llama3'])
-                RegContext.add_region_llama3(positive_unmasked[0][1]['conditioning_llama3'])
-            else:
-                AttnMask.add_region(positive_A       [0][0], mask_A)
-                AttnMask.add_region(positive_B       [0][0], mask_B)
-                AttnMask.add_region(positive_unmasked[0][0], mask_AB_inv)
-            
-            RegContext.add_region(positive_A       [0][0])
-            RegContext.add_region(positive_B       [0][0])
-            RegContext.add_region(positive_unmasked[0][0])
-
-            positive[0][1]['AttnMask']   = AttnMask
-            positive[0][1]['RegContext'] = RegContext
-            
-            
-            if   positive_A_tokens        != positive_min_tokens and positive_A_tokens != positive_max_tokens:
-                positive[0][0] = torch.cat((positive[0][0], positive_A       [0][0][:,positive_min_tokens:,:]), dim=1)
-                
-            elif positive_B_tokens        != positive_min_tokens and positive_B_tokens != positive_max_tokens:
-                positive[0][0] = torch.cat((positive[0][0], positive_B       [0][0][:,positive_min_tokens:,:]), dim=1)
-                
-            elif positive_unmasked_tokens != positive_min_tokens and positive_unmasked_tokens != positive_max_tokens:
-                positive[0][0] = torch.cat((positive[0][0], positive_unmasked[0][0][:,positive_min_tokens:,:]), dim=1)
-                
-                
-                
-            if   positive_A_tokens        == positive_mid_tokens and positive_mid_tokens != positive_max_tokens:
-                positive[0][0] = torch.cat((positive[0][0], positive_A       [0][0][:,positive_mid_tokens:,:]), dim=1)
-                
-            elif positive_B_tokens        == positive_mid_tokens and positive_mid_tokens != positive_max_tokens:
-                positive[0][0] = torch.cat((positive[0][0], positive_B       [0][0][:,positive_mid_tokens:,:]), dim=1)
-                
-            elif positive_unmasked_tokens == positive_mid_tokens and positive_mid_tokens != positive_max_tokens:
-                positive[0][0] = torch.cat((positive[0][0], positive_unmasked[0][0][:,positive_mid_tokens:,:]), dim=1)
-            
-            
-            
-            if 'pooled_output' in positive[0][1] and positive_A[0][1]['pooled_output'] is not None:
-                positive_A_pooled_tokens = positive_A[0][1]['pooled_output'].shape[1]
-                positive_B_pooled_tokens = positive_B[0][1]['pooled_output'].shape[1]
-                positive_unmasked_pooled_tokens = positive_unmasked[0][1]['pooled_output'].shape[1]
-                
-                values = sorted([positive_A_pooled_tokens, positive_B_pooled_tokens, positive_unmasked_pooled_tokens])
-
-                positive_min_pooled_tokens  = values[0]
-                positive_mid_pooled_tokens  = values[1]
-                positive_max_pooled_tokens  = values[2]
-                
-                positive[0][1]['pooled_output'] = (positive_A[0][1]['pooled_output'][:,:positive_min_pooled_tokens] + positive_B[0][1]['pooled_output'][:,:positive_min_pooled_tokens] + positive_unmasked[0][1]['pooled_output'][:,:positive_min_pooled_tokens]) / 3
-                
-                if   positive_A_pooled_tokens        != positive_min_pooled_tokens and positive_A_pooled_tokens != positive_max_pooled_tokens:
-                    positive[0][1]['pooled_output'] = torch.cat((positive[0][1]['pooled_output'], positive_A       [0][1]['pooled_output'][:,positive_min_pooled_tokens:,:]), dim=1)
-                    
-                elif positive_B_pooled_tokens        != positive_min_pooled_tokens and positive_B_pooled_tokens != positive_max_pooled_tokens:
-                    positive[0][1]['pooled_output'] = torch.cat((positive[0][1]['pooled_output'], positive_B       [0][1]['pooled_output'][:,positive_min_pooled_tokens:,:]), dim=1)
-                    
-                elif positive_unmasked_pooled_tokens != positive_min_pooled_tokens and positive_unmasked_pooled_tokens != positive_max_pooled_tokens:
-                    positive[0][1]['pooled_output'] = torch.cat((positive[0][1]['pooled_output'], positive_unmasked[0][1]['pooled_output'][:,positive_min_pooled_tokens:,:]), dim=1)
-                    
-                    
-                    
-                if   positive_A_pooled_tokens        == positive_mid_pooled_tokens and positive_mid_pooled_tokens != positive_max_pooled_tokens:
-                    positive[0][1]['pooled_output'] = torch.cat((positive[0][1]['pooled_output'], positive_A       [0][1]['pooled_output'][:,positive_mid_pooled_tokens:,:]), dim=1)
-                    
-                elif positive_B_pooled_tokens        == positive_mid_pooled_tokens and positive_mid_pooled_tokens != positive_max_pooled_tokens:
-                    positive[0][1]['pooled_output'] = torch.cat((positive[0][1]['pooled_output'], positive_B       [0][1]['pooled_output'][:,positive_mid_pooled_tokens:,:]), dim=1)
-                    
-                elif positive_unmasked_pooled_tokens == positive_mid_pooled_tokens and positive_mid_pooled_tokens != positive_max_pooled_tokens:
-                    positive[0][1]['pooled_output'] = torch.cat((positive[0][1]['pooled_output'], positive_unmasked[0][1]['pooled_output'][:,positive_mid_pooled_tokens:,:]), dim=1)
-                
-        else:
-            positive = positive_A
-        
-        if   mask_A is not None and narcissism_area == "A":
-            narc_idx = 0
-            positive[0][1]['regional_conditioning_mask_orig'] = 1-mask_A.clone()
-            
-        elif mask_B is not None and narcissism_area == "B":
-            narc_idx = 1
-            positive[0][1]['regional_conditioning_mask_orig'] = 1-mask_B.clone()
-            
-        elif mask_A is not None and mask_B is not None and narcissism_area == "AB":
-            narc_idx = 2
-            positive[0][1]['regional_conditioning_mask_orig'] = torch.clamp(1 - mask_A.clone() - mask_B.clone(), min=0.0)
-            
-        elif mask_A is not None and mask_B is not None and narcissism_area == "unmasked":
-            narc_idx = 25436747  # need to deal with this properly!
-            positive[0][1]['regional_conditioning_mask_orig'] = 1-torch.clamp(1 - mask_A.clone() - mask_B.clone(), min=0.0)
-            
-        else:
-            narc_idx = -1
-            positive[0][1]['regional_conditioning_mask_orig'] = None
-        
-
-        positive[0][1]['RegParam'] = RegionalParameters(weights, floors, narc_idx, narcissism_start_step, narcissism_end_step)
-        
-        return (positive,)
-
-
-
-
-
-
-
-
-
-
-
-
-
-
-
-
-
-
-
-
-
-
-
-class ClownRegionalConditioning_ABC:
-    @classmethod
-    def INPUT_TYPES(cls):
-        return {
-            "required": { 
-                "weight":                  ("FLOAT",                                     {"default": 1.0,  "min": -10000.0, "max": 10000.0, "step": 0.01}),
-                "region_bleed":            ("FLOAT",                                     {"default": 0.0,  "min": -10000.0, "max": 10000.0, "step": 0.01}),
-                "region_bleed_start_step": ("INT",                                       {"default": 0,    "min":  0,       "max": 10000}),
-                "weight_scheduler":        (["constant"] + get_res4lyf_scheduler_list(), {"default": "constant"},),
-                "start_step":              ("INT",                                       {"default": 0,    "min":  0,       "max": 10000}),
-                "end_step":                ("INT",                                       {"default": 100,  "min": -1,       "max": 10000}),
-                "mask_type":               (REG_MASK_TYPE_ABC,                           {"default": "boolean"}),
-                "edge_width":              ("INT",                                       {"default": 0,    "min": 0,        "max": 10000}),
-                #"narcissism_area":         (["A", "B", "AB", "unmasked", "off"],         {"default": "off"}),
-                #"narcissism_start_step":   ("INT",                                       {"default": 0,   "min": -1,        "max": 10000}),
-                #"narcissism_end_step":     ("INT",                                       {"default": 5,   "min": -1,        "max": 10000}),
-                "invert_mask":             ("BOOLEAN",                                   {"default": False}),
-            }, 
-            "optional": {
-                "positive_A":              ("CONDITIONING", ),
-                "positive_B":              ("CONDITIONING", ),
-                "positive_C":              ("CONDITIONING", ),
-                "mask_A":                  ("MASK", ),
-                "mask_B":                  ("MASK", ),
-                "mask_C":                  ("MASK", ),
-                "weights":                 ("SIGMAS", ),
-                "region_bleeds":           ("SIGMAS", ),
-            }
-        }
-
-    RETURN_TYPES = ("CONDITIONING",)
-    RETURN_NAMES = ("positive",)
-    FUNCTION     = "main"
-    CATEGORY     = "RES4LYF/conditioning"
-
-    def create_callback(self, **kwargs):
-        def callback(model):
-            kwargs["model"] = model  
-            pos_cond, = self.prepare_regional_cond(**kwargs)
-            return pos_cond
-        return callback
-
-    def main(self,
-            weight                   : float  = 1.0,
-            start_sigma              : float  = 0.0,
-            end_sigma                : float  = 1.0,
-            weight_scheduler                  = None,
-            start_step               : int    = 0,
-            end_step                 : int    = -1,
-            positive_A                        = None,
-            positive_B                        = None,
-            positive_C                        = None,
-            weights                  : Tensor = None,
-            region_bleeds            : Tensor = None,
-            region_bleed             : float  = 0.0,
-            region_bleed_start_step  : int    = 0,
-
-            mask_type                : str    = "boolean",
-            edge_width               : int    = 0,
-            mask_A                              = None,
-            mask_B                              = None,
-            mask_C                              = None,
-            narcissism_area       : str    = "AB",
-            narcissism_start_step : int    = 0,
-            narcissism_end_step   : int    = 5,
-            invert_mask              : bool   = False
-            ) -> Tuple[Tensor]:
-        
-        if end_step == -1:
-            end_step = MAX_STEPS
-        
-        callback = self.create_callback(weight                   = weight,
-                                        start_sigma              = start_sigma,
-                                        end_sigma                = end_sigma,
-                                        weight_scheduler         = weight_scheduler,
-                                        start_step               = start_step,
-                                        end_step                 = end_step,
-                                        weights                  = weights,
-                                        region_bleeds            = region_bleeds,
-                                        region_bleed             = region_bleed,
-                                        region_bleed_start_step  = region_bleed_start_step,
-                                        mask_type                = mask_type,
-                                        edge_width               = edge_width,
-                                        mask_A                   = mask_A,
-                                        mask_B                   = mask_B,
-                                        mask_C                   = mask_C,
-                                        invert_mask              = invert_mask,
-                                        positive_A               = positive_A,
-                                        positive_B               = positive_B,
-                                        positive_C               = positive_C,
-                                        narcissism_area       = narcissism_area,
-                                        narcissism_start_step = narcissism_start_step,
-                                        narcissism_end_step   = narcissism_end_step,
-                                        )
-
-        positive = zero_conditioning_from_list([positive_A, positive_B, positive_C])
-        
-        positive[0][1]['callback_regional'] = callback
-        
-        return (positive,)
-
-
-
-    def prepare_regional_cond(self,
-                                model,
-                                weight                   : float  = 1.0,
-                                start_sigma              : float  = 0.0,
-                                end_sigma                : float  = 1.0,
-                                weight_scheduler                  = None,
-                                start_step               : int    =  0,
-                                end_step                 : int    = -1,
-                                positive_A                        = None,
-                                positive_B                        = None,
-
-                                positive_C                        = None,
-                                weights                  : Tensor = None,
-                                region_bleeds            : Tensor = None,
-                                region_bleed             : float  = 0.0,
-                                region_bleed_start_step  : int    = 0,
-
-                                mask_type                : str    = "boolean",
-                                edge_width               : int    = 0,
-                                mask_A                            = None,
-                                mask_B                            = None,
-                                mask_C                            = None,
-                                invert_mask              : bool   = False,
-                                narcissism_area       : str    = "AB",
-                                narcissism_start_step : int    = 0,
-                                narcissism_end_step   : int    = 5,
-                                ) -> Tuple[Tensor]:
-
-        default_dtype  = torch.float64
-        default_device = torch.device("cuda") 
-        
-        if end_step == -1:
-            end_step = MAX_STEPS
-        
-        if weights is None and weight_scheduler != "constant":
-            total_steps = end_step - start_step
-            weights     = get_sigmas(model, weight_scheduler, total_steps, 1.0).to(dtype=default_dtype, device=default_device) #/ model.inner_model.inner_model.model_sampling.sigma_max  #scaling doesn't matter as this is a flux-only node
-            prepend     = torch.zeros(start_step,                                  dtype=default_dtype, device=default_device)
-            weights     = torch.cat((prepend, weights), dim=0)
-        
-        if invert_mask and mask_A is not None:
-            mask_A = 1-mask_A
-            
-        if invert_mask and mask_B is not None:
-            mask_B = 1-mask_B
-        
-        mask_AB_inv = mask_C
-        if invert_mask and mask_AB_inv is not None:
-            mask_AB_inv = 1-mask_AB_inv
-            
-        positive_unmasked = positive_C
-        
-        #mask_AB_inv = torch.ones_like(mask_A) - mask_A - mask_B
-
-        #weight, weights = mask_weight, mask_weights
-        floor, floors = region_bleed, region_bleeds
-        
-        weights = initialize_or_scale(weights, weight, end_step).to(default_dtype)
-        weights = F.pad(weights, (0, MAX_STEPS), value=0.0)
-        
-        prepend    = torch.full((region_bleed_start_step,),  0.0, dtype=default_dtype, device=default_device)
-        floors  = initialize_or_scale(floors,  floor,  end_step).to(default_dtype).to(default_device)
-        floors  = F.pad(floors,  (0, MAX_STEPS), value=0.0)
-        floors  = torch.cat((prepend, floors), dim=0)
-
-        if (positive_A is None) and (positive_B is None) and (positive_unmasked is None):
-            positive = None
-
-        elif mask_A is not None:
-            
-            EmptyCondGen = EmptyConditioningGenerator(model)
-            positive_A, positive_B, positive_unmasked = EmptyCondGen.zero_none_conditionings_([positive_A, positive_B, positive_unmasked])
-
-            positive_A_tokens        = positive_A[0][0].shape[1]
-            positive_B_tokens        = positive_B[0][0].shape[1]
-            positive_unmasked_tokens = positive_unmasked[0][0].shape[1]
-            
-            values = sorted([positive_A_tokens, positive_B_tokens, positive_unmasked_tokens])
-
-            positive_min_tokens  = values[0]
-            positive_mid_tokens  = values[1]
-            positive_max_tokens  = values[2]
-            
-            positive = copy.deepcopy(positive_A)
-            positive[0][0] = (positive_A[0][0][:,:positive_min_tokens,:] + positive_B[0][0][:,:positive_min_tokens,:] + positive_unmasked[0][0][:,:positive_min_tokens,:]) / 3
-            
-            if isinstance(model.model.model_config, comfy.supported_models.WAN21_T2V) or isinstance(model.model.model_config, comfy.supported_models.WAN21_I2V):
-                if model.model.diffusion_model.blocks[0].self_attn.winderz_type != "false":
-                    AttnMask = CrossAttentionMask(mask_type, edge_width)
-                else:
-                    AttnMask = SplitAttentionMask(mask_type, edge_width)
-            elif isinstance(model.model.model_config, comfy.supported_models.HiDream):
-                AttnMask = FullAttentionMaskHiDream(mask_type, edge_width)
-            else:
-                AttnMask = FullAttentionMask(mask_type, edge_width)
-                
-            RegContext = RegionalContext()
-            
-            if isinstance(model.model.model_config, comfy.supported_models.HiDream):
-                AttnMask.add_region(torch.concat([
-                    positive_A  [0][0],
-                    positive_A  [0][1]['conditioning_llama3'][0,0,...].unsqueeze(0),
-                    positive_A  [0][1]['conditioning_llama3'][0,0,...].unsqueeze(0),
-                    ],
-                    dim=-2),
-                    torch.flip(mask_A, dims=[-2,-1]))
-                AttnMask.add_region(torch.concat([
-                    positive_B  [0][0],
-                    positive_B  [0][1]['conditioning_llama3'][0,0,...].unsqueeze(0),
-                    positive_B  [0][1]['conditioning_llama3'][0,0,...].unsqueeze(0),
-                    ],
-                    dim=-2),
-                    torch.flip(mask_B, dims=[-2,-1]))
-                AttnMask.add_region(torch.concat([
-                    positive_unmasked[0][0],
-                    positive_unmasked[0][1]['conditioning_llama3'][0,0,...].unsqueeze(0),
-                    positive_unmasked[0][1]['conditioning_llama3'][0,0,...].unsqueeze(0),
-                    ],
-                    dim=-2),
-                    torch.flip(mask_AB_inv, dims=[-2,-1]))
-
-                RegContext.add_region_llama3(positive_A       [0][1]['conditioning_llama3'])
-                RegContext.add_region_llama3(positive_B       [0][1]['conditioning_llama3'])
-                RegContext.add_region_llama3(positive_unmasked[0][1]['conditioning_llama3'])
-            else:
-                AttnMask.add_region(positive_A       [0][0], mask_A)
-                AttnMask.add_region(positive_B       [0][0], mask_B)
-                AttnMask.add_region(positive_unmasked[0][0], mask_AB_inv)
-            
-            RegContext.add_region(positive_A  [0][0])
-            RegContext.add_region(positive_B[0][0])
-            RegContext.add_region(positive_unmasked[0][0])
-            
-            positive[0][1]['AttnMask']   = AttnMask
-            positive[0][1]['RegContext'] = RegContext
-            
-            
-            if   positive_A_tokens        != positive_min_tokens and positive_A_tokens != positive_max_tokens:
-                positive[0][0] = torch.cat((positive[0][0], positive_A       [0][0][:,positive_min_tokens:,:]), dim=1)
-                
-            elif positive_B_tokens        != positive_min_tokens and positive_B_tokens != positive_max_tokens:
-                positive[0][0] = torch.cat((positive[0][0], positive_B       [0][0][:,positive_min_tokens:,:]), dim=1)
-                
-            elif positive_unmasked_tokens != positive_min_tokens and positive_unmasked_tokens != positive_max_tokens:
-                positive[0][0] = torch.cat((positive[0][0], positive_unmasked[0][0][:,positive_min_tokens:,:]), dim=1)
-                
-                
-                
-            if   positive_A_tokens        == positive_mid_tokens and positive_mid_tokens != positive_max_tokens:
-                positive[0][0] = torch.cat((positive[0][0], positive_A       [0][0][:,positive_mid_tokens:,:]), dim=1)
-                
-            elif positive_B_tokens        == positive_mid_tokens and positive_mid_tokens != positive_max_tokens:
-                positive[0][0] = torch.cat((positive[0][0], positive_B       [0][0][:,positive_mid_tokens:,:]), dim=1)
-                
-            elif positive_unmasked_tokens == positive_mid_tokens and positive_mid_tokens != positive_max_tokens:
-                positive[0][0] = torch.cat((positive[0][0], positive_unmasked[0][0][:,positive_mid_tokens:,:]), dim=1)
-            
-            
-            
-            if 'pooled_output' in positive[0][1] and positive_A[0][1]['pooled_output'] is not None:
-                positive_A_pooled_tokens = positive_A[0][1]['pooled_output'].shape[1]
-                positive_B_pooled_tokens = positive_B[0][1]['pooled_output'].shape[1]
-                positive_unmasked_pooled_tokens = positive_unmasked[0][1]['pooled_output'].shape[1]
-                
-                values = sorted([positive_A_pooled_tokens, positive_B_pooled_tokens, positive_unmasked_pooled_tokens])
-
-                positive_min_pooled_tokens  = values[0]
-                positive_mid_pooled_tokens  = values[1]
-                positive_max_pooled_tokens  = values[2]
-                
-                positive[0][1]['pooled_output'] = (positive_A[0][1]['pooled_output'][:,:positive_min_pooled_tokens] + positive_B[0][1]['pooled_output'][:,:positive_min_pooled_tokens] + positive_unmasked[0][1]['pooled_output'][:,:positive_min_pooled_tokens]) / 3
-                
-                if   positive_A_pooled_tokens        != positive_min_pooled_tokens and positive_A_pooled_tokens != positive_max_pooled_tokens:
-                    positive[0][1]['pooled_output'] = torch.cat((positive[0][1]['pooled_output'], positive_A       [0][1]['pooled_output'][:,positive_min_pooled_tokens:,:]), dim=1)
-                    
-                elif positive_B_pooled_tokens        != positive_min_pooled_tokens and positive_B_pooled_tokens != positive_max_pooled_tokens:
-                    positive[0][1]['pooled_output'] = torch.cat((positive[0][1]['pooled_output'], positive_B       [0][1]['pooled_output'][:,positive_min_pooled_tokens:,:]), dim=1)
-                    
-                elif positive_unmasked_pooled_tokens != positive_min_pooled_tokens and positive_unmasked_pooled_tokens != positive_max_pooled_tokens:
-                    positive[0][1]['pooled_output'] = torch.cat((positive[0][1]['pooled_output'], positive_unmasked[0][1]['pooled_output'][:,positive_min_pooled_tokens:,:]), dim=1)
-                    
-                    
-                    
-                if   positive_A_pooled_tokens        == positive_mid_pooled_tokens and positive_mid_pooled_tokens != positive_max_pooled_tokens:
-                    positive[0][1]['pooled_output'] = torch.cat((positive[0][1]['pooled_output'], positive_A       [0][1]['pooled_output'][:,positive_mid_pooled_tokens:,:]), dim=1)
-                    
-                elif positive_B_pooled_tokens        == positive_mid_pooled_tokens and positive_mid_pooled_tokens != positive_max_pooled_tokens:
-                    positive[0][1]['pooled_output'] = torch.cat((positive[0][1]['pooled_output'], positive_B       [0][1]['pooled_output'][:,positive_mid_pooled_tokens:,:]), dim=1)
-                    
-                elif positive_unmasked_pooled_tokens == positive_mid_pooled_tokens and positive_mid_pooled_tokens != positive_max_pooled_tokens:
-                    positive[0][1]['pooled_output'] = torch.cat((positive[0][1]['pooled_output'], positive_unmasked[0][1]['pooled_output'][:,positive_mid_pooled_tokens:,:]), dim=1)
-                
-        else:
-            positive = positive_A
-        
-        if   mask_A is not None and narcissism_area == "A":
-            narc_idx = 0
-            positive[0][1]['regional_conditioning_mask_orig'] = 1-mask_A.clone()
-            
-        elif mask_B is not None and narcissism_area == "B":
-            narc_idx = 1
-            positive[0][1]['regional_conditioning_mask_orig'] = 1-mask_B.clone()
-            
-        elif mask_A is not None and mask_B is not None and narcissism_area == "AB":
-            narc_idx = 2
-            positive[0][1]['regional_conditioning_mask_orig'] = torch.clamp(1 - mask_A.clone() - mask_B.clone(), min=0.0)
-            
-        elif mask_A is not None and mask_B is not None and narcissism_area == "unmasked":
-            narc_idx = 25436747  # need to deal with this properly!
-            positive[0][1]['regional_conditioning_mask_orig'] = 1-torch.clamp(1 - mask_A.clone() - mask_B.clone(), min=0.0)
-            
-        else:
-            narc_idx = -1
-            positive[0][1]['regional_conditioning_mask_orig'] = None
-        
-
-        positive[0][1]['RegParam'] = RegionalParameters(weights, floors, narc_idx, narcissism_start_step, narcissism_end_step)
-        
-        return (positive,)
-
-
-
-
-
+import torch
+import torch.nn.functional as F
+import math
+
+from torch  import Tensor
+from typing import Optional, Callable, Tuple, Dict, Any, Union, TYPE_CHECKING, TypeVar, List
+from dataclasses import dataclass, field
+
+import copy
+import base64
+import pickle # used strictly for serializing conditioning in the ConditioningToBase64 and Base64ToConditioning nodes for API use. (Offloading T5 processing to another machine to avoid model shuffling.)
+
+import comfy.supported_models
+import node_helpers
+import gc
+
+
+from .sigmas  import get_sigmas
+
+from .helper  import initialize_or_scale, precision_tool, get_res4lyf_scheduler_list
+from .latents import get_orthogonal, get_collinear
+from .res4lyf import RESplain
+from .beta.constants import MAX_STEPS
+from .attention_masks import FullAttentionMask, FullAttentionMaskHiDream, CrossAttentionMask, SplitAttentionMask, RegionalContext
+
+
+def multiply_nested_tensors(structure, scalar):
+    if isinstance(structure, torch.Tensor):
+        return structure * scalar
+    elif isinstance(structure, list):
+        return [multiply_nested_tensors(item, scalar) for item in structure]
+    elif isinstance(structure, dict):
+        return {key: multiply_nested_tensors(value, scalar) for key, value in structure.items()}
+    else:
+        return structure
+
+
+
+
+class ConditioningOrthoCollin:
+    @classmethod
+    def INPUT_TYPES(cls):
+        return {"required": {
+            "conditioning_0": ("CONDITIONING", ), 
+            "conditioning_1": ("CONDITIONING", ),
+            "t5_strength"   : ("FLOAT", {"default": 1.0, "min": -10000, "max": 10000, "step":0.01}),
+            "clip_strength" : ("FLOAT", {"default": 1.0, "min": -10000, "max": 10000, "step":0.01}),
+            }}
+    RETURN_TYPES = ("CONDITIONING",)
+    RETURN_NAMES = ("conditioning",)
+    FUNCTION     = "combine"
+    CATEGORY     = "RES4LYF/conditioning"
+    EXPERIMENTAL = True
+
+    def combine(self, conditioning_0, conditioning_1, t5_strength, clip_strength):
+
+        t5_0_1_collin         = get_collinear (conditioning_0[0][0], conditioning_1[0][0])
+        t5_1_0_ortho          = get_orthogonal(conditioning_1[0][0], conditioning_0[0][0])
+
+        t5_combined           = t5_0_1_collin + t5_1_0_ortho
+        
+        t5_1_0_collin         = get_collinear (conditioning_1[0][0], conditioning_0[0][0])
+        t5_0_1_ortho          = get_orthogonal(conditioning_0[0][0], conditioning_1[0][0])
+
+        t5_B_combined         = t5_1_0_collin + t5_0_1_ortho
+
+        pooled_0_1_collin     = get_collinear (conditioning_0[0][1]['pooled_output'].unsqueeze(0), conditioning_1[0][1]['pooled_output'].unsqueeze(0)).squeeze(0)
+        pooled_1_0_ortho      = get_orthogonal(conditioning_1[0][1]['pooled_output'].unsqueeze(0), conditioning_0[0][1]['pooled_output'].unsqueeze(0)).squeeze(0)
+
+        pooled_combined       = pooled_0_1_collin + pooled_1_0_ortho
+        
+        #conditioning_0[0][0] = conditioning_0[0][0] + t5_strength * (t5_combined - conditioning_0[0][0])
+        
+        #conditioning_0[0][0] = t5_strength * t5_combined + (1-t5_strength) * t5_B_combined
+        
+        conditioning_0[0][0]  = t5_strength * t5_0_1_collin + (1-t5_strength) * t5_1_0_collin
+        
+        conditioning_0[0][1]['pooled_output'] = conditioning_0[0][1]['pooled_output'] + clip_strength * (pooled_combined - conditioning_0[0][1]['pooled_output'])
+
+        return (conditioning_0, )
+
+
+
+class CLIPTextEncodeFluxUnguided:
+    @classmethod
+    def INPUT_TYPES(cls):
+        return {"required": {
+            "clip"  : ("CLIP", ),
+            "clip_l": ("STRING", {"multiline": True, "dynamicPrompts": True}),
+            "t5xxl" : ("STRING", {"multiline": True, "dynamicPrompts": True}),
+            }}
+    RETURN_TYPES = ("CONDITIONING","INT","INT",)
+    RETURN_NAMES = ("conditioning", "clip_l_end", "t5xxl_end",)
+    FUNCTION     = "encode"
+    CATEGORY     = "RES4LYF/conditioning"
+    EXPERIMENTAL = True
+
+
+    def encode(self, clip, clip_l, t5xxl):
+        tokens = clip.tokenize(clip_l)
+        tokens["t5xxl"] = clip.tokenize(t5xxl)["t5xxl"]
+
+        clip_l_end=0
+        for i in range(len(tokens['l'][0])):
+            if tokens['l'][0][i][0] == 49407:
+                clip_l_end=i
+                break
+        t5xxl_end=0
+        for i in range(len(tokens['l'][0])):   # bug? should this be t5xxl?
+            if tokens['t5xxl'][0][i][0] == 1:
+                t5xxl_end=i
+                break
+
+        output = clip.encode_from_tokens(tokens, return_pooled=True, return_dict=True)
+        cond = output.pop("cond")
+        conditioning = [[cond, output]]
+        conditioning[0][1]['clip_l_end'] = clip_l_end
+        conditioning[0][1]['t5xxl_end'] = t5xxl_end
+        return (conditioning, clip_l_end, t5xxl_end,)
+
+
+class StyleModelApplyAdvanced: 
+    @classmethod
+    def INPUT_TYPES(cls):
+        return {
+            "required": {
+                "conditioning":       ("CONDITIONING", ),
+                "style_model":        ("STYLE_MODEL", ),
+                "clip_vision_output": ("CLIP_VISION_OUTPUT", ),
+                "strength":           ("FLOAT", {"default": 1.0, "min": -10.0, "max": 10.0, "step": 0.001}),
+            }
+    }
+        
+    RETURN_TYPES = ("CONDITIONING",)
+    RETURN_NAMES = ("conditioning",)
+    FUNCTION     = "main"
+    CATEGORY     = "RES4LYF/conditioning"
+    DESCRIPTION  = "Use with Flux Redux."
+
+    def main(self, clip_vision_output, style_model, conditioning, strength=1.0):
+        cond = style_model.get_cond(clip_vision_output).flatten(start_dim=0, end_dim=1).unsqueeze(dim=0)
+        cond = strength * cond
+        c = []
+        for t in conditioning:
+            n = [torch.cat((t[0], cond), dim=1), t[1].copy()]
+            c.append(n)
+        return (c, )
+
+
+class ConditioningZeroAndTruncate: 
+    # needs updating to ensure dims are correct for arbitrary models without hardcoding. 
+    # vanilla ConditioningZeroOut node doesn't truncate and SD3.5M degrades badly with large embeddings, even if zeroed out, as the negative conditioning
+    @classmethod
+    def INPUT_TYPES(cls):
+        return { "required": {"conditioning": ("CONDITIONING", )}}
+    RETURN_TYPES = ("CONDITIONING",)
+    RETURN_NAMES = ("conditioning",)
+    FUNCTION     = "zero_out"
+    CATEGORY     = "RES4LYF/conditioning"
+    DESCRIPTION  = "Use for negative conditioning with SD3.5. ConditioningZeroOut does not truncate the embedding, \
+                    which results in severe degradation of image quality with SD3.5 when the token limit is exceeded."
+
+    def zero_out(self, conditioning):
+        c = []
+        for t in conditioning:
+            d = t[1].copy()
+            pooled_output = d.get("pooled_output", None)
+            if pooled_output is not None:
+                d["pooled_output"] = torch.zeros((1,2048), dtype=t[0].dtype, device=t[0].device)
+                n = [torch.zeros((1,154,4096), dtype=t[0].dtype, device=t[0].device), d]
+            c.append(n)
+        return (c, )
+
+
+class ConditioningTruncate: 
+    # needs updating to ensure dims are correct for arbitrary models without hardcoding. 
+    @classmethod
+    def INPUT_TYPES(cls):
+        return { "required": {"conditioning": ("CONDITIONING", )}}
+    RETURN_TYPES = ("CONDITIONING",)
+    RETURN_NAMES = ("conditioning",)
+    FUNCTION     = "zero_out"
+    CATEGORY     = "RES4LYF/conditioning"
+    DESCRIPTION  = "Use for positive conditioning with SD3.5. Tokens beyond 77 result in degradation of image quality."
+
+    def zero_out(self, conditioning):
+        c = []
+        for t in conditioning:
+            d = t[1].copy()
+            pooled_output = d.get("pooled_output", None)
+            if pooled_output is not None:
+                d["pooled_output"] = d["pooled_output"][:, :2048]
+                n = [t[0][:, :154, :4096], d]
+            c.append(n)
+        return (c, )
+
+
+class ConditioningMultiply:
+    @classmethod
+    def INPUT_TYPES(cls):
+        return {"required": {"conditioning": ("CONDITIONING", ), 
+                            "multiplier": ("FLOAT", {"default": 1.0, "min": -1000000000.0, "max": 1000000000.0, "step": 0.01})
+                            }}
+    RETURN_TYPES = ("CONDITIONING",)
+    RETURN_NAMES = ("conditioning",)
+    FUNCTION     = "main"
+    CATEGORY     = "RES4LYF/conditioning"
+
+    def main(self, conditioning, multiplier):
+        c = multiply_nested_tensors(conditioning, multiplier)
+        return (c,)
+
+
+
+class ConditioningAdd:
+    @classmethod
+    def INPUT_TYPES(cls):
+        return {"required": {"conditioning_1": ("CONDITIONING", ), 
+                            "conditioning_2": ("CONDITIONING", ), 
+                            "multiplier": ("FLOAT", {"default": 1.0, "min": -1000000000.0, "max": 1000000000.0, "step": 0.01})
+                            }}
+    RETURN_TYPES = ("CONDITIONING",)
+    RETURN_NAMES = ("conditioning",)
+    FUNCTION     = "main"
+    CATEGORY     = "RES4LYF/conditioning"
+
+    def main(self, conditioning_1, conditioning_2, multiplier):
+        
+        conditioning_1[0][0]                  += multiplier * conditioning_2[0][0]
+        conditioning_1[0][1]['pooled_output'] += multiplier * conditioning_2[0][1]['pooled_output'] 
+        
+        return (conditioning_1,)
+
+
+
+
+class ConditioningCombine:
+    @classmethod
+    def INPUT_TYPES(cls):
+        return {"required": {"conditioning_1": ("CONDITIONING", ), "conditioning_2": ("CONDITIONING", )}}
+    RETURN_TYPES = ("CONDITIONING",)
+    RETURN_NAMES = ("conditioning",)
+    FUNCTION     = "combine"
+    CATEGORY     = "RES4LYF/conditioning"
+
+    def combine(self, conditioning_1, conditioning_2):
+        return (conditioning_1 + conditioning_2, )
+
+
+
+class ConditioningAverage :
+    @classmethod
+    def INPUT_TYPES(cls):
+        return {
+            "required": {
+                "conditioning_to":          ("CONDITIONING", ), 
+                "conditioning_from":        ("CONDITIONING", ),
+                "conditioning_to_strength": ("FLOAT", {"default": 1.0, "min": 0.0, "max": 1.0, "step": 0.01})
+                }
+            }
+    RETURN_TYPES = ("CONDITIONING",)
+    RETURN_NAMES = ("conditioning",)
+    CATEGORY     = "RES4LYF/conditioning"
+    FUNCTION     = "addWeighted"
+
+    def addWeighted(self, conditioning_to, conditioning_from, conditioning_to_strength):
+        out = []
+
+        if len(conditioning_from) > 1:
+            RESplain("Warning: ConditioningAverage conditioning_from contains more than 1 cond, only the first one will actually be applied to conditioning_to.")
+
+        cond_from = conditioning_from[0][0]
+        pooled_output_from = conditioning_from[0][1].get("pooled_output", None)
+
+        for i in range(len(conditioning_to)):
+            t1 = conditioning_to[i][0]
+            pooled_output_to = conditioning_to[i][1].get("pooled_output", pooled_output_from)
+            t0 = cond_from[:,:t1.shape[1]]
+            if t0.shape[1] < t1.shape[1]:
+                t0 = torch.cat([t0] + [torch.zeros((1, (t1.shape[1] - t0.shape[1]), t1.shape[2]))], dim=1)
+
+            tw = torch.mul(t1, conditioning_to_strength) + torch.mul(t0, (1.0 - conditioning_to_strength))
+            t_to = conditioning_to[i][1].copy()
+            if pooled_output_from is not None and pooled_output_to is not None:
+                t_to["pooled_output"] = torch.mul(pooled_output_to, conditioning_to_strength) + torch.mul(pooled_output_from, (1.0 - conditioning_to_strength))
+            elif pooled_output_from is not None:
+                t_to["pooled_output"] = pooled_output_from
+
+            n = [tw, t_to]
+            out.append(n)
+        return (out, )
+    
+class ConditioningSetTimestepRange:
+    @classmethod
+    def INPUT_TYPES(cls):
+        return {"required": {"conditioning": ("CONDITIONING", ),
+                            "start": ("FLOAT", {"default": 0.0, "min": 0.0, "max": 1.0, "step": 0.001}),
+                            "end":   ("FLOAT", {"default": 1.0, "min": 0.0, "max": 1.0, "step": 0.001})
+                            }}
+    RETURN_TYPES = ("CONDITIONING",)
+    RETURN_NAMES = ("conditioning",)
+    FUNCTION     = "set_range"
+    CATEGORY     = "RES4LYF/conditioning"
+
+    def set_range(self, conditioning, start, end):
+        c = node_helpers.conditioning_set_values(conditioning, {"start_percent": start,
+                                                                "end_percent": end})
+        return (c, )
+
+class ConditioningAverageScheduler: # don't think this is implemented correctly. needs to be reworked
+    @classmethod
+    def INPUT_TYPES(cls):
+        return {
+                "required": {
+                    "conditioning_0": ("CONDITIONING", ), 
+                    "conditioning_1": ("CONDITIONING", ),
+                    "ratio": ("SIGMAS", ),
+                    }
+            }
+    
+    RETURN_TYPES = ("CONDITIONING",)
+    RETURN_NAMES = ("conditioning",)
+    FUNCTION     = "main"
+    CATEGORY     = "RES4LYF/conditioning"
+    EXPERIMENTAL = True
+
+    @staticmethod
+    def addWeighted(conditioning_to, conditioning_from, conditioning_to_strength): #this function borrowed from comfyui
+        out = []
+
+        if len(conditioning_from) > 1:
+            RESplain("Warning: ConditioningAverage conditioning_from contains more than 1 cond, only the first one will actually be applied to conditioning_to.")
+
+        cond_from = conditioning_from[0][0]
+        pooled_output_from = conditioning_from[0][1].get("pooled_output", None)
+
+        for i in range(len(conditioning_to)):
+            t1 = conditioning_to[i][0]
+            pooled_output_to = conditioning_to[i][1].get("pooled_output", pooled_output_from)
+            t0 = cond_from[:,:t1.shape[1]]
+            if t0.shape[1] < t1.shape[1]:
+                t0 = torch.cat([t0] + [torch.zeros((1, (t1.shape[1] - t0.shape[1]), t1.shape[2]))], dim=1)
+
+            tw = torch.mul(t1, conditioning_to_strength) + torch.mul(t0, (1.0 - conditioning_to_strength))
+            t_to = conditioning_to[i][1].copy()
+            if pooled_output_from is not None and pooled_output_to is not None:
+                t_to["pooled_output"] = torch.mul(pooled_output_to, conditioning_to_strength) + torch.mul(pooled_output_from, (1.0 - conditioning_to_strength))
+            elif pooled_output_from is not None:
+                t_to["pooled_output"] = pooled_output_from
+
+            n = [tw, t_to]
+            out.append(n)
+        return out
+
+    @staticmethod
+    def create_percent_array(steps):
+        step_size = 1.0 / steps
+        return [{"start_percent": i * step_size, "end_percent": (i + 1) * step_size} for i in range(steps)]
+
+    def main(self, conditioning_0, conditioning_1, ratio):
+        steps = len(ratio)
+
+        percents = self.create_percent_array(steps)
+
+        cond = []
+        for i in range(steps):
+            average = self.addWeighted(conditioning_0, conditioning_1, ratio[i].item())
+            cond += node_helpers.conditioning_set_values(average, {"start_percent": percents[i]["start_percent"], "end_percent": percents[i]["end_percent"]})
+
+        return (cond,)
+
+
+
+class StableCascade_StageB_Conditioning64:
+    @classmethod
+    def INPUT_TYPES(cls):
+        return {
+            "required": { 
+                "conditioning": ("CONDITIONING",),
+                "stage_c":      ("LATENT",),
+                }
+            }
+    RETURN_TYPES = ("CONDITIONING",)
+    RETURN_NAMES = ("conditioning",)
+    FUNCTION     = "set_prior"
+    CATEGORY     = "RES4LYF/conditioning"
+
+    @precision_tool.cast_tensor
+    def set_prior(self, conditioning, stage_c):
+        c = []
+        for t in conditioning:
+            d = t[1].copy()
+            d['stable_cascade_prior'] = stage_c['samples']
+            n = [t[0], d]
+            c.append(n)
+        return (c, )
+
+
+
+class Conditioning_Recast64:
+    @classmethod
+    def INPUT_TYPES(cls):
+        return {"required": { "cond_0": ("CONDITIONING",),
+                            },
+                "optional": { "cond_1": ("CONDITIONING",),}
+                }
+    RETURN_TYPES = ("CONDITIONING","CONDITIONING",)
+    RETURN_NAMES = ("cond_0_recast","cond_1_recast",)
+    FUNCTION     = "main"
+    CATEGORY     = "RES4LYF/precision"
+
+    @precision_tool.cast_tensor
+    def main(self, cond_0, cond_1 = None):
+        cond_0[0][0] = cond_0[0][0].to(torch.float64)
+        cond_0[0][1]["pooled_output"] = cond_0[0][1]["pooled_output"].to(torch.float64)
+        
+        if cond_1 is not None:
+            cond_1[0][0] = cond_1[0][0].to(torch.float64)
+            cond_1[0][1]["pooled_output"] = cond_1[0][1]["pooled_output"].to(torch.float64)
+
+        return (cond_0, cond_1,)
+
+
+class ConditioningToBase64:
+    @classmethod
+    def INPUT_TYPES(cls):
+        return {
+            "required": {
+                "conditioning": ("CONDITIONING",),
+            },
+            "hidden": {
+                "unique_id": "UNIQUE_ID",
+                "extra_pnginfo": "EXTRA_PNGINFO",
+            },
+        }
+
+    RETURN_TYPES   = ("STRING",)
+    RETURN_NAMES   = ("string",)
+    FUNCTION       = "notify"
+    OUTPUT_NODE    = True
+    OUTPUT_IS_LIST = (True,)
+    CATEGORY       = "RES4LYF/utilities"
+
+    def notify(self, unique_id=None, extra_pnginfo=None, conditioning=None):
+        
+        conditioning_pickle = pickle.dumps(conditioning)
+        conditioning_base64 = base64.b64encode(conditioning_pickle).decode('utf-8')
+        text = [conditioning_base64]
+        
+        if unique_id is not None and extra_pnginfo is not None:
+            if not isinstance(extra_pnginfo, list):
+                RESplain("Error: extra_pnginfo is not a list")
+            elif (
+                not isinstance(extra_pnginfo[0], dict)
+                or "workflow" not in extra_pnginfo[0]
+            ):
+                RESplain("Error: extra_pnginfo[0] is not a dict or missing 'workflow' key")
+            else:
+                workflow = extra_pnginfo[0]["workflow"]
+                node = next(
+                    (x for x in workflow["nodes"] if str(x["id"]) == str(unique_id[0])),
+                    None,
+                )
+                if node:
+                    node["widgets_values"] = [text]
+
+        return {"ui": {"text": text}, "result": (text,)}
+
+class Base64ToConditioning:
+    @classmethod
+    def INPUT_TYPES(cls):
+        return {
+            "required": {
+                "data": ("STRING", {"default": ""}),
+            }
+        }
+    RETURN_TYPES = ("CONDITIONING",)
+    RETURN_NAMES = ("conditioning",)
+    FUNCTION     = "main"
+    CATEGORY     = "RES4LYF/utilities"
+
+    def main(self, data):
+        conditioning_pickle = base64.b64decode(data)
+        conditioning = pickle.loads(conditioning_pickle)
+        return (conditioning,)
+
+
+def best_hw(n): # get factor pair closesst to a true square
+    best = (1, n)
+    min_diff = n
+    for i in range(1, int(n**0.5) + 1):
+        if n % i == 0:
+            j = n // i
+            if abs(i - j) < min_diff:
+                best = (i, j)
+                min_diff = abs(i - j)
+    return best
+
+def downsample_tokens(cond: torch.Tensor, target_tokens: int, mode="bicubic") -> torch.Tensor:
+    B, T, D = cond.shape
+
+    def next_square(n: int):
+        root = math.ceil(n**0.5)
+        return root * root
+
+    padded_len = next_square(T)
+    pad_amount = padded_len - T
+    if pad_amount > 0:
+        pad_tensor = torch.zeros(B, pad_amount, D, dtype=cond.dtype, device=cond.device)
+        cond = torch.cat([cond, pad_tensor], dim=1)
+
+    side_len = int(math.sqrt(padded_len))
+    cond_reshaped = cond.view(B, side_len, side_len, D).permute(0, 3, 1, 2)  # [B, D, H, W]
+
+    H_target, W_target = best_hw(target_tokens)
+    cond_interp = F.interpolate(cond_reshaped, size=(H_target, W_target), mode=mode)
+
+    cond_final = cond_interp.permute(0, 2, 3, 1).reshape(B, -1, D)
+    cond_final = cond_final[:, :target_tokens, :]
+
+    return cond_final
+
+
+class ConditioningDownsampleT5:
+    @classmethod
+    def INPUT_TYPES(cls):
+        return {
+            "required": { 
+                "conditioning": ("CONDITIONING",),
+                "token_limit" : ("INT", {'default': 128, 'min': 1, 'max': 16384}),
+            },
+            "optional": {
+            }
+        }
+        
+    RETURN_TYPES = ("CONDITIONING",)
+    RETURN_NAMES = ("conditioning",)
+    FUNCTION     = "main"
+    CATEGORY     = "RES4LYF/conditioning"
+    EXPERIMENTAL = True
+
+    def main(self, conditioning, token_limit):
+        
+        conditioning[0][0] = downsample_tokens(conditioning[0][0], token_limit)
+        return (conditioning, )
+
+
+
+
+class ConditioningBatch4:
+    @classmethod
+    def INPUT_TYPES(cls):
+        return {
+            "required": { 
+                "conditioning_0": ("CONDITIONING",),
+                },
+            "optional": {
+                "conditioning_1": ("CONDITIONING",),
+                "conditioning_2": ("CONDITIONING",),
+                "conditioning_3": ("CONDITIONING",),
+            }
+            }
+        
+    RETURN_TYPES = ("CONDITIONING",)
+    RETURN_NAMES = ("conditioning",)
+    FUNCTION     = "main"
+    CATEGORY     = "RES4LYF/conditioning"
+
+    def main(self, conditioning_0, conditioning_1=None, conditioning_2=None, conditioning_3=None, ):
+        c = []
+        c.append(conditioning_0)
+        
+        if conditioning_1 is not None:
+            c.append(conditioning_1)
+            
+        if conditioning_2 is not None:
+            c.append(conditioning_2)
+            
+        if conditioning_3 is not None:
+            c.append(conditioning_3)
+
+        return (c, )
+
+
+
+
+class ConditioningBatch8:
+    @classmethod
+    def INPUT_TYPES(cls):
+        return {
+            "required": { 
+                "conditioning_0": ("CONDITIONING",),
+                },
+            "optional": {
+                "conditioning_1": ("CONDITIONING",),
+                "conditioning_2": ("CONDITIONING",),
+                "conditioning_3": ("CONDITIONING",),
+                "conditioning_4": ("CONDITIONING",),
+                "conditioning_5": ("CONDITIONING",),
+                "conditioning_6": ("CONDITIONING",),
+                "conditioning_7": ("CONDITIONING",),
+            }
+            }
+        
+    RETURN_TYPES = ("CONDITIONING",)
+    RETURN_NAMES = ("conditioning",)
+    FUNCTION     = "main"
+    CATEGORY     = "RES4LYF/conditioning"
+
+    def main(self, conditioning_0, conditioning_1=None, conditioning_2=None, conditioning_3=None, conditioning_4=None, conditioning_5=None, conditioning_6=None, conditioning_7=None, ):
+        c = []
+        c.append(conditioning_0)
+        
+        if conditioning_1 is not None:
+            c.append(conditioning_1)
+            
+        if conditioning_2 is not None:
+            c.append(conditioning_2)
+            
+        if conditioning_3 is not None:
+            c.append(conditioning_3)
+            
+        if conditioning_4 is not None:
+            c.append(conditioning_4)
+            
+        if conditioning_5 is not None:
+            c.append(conditioning_5)
+            
+        if conditioning_6 is not None:
+            c.append(conditioning_6)
+            
+        if conditioning_7 is not None:
+            c.append(conditioning_7)
+            
+        return (c, )
+
+
+
+class EmptyConditioningGenerator:
+    def __init__(self, model=None, conditioning=None, device=None, dtype=None):
+        """ device, dtype currently unused """
+        if model is not None:
+                    
+            self.device = device
+            self.dtype  = dtype
+        
+            import comfy.supported_models
+            self.model_config = model.model.model_config
+
+            if isinstance(self.model_config, comfy.supported_models.SD3):
+                self.text_len_base = 154
+                self.text_channels = 4096
+                self.pooled_len    = 2048
+            elif isinstance(self.model_config, (comfy.supported_models.Flux, comfy.supported_models.FluxSchnell)):
+                self.text_len_base = 256
+                self.text_channels = 4096
+                self.pooled_len    = 768
+            elif isinstance(self.model_config, comfy.supported_models.AuraFlow):
+                self.text_len_base = 256
+                self.text_channels = 2048
+                self.pooled_len    = 1
+            elif isinstance(self.model_config, comfy.supported_models.Stable_Cascade_C):
+                self.text_len_base = 77
+                self.text_channels = 1280
+                self.pooled_len    = 1280
+            elif isinstance(self.model_config, comfy.supported_models.WAN21_T2V) or isinstance(self.model_config, comfy.supported_models.WAN21_I2V):
+                self.text_len_base = 512
+                self.text_channels = 5120 # sometimes needs to be 4096, like when initializing in samplers_py in shark?
+                self.pooled_len    = 1
+            elif isinstance(self.model_config, comfy.supported_models.HiDream):
+                self.text_len_base = 128
+                self.text_channels = 4096 # sometimes needs to be 4096, like when initializing in samplers_py in shark?
+                self.pooled_len    = 1
+            elif isinstance(self.model_config, comfy.supported_models.LTXV):
+                self.text_len_base = 128
+                self.text_channels = 4096
+                self.pooled_len    = 1
+            elif isinstance(self.model_config, comfy.supported_models.HunyuanVideo) or \
+                isinstance (self.model_config, comfy.supported_models.HunyuanVideoI2V) or \
+                isinstance (self.model_config, comfy.supported_models.HunyuanVideoSkyreelsI2V):
+                self.text_len_base = 128
+                self.text_channels = 4096
+                self.pooled_len    = 1
+            else:
+                raise ValueError(f"Unknown model config: {type(config)}")
+        elif conditioning is not None:
+            self.device        = conditioning[0][0].device
+            self.dtype         = conditioning[0][0].dtype
+            self.text_len_base = conditioning[0][0].shape[-2]
+            self.pooled_len    = conditioning[0][1]['pooled_output'].shape[-1]
+            self.text_channels = conditioning[0][0].shape[-1]
+            
+    def get_empty_conditioning(self):
+        return [[
+            torch.zeros((1, self.text_len_base, self.text_channels)),
+            {'pooled_output': torch.zeros((1, self.pooled_len))}
+        ]]
+
+    def get_empty_conditionings(self, count):
+        return [self.get_empty_conditioning() for _ in range(count)]
+    
+    def zero_none_conditionings_(self, *conds):
+        if len(conds) == 1 and isinstance(conds[0], (list, tuple)):
+            conds = conds[0]
+        for i, cond in enumerate(conds):
+            conds[i] = self.get_empty_conditioning() if cond is None else cond
+        return conds
+
+def zero_conditioning_from_list(conds):
+    for cond in conds:
+        if cond is not None:
+            for i in range(len(cond)):
+                pooled     = cond[i][1].get('pooled_output')
+                pooled_len = pooled.shape[-1] if pooled is not None else 1    # 1 default pooled_output len for those without it
+                
+                cond_zero  = [[
+                    torch.zeros_like(cond[i][0]),
+                    {"pooled_output": torch.zeros((1,pooled_len), dtype=cond[i][0].dtype, device=cond[i][0].device)},
+                ]]
+                
+            return cond_zero
+
+
+class TemporalMaskGenerator:
+    @classmethod
+    def INPUT_TYPES(cls):
+        return {"required":
+                    {
+                    "switch_frame": ("INT", {"default": 33, "min": 1, "step": 4, "max": 0xffffffffffffffff}),
+                    "frames":       ("INT", {"default": 65, "min": 1, "step": 4, "max": 0xffffffffffffffff}),
+                    "invert_mask":             ("BOOLEAN",                                  {"default": False}),
+
+                    },
+                "optional": 
+                    {
+                    }
+                }
+
+    RETURN_TYPES = ("MASK",)
+    RETURN_NAMES = ("temporal_mask",) 
+    FUNCTION     = "main"
+    CATEGORY     = "RES4LYF/masks"
+    EXPERIMENTAL = True
+    
+    def main(self,
+            switch_frame = 33,
+            frames = 65,
+            invert_mask = False,
+            ):
+        
+        switch_frame = switch_frame // 4
+        frames = frames // 4 + 1
+        
+        temporal_mask = torch.ones((frames, 2, 2))
+        
+        temporal_mask[switch_frame:,...] = 0.0
+        
+        if invert_mask:
+            temporal_mask = 1 - temporal_mask
+        
+        return (temporal_mask,)
+
+
+
+
+class TemporalSplitAttnMask_Midframe:
+    @classmethod
+    def INPUT_TYPES(cls):
+        return {"required":
+                    {
+                    "self_attn_midframe":  ("INT", {"default": 33, "min": 1, "step": 4, "max": 0xffffffffffffffff}),
+                    "cross_attn_midframe": ("INT", {"default": 33, "min": 1, "step": 4, "max": 0xffffffffffffffff}),
+                    "self_attn_invert":    ("BOOLEAN",                                  {"default": False}),
+                    "cross_attn_invert":   ("BOOLEAN",                                  {"default": False}),
+                    "frames":             ("INT", {"default": 65, "min": 1, "step": 4, "max": 0xffffffffffffffff}),
+
+                    },
+                "optional": 
+                    {
+                    }
+                }
+
+    RETURN_TYPES = ("MASK",)
+    RETURN_NAMES = ("temporal_mask",) 
+    FUNCTION     = "main"
+    CATEGORY     = "RES4LYF/masks"
+    EXPERIMENTAL = True
+    
+    def main(self,
+            self_attn_midframe = 33,
+            cross_attn_midframe = 33,
+            self_attn_invert = False,
+            cross_attn_invert = False,
+            frames = 65,
+            ):
+
+        frames = frames // 4 + 1
+        
+        temporal_self_mask  = torch.ones((frames, 2, 2))
+        temporal_cross_mask = torch.ones((frames, 2, 2))
+
+        
+        self_attn_midframe  = self_attn_midframe  // 4
+        cross_attn_midframe = cross_attn_midframe // 4
+        
+        temporal_self_mask[self_attn_midframe  :,...] = 0.0
+        temporal_cross_mask[cross_attn_midframe:,...] = 0.0
+        
+        if self_attn_invert:
+            temporal_self_mask  = 1 - temporal_self_mask
+            
+        if cross_attn_invert:
+            temporal_cross_mask = 1 - temporal_cross_mask
+        
+        temporal_attn_masks = torch.stack([temporal_cross_mask, temporal_self_mask])
+        
+        return (temporal_attn_masks,)
+
+
+
+
+class TemporalSplitAttnMask:
+    @classmethod
+    def INPUT_TYPES(cls):
+        return {"required":
+                    {
+                    "self_attn_start":  ("INT", {"default": 1,  "min": 1, "step": 4, "max": 0xffffffffffffffff}),
+                    "self_attn_stop":   ("INT", {"default": 33, "min": 1, "step": 4, "max": 0xffffffffffffffff}),
+                    "cross_attn_start": ("INT", {"default": 1,  "min": 1, "step": 4, "max": 0xffffffffffffffff}),
+                    "cross_attn_stop":  ("INT", {"default": 33, "min": 1, "step": 4, "max": 0xffffffffffffffff}),
+
+                    #"frames":           ("INT", {"default": 65, "min": 1, "step": 4, "max": 0xffffffffffffffff}),
+                    },
+                "optional": 
+                    {
+                    }
+                }
+
+    RETURN_TYPES = ("MASK",)
+    RETURN_NAMES = ("temporal_mask",) 
+    FUNCTION     = "main"
+    CATEGORY     = "RES4LYF/masks"
+    
+    def main(self,
+            self_attn_start  = 0,
+            self_attn_stop   = 33,
+            cross_attn_start = 0,
+            cross_attn_stop  = 33,
+            #frames           = 65,
+            ):
+
+        #frames = frames // 4 + 1
+        
+        self_attn_start  = self_attn_start  // 4 #+ 1
+        self_attn_stop   = self_attn_stop   // 4 + 1
+        cross_attn_start = cross_attn_start // 4 #+ 1
+        cross_attn_stop  = cross_attn_stop  // 4 + 1
+        
+        max_stop = max(self_attn_stop, cross_attn_stop)
+        
+        temporal_self_mask  = torch.zeros((max_stop, 1, 1))
+        temporal_cross_mask = torch.zeros((max_stop, 1, 1))
+
+        temporal_self_mask [ self_attn_start: self_attn_stop,...] = 1.0
+        temporal_cross_mask[cross_attn_start:cross_attn_stop,...] = 1.0
+        
+        temporal_attn_masks = torch.stack([temporal_cross_mask, temporal_self_mask])
+        
+        return (temporal_attn_masks,)
+
+
+
+
+class TemporalCrossAttnMask:
+    @classmethod
+    def INPUT_TYPES(cls):
+        return {"required":
+                    {
+                    "cross_attn_start": ("INT", {"default": 1,  "min": 1, "step": 4, "max": 0xffffffffffffffff}),
+                    "cross_attn_stop":  ("INT", {"default": 33, "min": 1, "step": 4, "max": 0xffffffffffffffff}),
+                    },
+                "optional": 
+                    {
+                    }
+                }
+
+    RETURN_TYPES = ("MASK",)
+    RETURN_NAMES = ("temporal_mask",) 
+    FUNCTION     = "main"
+    CATEGORY     = "RES4LYF/masks"
+    
+    def main(self,
+            cross_attn_start = 0,
+            cross_attn_stop  = 33,
+            ):
+        
+        cross_attn_start = cross_attn_start // 4 #+ 1
+        cross_attn_stop  = cross_attn_stop  // 4 + 1
+        
+        temporal_self_mask  = torch.zeros((cross_attn_stop, 1, 1))  # dummy to satisfy stack
+        temporal_cross_mask = torch.zeros((cross_attn_stop, 1, 1))
+
+        temporal_cross_mask[cross_attn_start:cross_attn_stop,...] = 1.0
+        
+        temporal_attn_masks = torch.stack([temporal_cross_mask, temporal_self_mask])
+        
+        return (temporal_attn_masks,)
+
+
+
+
+@dataclass
+class RegionalParameters:
+    weights    : List[float] = field(default_factory=list)
+    floors     : List[float] = field(default_factory=list)
+    narc_idx   :      int    = -1
+    narc_start :      int    =  0
+    narc_stop  :      int    = -1
+
+
+
+REG_MASK_TYPE_2 = [
+    "gradient",
+    "gradient_masked",
+    "gradient_unmasked",
+    "boolean",
+    "boolean_masked",
+    "boolean_unmasked",
+]
+
+REG_MASK_TYPE_3 = [
+    "gradient",
+    "gradient_A",
+    "gradient_B",
+    "gradient_unmasked",
+    "gradient_AB",
+    "gradient_A,unmasked",
+    "gradient_B,unmasked",
+
+    "boolean",
+    "boolean_A",
+    "boolean_B",
+    "boolean_unmasked",
+    "boolean_AB",
+    "boolean_A,unmasked",
+    "boolean_B,unmasked",
+]
+
+REG_MASK_TYPE_AB = [
+    "gradient",
+    "gradient_A",
+    "gradient_B",
+    "boolean",
+    "boolean_A",
+    "boolean_B",
+]
+
+REG_MASK_TYPE_ABC = [
+    "gradient",
+    "gradient_A",
+    "gradient_B",
+    "gradient_C",
+    "gradient_AB",
+    "gradient_AC",
+    "gradient_BC",
+
+    "boolean",
+    "boolean_A",
+    "boolean_B",
+    "boolean_C",
+    "boolean_AB",
+    "boolean_AC",
+    "boolean_BC",
+
+]
+
+
+
+class ClownRegionalConditioning:
+    @classmethod
+    def INPUT_TYPES(cls):
+        return {
+            "required": { 
+                "weight":                  ("FLOAT",                                     {"default": 1.0, "min":  -10000.0, "max": 10000.0, "step": 0.01}),
+                "region_bleed":            ("FLOAT",                                     {"default": 0.0, "min":  -10000.0, "max": 10000.0, "step": 0.01}),
+                "region_bleed_start_step": ("INT",                                       {"default": 0,   "min":  0,        "max": 10000}),
+                "weight_scheduler":        (["constant"] + get_res4lyf_scheduler_list(), {"default": "constant"},),
+                "start_step":              ("INT",                                       {"default": 0,   "min":  0,        "max": 10000}),
+                "end_step":                ("INT",                                       {"default": -1,  "min": -1,        "max": 10000}),
+                "mask_type":               (REG_MASK_TYPE_2,                             {"default": "boolean"}),
+                "edge_width":              ("INT",                                       {"default": 0,  "min": -10000,          "max": 10000}),
+                #"narcissism_area":         (["masked", "unmasked", "off"],               {"default": "off"}),
+                #"narcissism_start_step":   ("INT",                                       {"default": 0,   "min": -1,        "max": 10000}),
+                #"narcissism_end_step":     ("INT",                                       {"default": 5,   "min": -1,        "max": 10000}),
+                "invert_mask":             ("BOOLEAN",                                   {"default": False}),
+            }, 
+            "optional": {
+                "positive_masked":         ("CONDITIONING", ),
+                "positive_unmasked":       ("CONDITIONING", ),
+                "mask":                    ("MASK", ),
+                "weights":                 ("SIGMAS", ),
+                "region_bleeds":           ("SIGMAS", ),
+            }
+        }
+
+    RETURN_TYPES = ("CONDITIONING",)
+    RETURN_NAMES = ("positive",)
+    FUNCTION     = "main"
+    CATEGORY     = "RES4LYF/conditioning"
+
+    def create_callback(self, **kwargs):
+        def callback(model):
+            kwargs["model"] = model  
+            pos_cond, = self.prepare_regional_cond(**kwargs)
+            return pos_cond
+        return callback
+
+    def main(self,
+            weight                   : float  = 1.0,
+            start_sigma              : float  = 0.0,
+            end_sigma                : float  = 1.0,
+            weight_scheduler                  = None,
+            start_step               : int    = 0,
+            end_step                 : int    = -1,
+            positive_masked                   = None,
+            positive_unmasked                 = None,
+            weights                  : Tensor = None,
+            region_bleeds            : Tensor = None,
+            region_bleed             : float  = 0.0,
+            region_bleed_start_step  : int    = 0,
+            mask_type                : str    = "boolean",
+            edge_width               : int    = 0,
+            mask                              = None,
+            narcissism_area          : str    = "masked",
+            narcissism_start_step    : int    = 0,
+            narcissism_end_step      : int    = 5,
+            invert_mask              : bool   = False
+            ) -> Tuple[Tensor]:
+        
+        if end_step == -1:
+            end_step = MAX_STEPS
+        
+        if narcissism_end_step == -1:
+            narcissism_end_step = MAX_STEPS
+        
+        callback = self.create_callback(weight                   = weight,
+                                        start_sigma              = start_sigma,
+                                        end_sigma                = end_sigma,
+                                        weight_scheduler         = weight_scheduler,
+                                        start_step               = start_step,
+                                        end_step                 = end_step,
+                                        weights                  = weights,
+                                        region_bleeds            = region_bleeds,
+                                        region_bleed             = region_bleed,
+                                        region_bleed_start_step  = region_bleed_start_step,
+                                        mask_type                = mask_type,
+                                        edge_width               = edge_width,
+                                        mask                     = mask,
+                                        invert_mask              = invert_mask,
+                                        positive_masked          = positive_masked,
+                                        positive_unmasked        = positive_unmasked,
+                                        narcissism_area          = narcissism_area,
+                                        narcissism_start_step    = narcissism_start_step,
+                                        narcissism_end_step      = narcissism_end_step,
+                                        )
+
+        positive = zero_conditioning_from_list([positive_masked, positive_unmasked])
+        
+        positive[0][1]['callback_regional'] = callback
+        
+        return (positive,)
+
+
+
+    def prepare_regional_cond(self,
+                                model,
+                                weight                   : float  = 1.0,
+                                start_sigma              : float  = 0.0,
+                                end_sigma                : float  = 1.0,
+                                weight_scheduler                  = None,
+                                start_step               : int    = 0,
+                                end_step                 : int    = -1,
+                                positive_masked                   = None,
+                                positive_unmasked                 = None,
+                                weights                  : Tensor = None,
+                                region_bleeds            : Tensor = None,
+                                region_bleed             : float  = 0.0,
+                                region_bleed_start_step  : int    = 0,
+                                mask_type                : str    = "gradient",
+                                edge_width               : int    = 0,
+                                mask                              = None,
+                                invert_mask              : bool   = False,
+                                narcissism_area       : str       = "on",
+                                narcissism_start_step : int       = 0,
+                                narcissism_end_step   : int       = 5,
+                                ) -> Tuple[Tensor]:
+
+        default_dtype  = torch.float64
+        default_device = torch.device("cuda") 
+        
+        if end_step == -1:
+            end_step = MAX_STEPS
+        
+        if weights is None and weight_scheduler != "constant":
+            total_steps = end_step - start_step
+            weights     = get_sigmas(model, weight_scheduler, total_steps, 1.0).to(dtype=default_dtype, device=default_device) #/ model.inner_model.inner_model.model_sampling.sigma_max  #scaling doesn't matter as this is a flux-only node
+            prepend     = torch.zeros(start_step,                                  dtype=default_dtype, device=default_device)
+            weights     = torch.cat((prepend, weights), dim=0)
+        
+        if invert_mask and mask is not None:
+            mask = 1-mask
+
+        #weight, weights = mask_weight, mask_weights
+        floor, floors = region_bleed, region_bleeds
+        
+        weights = initialize_or_scale(weights, weight, end_step).to(default_dtype).to(default_device)
+        weights = F.pad(weights, (0, MAX_STEPS), value=0.0)
+        
+        prepend = torch.full((region_bleed_start_step,),  0.0, dtype=default_dtype, device=default_device)
+        floors  = initialize_or_scale(floors,  floor,  end_step).to(default_dtype).to(default_device)
+        floors  = F.pad(floors,  (0, MAX_STEPS), value=0.0)
+        floors  = torch.cat((prepend, floors), dim=0)
+
+        if (positive_masked is None) and (positive_unmasked is None):
+            positive = None
+
+        elif mask is not None:
+            EmptyCondGen = EmptyConditioningGenerator(model)
+            positive_masked, positive_unmasked = EmptyCondGen.zero_none_conditionings_([positive_masked, positive_unmasked])
+            
+            positive_masked_tokens   = positive_masked[0][0]  .shape[1]
+            positive_unmasked_tokens = positive_unmasked[0][0].shape[1]
+            
+            positive_min_tokens = min(positive_masked_tokens, positive_unmasked_tokens)
+            
+            positive = copy.deepcopy(positive_masked)
+            positive[0][0] = (positive_masked[0][0][:,:positive_min_tokens,:] + positive_unmasked[0][0][:,:positive_min_tokens,:]) / 2
+            
+            if isinstance(model.model.model_config, comfy.supported_models.WAN21_T2V) or isinstance(model.model.model_config, comfy.supported_models.WAN21_I2V):
+                if model.model.diffusion_model.blocks[0].self_attn.winderz_type != "false":
+                    AttnMask = CrossAttentionMask(mask_type, edge_width)
+                else:
+                    AttnMask = SplitAttentionMask(mask_type, edge_width)
+            elif isinstance(model.model.model_config, comfy.supported_models.HiDream):
+                AttnMask = FullAttentionMaskHiDream(mask_type, edge_width)
+            else:
+                AttnMask = FullAttentionMask(mask_type, edge_width)
+                
+            RegContext = RegionalContext()
+                
+            if isinstance(model.model.model_config, comfy.supported_models.HiDream):
+                AttnMask.add_region(torch.concat([
+                    positive_masked  [0][0],
+                    positive_masked  [0][1]['conditioning_llama3'][0,0,...].unsqueeze(0),
+                    positive_masked  [0][1]['conditioning_llama3'][0,0,...].unsqueeze(0),
+                    ],
+                    dim=-2),
+                    torch.flip(mask, dims=[-2,-1]))
+                AttnMask.add_region(torch.concat([
+                    positive_unmasked[0][0],
+                    positive_unmasked[0][1]['conditioning_llama3'][0,0,...].unsqueeze(0),
+                    positive_unmasked[0][1]['conditioning_llama3'][0,0,...].unsqueeze(0),
+                    ],
+                    dim=-2),
+                    torch.flip(1-mask, dims=[-2,-1]))
+
+                RegContext.add_region_llama3(positive_masked  [0][1]['conditioning_llama3'])
+                RegContext.add_region_llama3(positive_unmasked[0][1]['conditioning_llama3'])
+            else:
+                AttnMask.add_region(positive_masked  [0][0],   mask)
+                AttnMask.add_region(positive_unmasked[0][0], 1-mask)
+                
+            RegContext.add_region(positive_masked  [0][0])
+            RegContext.add_region(positive_unmasked[0][0])
+            
+            positive[0][1]['AttnMask']   = AttnMask
+            positive[0][1]['RegContext'] = RegContext
+                
+            if   positive_masked_tokens < positive_unmasked_tokens:
+                positive[0][0] = torch.cat((positive[0][0], positive_unmasked[0][0][:,positive_min_tokens:,:]), dim=1)
+            elif positive_masked_tokens > positive_unmasked_tokens:
+                positive[0][0] = torch.cat((positive[0][0], positive_masked  [0][0][:,positive_min_tokens:,:]), dim=1)
+                
+            if 'pooled_output' in positive[0][1] and positive_masked[0][1]['pooled_output'] is not None:
+                positive_masked_pooled_tokens   = positive_masked[0][1]['pooled_output'].shape[1]
+                positive_unmasked_pooled_tokens = positive_unmasked[0][1]['pooled_output'].shape[1]
+                
+                positive_min_pooled_tokens = min(positive_masked_pooled_tokens, positive_unmasked_pooled_tokens)
+                
+                positive[0][1]['pooled_output'] = (positive_masked[0][1]['pooled_output'][:,:positive_min_pooled_tokens] + positive_unmasked[0][1]['pooled_output'][:,:positive_min_pooled_tokens]) / 2
+                
+                if   positive_masked_pooled_tokens < positive_unmasked_pooled_tokens:
+                    positive[0][1]['pooled_output'] = torch.cat((positive[0][1]['pooled_output'], positive_unmasked[0][1]['pooled_output'][:,positive_min_pooled_tokens:]), dim=1)
+                elif positive_masked_pooled_tokens > positive_unmasked_pooled_tokens:
+                    positive[0][1]['pooled_output'] = torch.cat((positive[0][1]['pooled_output'], positive_masked  [0][1]['pooled_output'][:,positive_min_pooled_tokens:]), dim=1)
+        
+        else:
+            positive = positive_masked
+            
+        if   mask is not None and narcissism_area == "masked":
+            narc_idx = 0
+            positive[0][1]['regional_conditioning_mask_orig'] = 1-mask.clone()
+            if 'pooled_output' in positive[0][1]:
+                positive[0][1]['pooled_output'] = positive_unmasked[0][1]['pooled_output']
+        
+        elif mask is not None and narcissism_area == "unmasked":
+            narc_idx = 1
+            positive[0][1]['regional_conditioning_mask_orig'] = mask.clone()
+            if 'pooled_output' in positive[0][1]:
+                positive[0][1]['pooled_output'] = positive_masked[0][1]['pooled_output']
+            
+        else:
+            narc_idx = -1
+            positive[0][1]['regional_conditioning_mask_orig'] = None
+        
+        positive[0][1]['RegParam'] = RegionalParameters(weights, floors, narc_idx, narcissism_start_step, narcissism_end_step)
+        
+        return (positive,)
+
+
+
+
+
+
+
+
+class ClownRegionalConditioning_AB:
+    @classmethod
+    def INPUT_TYPES(cls):
+        return {
+            "required": { 
+                "weight":                  ("FLOAT",                                     {"default": 1.0, "min":  -10000.0, "max": 10000.0, "step": 0.01}),
+                "region_bleed":            ("FLOAT",                                     {"default": 0.0, "min":  -10000.0, "max": 10000.0, "step": 0.01}),
+                "region_bleed_start_step": ("INT",                                       {"default": 0,   "min":  0,        "max": 10000}),
+                "weight_scheduler":        (["constant"] + get_res4lyf_scheduler_list(), {"default": "constant"},),
+                "start_step":              ("INT",                                       {"default": 0,   "min":  0,        "max": 10000}),
+                "end_step":                ("INT",                                       {"default": -1,  "min": -1,        "max": 10000}),
+                "mask_type":               (REG_MASK_TYPE_AB,                            {"default": "boolean"}),
+                "edge_width":              ("INT",                                       {"default": 0,  "min": 0,          "max": 10000}),
+                #"narcissism_area":         (["masked", "unmasked", "off"],               {"default": "off"}),
+                #"narcissism_start_step":   ("INT",                                       {"default": 0,   "min": -1,        "max": 10000}),
+                #"narcissism_end_step":     ("INT",                                       {"default": 5,   "min": -1,        "max": 10000}),
+                "invert_mask":             ("BOOLEAN",                                   {"default": False}),
+            }, 
+            "optional": {
+                "positive_A":              ("CONDITIONING", ),
+                "positive_B":              ("CONDITIONING", ),
+                "mask_A":                  ("MASK", ),
+                "mask_B":                  ("MASK", ),
+                "weights":                 ("SIGMAS", ),
+                "region_bleeds":           ("SIGMAS", ),
+            }
+        }
+
+    RETURN_TYPES = ("CONDITIONING",)
+    RETURN_NAMES = ("positive",)
+    FUNCTION     = "main"
+    CATEGORY     = "RES4LYF/conditioning"
+
+    def create_callback(self, **kwargs):
+        def callback(model):
+            kwargs["model"] = model  
+            pos_cond, = self.prepare_regional_cond(**kwargs)
+            return pos_cond
+        return callback
+
+    def main(self,
+            weight                   : float  = 1.0,
+            start_sigma              : float  = 0.0,
+            end_sigma                : float  = 1.0,
+            weight_scheduler                  = None,
+            start_step               : int    = 0,
+            end_step                 : int    = -1,
+            positive_A                        = None,
+            positive_B                        = None,
+            weights                  : Tensor = None,
+            region_bleeds            : Tensor = None,
+            region_bleed             : float  = 0.0,
+            region_bleed_start_step  : int    = 0,
+            mask_type                : str    = "boolean",
+            edge_width               : int    = 0,
+            mask_A                            = None,
+            mask_B                            = None,
+            narcissism_area          : str    = "masked",
+            narcissism_start_step    : int    = 0,
+            narcissism_end_step      : int    = 5,
+            invert_mask              : bool   = False
+            ) -> Tuple[Tensor]:
+        
+        positive_masked   = positive_A 
+        positive_unmasked = positive_B
+        
+        mask   = mask_A
+        unmask = mask_B
+        
+        if end_step == -1:
+            end_step = MAX_STEPS
+        
+        if narcissism_end_step == -1:
+            narcissism_end_step = MAX_STEPS
+        
+        callback = self.create_callback(weight                   = weight,
+                                        start_sigma              = start_sigma,
+                                        end_sigma                = end_sigma,
+                                        weight_scheduler         = weight_scheduler,
+                                        start_step               = start_step,
+                                        end_step                 = end_step,
+                                        weights                  = weights,
+                                        region_bleeds            = region_bleeds,
+                                        region_bleed             = region_bleed,
+                                        region_bleed_start_step  = region_bleed_start_step,
+                                        mask_type                = mask_type,
+                                        edge_width               = edge_width,
+                                        mask                     = mask,
+                                        unmask                   = unmask,
+                                        invert_mask              = invert_mask,
+                                        positive_masked          = positive_masked,
+                                        positive_unmasked        = positive_unmasked,
+                                        narcissism_area          = narcissism_area,
+                                        narcissism_start_step    = narcissism_start_step,
+                                        narcissism_end_step      = narcissism_end_step,
+                                        )
+
+        positive = zero_conditioning_from_list([positive_masked, positive_unmasked])
+        
+        positive[0][1]['callback_regional'] = callback
+        
+        return (positive,)
+
+
+
+    def prepare_regional_cond(self,
+                                model,
+                                weight                   : float  = 1.0,
+                                start_sigma              : float  = 0.0,
+                                end_sigma                : float  = 1.0,
+                                weight_scheduler                  = None,
+                                start_step               : int    = 0,
+                                end_step                 : int    = -1,
+                                positive_masked                   = None,
+                                positive_unmasked                 = None,
+                                weights                  : Tensor = None,
+                                region_bleeds            : Tensor = None,
+                                region_bleed             : float  = 0.0,
+                                region_bleed_start_step  : int    = 0,
+                                mask_type                : str    = "gradient",
+                                edge_width               : int    = 0,
+                                mask                              = None,
+                                unmask                            = None,
+                                invert_mask              : bool   = False,
+                                narcissism_area       : str       = "on",
+                                narcissism_start_step : int       = 0,
+                                narcissism_end_step   : int       = 5,
+                                ) -> Tuple[Tensor]:
+
+        default_dtype  = torch.float64
+        default_device = torch.device("cuda") 
+        
+        if end_step == -1:
+            end_step = MAX_STEPS
+        
+        if weights is None and weight_scheduler != "constant":
+            total_steps = end_step - start_step
+            weights     = get_sigmas(model, weight_scheduler, total_steps, 1.0).to(dtype=default_dtype, device=default_device) #/ model.inner_model.inner_model.model_sampling.sigma_max  #scaling doesn't matter as this is a flux-only node
+            prepend     = torch.zeros(start_step,                                  dtype=default_dtype, device=default_device)
+            weights     = torch.cat((prepend, weights), dim=0)
+        
+        if invert_mask and mask is not None:
+            mask   = 1-mask
+            unmask = 1-unmask
+
+        #weight, weights = mask_weight, mask_weights
+        floor, floors = region_bleed, region_bleeds
+        
+        weights = initialize_or_scale(weights, weight, end_step).to(default_dtype).to(default_device)
+        weights = F.pad(weights, (0, MAX_STEPS), value=0.0)
+        
+        prepend = torch.full((region_bleed_start_step,),  0.0, dtype=default_dtype, device=default_device)
+        floors  = initialize_or_scale(floors,  floor,  end_step).to(default_dtype).to(default_device)
+        floors  = F.pad(floors,  (0, MAX_STEPS), value=0.0)
+        floors  = torch.cat((prepend, floors), dim=0)
+
+        if (positive_masked is None) and (positive_unmasked is None):
+            positive = None
+
+        elif mask is not None:
+            EmptyCondGen = EmptyConditioningGenerator(model)
+            positive_masked, positive_unmasked = EmptyCondGen.zero_none_conditionings_([positive_masked, positive_unmasked])
+            
+            positive_masked_tokens   = positive_masked[0][0]  .shape[1]
+            positive_unmasked_tokens = positive_unmasked[0][0].shape[1]
+            
+            positive_min_tokens = min(positive_masked_tokens, positive_unmasked_tokens)
+            
+            positive = copy.deepcopy(positive_masked)
+            positive[0][0] = (positive_masked[0][0][:,:positive_min_tokens,:] + positive_unmasked[0][0][:,:positive_min_tokens,:]) / 2
+            
+            if isinstance(model.model.model_config, comfy.supported_models.WAN21_T2V) or isinstance(model.model.model_config, comfy.supported_models.WAN21_I2V):
+                if model.model.diffusion_model.blocks[0].self_attn.winderz_type != "false":
+                    AttnMask = CrossAttentionMask(mask_type, edge_width)
+                else:
+                    AttnMask = SplitAttentionMask(mask_type, edge_width)
+            elif isinstance(model.model.model_config, comfy.supported_models.HiDream):
+                AttnMask = FullAttentionMaskHiDream(mask_type, edge_width)
+            else:
+                AttnMask = FullAttentionMask(mask_type, edge_width)
+
+            RegContext = RegionalContext()
+            
+            if isinstance(model.model.model_config, comfy.supported_models.HiDream):
+                AttnMask.add_region(torch.concat([
+                    positive_masked  [0][0],
+                    positive_masked  [0][1]['conditioning_llama3'][0,0,...].unsqueeze(0),
+                    positive_masked  [0][1]['conditioning_llama3'][0,0,...].unsqueeze(0),
+                    ],
+                    dim=-2),
+                    torch.flip(mask, dims=[-2,-1]))
+                AttnMask.add_region(torch.concat([
+                    positive_unmasked[0][0],
+                    positive_unmasked[0][1]['conditioning_llama3'][0,0,...].unsqueeze(0),
+                    positive_unmasked[0][1]['conditioning_llama3'][0,0,...].unsqueeze(0),
+                    ],
+                    dim=-2),
+                    torch.flip(unmask, dims=[-2,-1]))
+
+                RegContext.add_region_llama3(positive_masked  [0][1]['conditioning_llama3'])
+                RegContext.add_region_llama3(positive_unmasked[0][1]['conditioning_llama3'])
+            else:
+                AttnMask.add_region(positive_masked  [0][0],   mask)
+                AttnMask.add_region(positive_unmasked[0][0], unmask)
+            
+            RegContext.add_region(positive_masked  [0][0])
+            RegContext.add_region(positive_unmasked[0][0])
+            
+            if 'clip_vision_output' in positive_masked[0][1]:
+                RegContext.add_region_clip_fea(positive_masked  [0][1]['clip_vision_output'].penultimate_hidden_states)
+                RegContext.add_region_clip_fea(positive_unmasked[0][1]['clip_vision_output'].penultimate_hidden_states)
+            
+            positive[0][1]['AttnMask'] = AttnMask
+            positive[0][1]['RegContext'] = RegContext
+            
+            if   positive_masked_tokens < positive_unmasked_tokens:
+                positive[0][0] = torch.cat((positive[0][0], positive_unmasked[0][0][:,positive_min_tokens:,:]), dim=1)
+            elif positive_masked_tokens > positive_unmasked_tokens:
+                positive[0][0] = torch.cat((positive[0][0], positive_masked  [0][0][:,positive_min_tokens:,:]), dim=1)
+                
+            if 'pooled_output' in positive[0][1] and positive_masked[0][1]['pooled_output'] is not None:
+                positive_masked_pooled_tokens   = positive_masked[0][1]['pooled_output'].shape[1]
+                positive_unmasked_pooled_tokens = positive_unmasked[0][1]['pooled_output'].shape[1]
+                
+                positive_min_pooled_tokens = min(positive_masked_pooled_tokens, positive_unmasked_pooled_tokens)
+                
+                positive[0][1]['pooled_output'] = (positive_masked[0][1]['pooled_output'][:,:positive_min_pooled_tokens] + positive_unmasked[0][1]['pooled_output'][:,:positive_min_pooled_tokens]) / 2
+                
+                if   positive_masked_pooled_tokens < positive_unmasked_pooled_tokens:
+                    positive[0][1]['pooled_output'] = torch.cat((positive[0][1]['pooled_output'], positive_unmasked[0][1]['pooled_output'][:,positive_min_pooled_tokens:]), dim=1)
+                elif positive_masked_pooled_tokens > positive_unmasked_pooled_tokens:
+                    positive[0][1]['pooled_output'] = torch.cat((positive[0][1]['pooled_output'], positive_masked  [0][1]['pooled_output'][:,positive_min_pooled_tokens:]), dim=1)
+        
+        else:
+            positive = positive_masked
+            
+        if   mask is not None and narcissism_area == "masked":
+            narc_idx = 0
+            positive[0][1]['regional_conditioning_mask_orig'] = unmask.clone()
+            if 'pooled_output' in positive[0][1]:
+                positive[0][1]['pooled_output'] = positive_unmasked[0][1]['pooled_output']
+        
+        elif mask is not None and narcissism_area == "unmasked":
+            narc_idx = 1
+            positive[0][1]['regional_conditioning_mask_orig'] = mask.clone()
+            if 'pooled_output' in positive[0][1]:
+                positive[0][1]['pooled_output'] = positive_masked[0][1]['pooled_output']
+            
+        else:
+            narc_idx = -1
+            positive[0][1]['regional_conditioning_mask_orig'] = None
+        
+        positive[0][1]['RegParam'] = RegionalParameters(weights, floors, narc_idx, narcissism_start_step, narcissism_end_step)
+        
+        return (positive,)
+
+
+
+class ClownRegionalConditioning3:
+    @classmethod
+    def INPUT_TYPES(cls):
+        return {
+            "required": { 
+                "weight":                  ("FLOAT",                                     {"default": 1.0,  "min": -10000.0, "max": 10000.0, "step": 0.01}),
+                "region_bleed":            ("FLOAT",                                     {"default": 0.0,  "min": -10000.0, "max": 10000.0, "step": 0.01}),
+                "region_bleed_start_step": ("INT",                                       {"default": 0,   "min":  0,        "max": 10000}),
+                "weight_scheduler":        (["constant"] + get_res4lyf_scheduler_list(), {"default": "constant"},),
+                "start_step":              ("INT",                                       {"default": 0,    "min":  0,        "max": 10000}),
+                "end_step":                ("INT",                                       {"default": 100,  "min": -1,        "max": 10000}),
+                "mask_type":               (REG_MASK_TYPE_3,                             {"default": "boolean"}),
+                "edge_width":              ("INT",                                       {"default": 0,  "min": 0,          "max": 10000}),
+                #"narcissism_area":         (["A", "B", "AB", "unmasked", "off"],         {"default": "off"}),
+                #"narcissism_start_step":   ("INT",                                       {"default": 0,   "min": -1,        "max": 10000}),
+                #"narcissism_end_step":     ("INT",                                       {"default": 5,   "min": -1,        "max": 10000}),
+                "invert_mask":             ("BOOLEAN",                                   {"default": False}),
+            }, 
+            "optional": {
+                "positive_A":              ("CONDITIONING", ),
+                "positive_B":              ("CONDITIONING", ),
+                "positive_unmasked":       ("CONDITIONING", ),
+                "mask_A":                  ("MASK", ),
+                "mask_B":                  ("MASK", ),
+                "weights":                 ("SIGMAS", ),
+                "region_bleeds":           ("SIGMAS", ),
+            }
+        }
+
+    RETURN_TYPES = ("CONDITIONING",)
+    RETURN_NAMES = ("positive",)
+    FUNCTION     = "main"
+    CATEGORY     = "RES4LYF/conditioning"
+
+    def create_callback(self, **kwargs):
+        def callback(model):
+            kwargs["model"] = model  
+            pos_cond, = self.prepare_regional_cond(**kwargs)
+            return pos_cond
+        return callback
+
+    def main(self,
+            weight                   : float  = 1.0,
+            start_sigma              : float  = 0.0,
+            end_sigma                : float  = 1.0,
+            weight_scheduler                  = None,
+            start_step               : int    = 0,
+            end_step                 : int    = -1,
+            positive_A                   = None,
+            positive_B                        = None,
+            positive_unmasked                 = None,
+            weights                  : Tensor = None,
+            region_bleeds            : Tensor = None,
+            region_bleed             : float  = 0.0,
+            region_bleed_start_step  : int    = 0,
+
+            mask_type                : str    = "boolean",
+            edge_width               : int    = 0,
+            mask_A                              = None,
+            mask_B                              = None,
+            narcissism_area       : str    = "AB",
+            narcissism_start_step : int    = 0,
+            narcissism_end_step   : int    = 5,
+            invert_mask              : bool   = False
+            ) -> Tuple[Tensor]:
+        
+        if end_step == -1:
+            end_step = MAX_STEPS
+        
+        callback = self.create_callback(weight                   = weight,
+                                        start_sigma              = start_sigma,
+                                        end_sigma                = end_sigma,
+                                        weight_scheduler         = weight_scheduler,
+                                        start_step               = start_step,
+                                        end_step                 = end_step,
+                                        weights                  = weights,
+                                        region_bleeds            = region_bleeds,
+                                        region_bleed             = region_bleed,
+                                        region_bleed_start_step  = region_bleed_start_step,
+                                        mask_type                = mask_type,
+                                        edge_width               = edge_width,
+                                        mask_A                   = mask_A,
+                                        mask_B                   = mask_B,
+                                        invert_mask              = invert_mask,
+                                        positive_A               = positive_A,
+                                        positive_B               = positive_B,
+                                        positive_unmasked        = positive_unmasked,
+                                        narcissism_area       = narcissism_area,
+                                        narcissism_start_step = narcissism_start_step,
+                                        narcissism_end_step   = narcissism_end_step,
+                                        )
+
+        positive = zero_conditioning_from_list([positive_A, positive_B, positive_unmasked])
+        
+        positive[0][1]['callback_regional'] = callback
+        
+        return (positive,)
+
+
+
+    def prepare_regional_cond(self,
+                                model,
+                                weight                   : float  = 1.0,
+                                start_sigma              : float  = 0.0,
+                                end_sigma                : float  = 1.0,
+                                weight_scheduler                  = None,
+                                start_step               : int    =  0,
+                                end_step                 : int    = -1,
+                                positive_A                        = None,
+                                positive_B                        = None,
+
+                                positive_unmasked                 = None,
+                                weights                  : Tensor = None,
+                                region_bleeds            : Tensor = None,
+                                region_bleed             : float  = 0.0,
+                                region_bleed_start_step  : int    = 0,
+
+                                mask_type                : str    = "boolean",
+                                edge_width               : int    = 0,
+                                mask_A                            = None,
+                                mask_B                            = None,
+                                invert_mask              : bool   = False,
+                                narcissism_area       : str    = "AB",
+                                narcissism_start_step : int    = 0,
+                                narcissism_end_step   : int    = 5,
+                                ) -> Tuple[Tensor]:
+
+        default_dtype  = torch.float64
+        default_device = torch.device("cuda") 
+        
+        if end_step == -1:
+            end_step = MAX_STEPS
+        
+        if weights is None and weight_scheduler != "constant":
+            total_steps = end_step - start_step
+            weights     = get_sigmas(model, weight_scheduler, total_steps, 1.0).to(dtype=default_dtype, device=default_device) #/ model.inner_model.inner_model.model_sampling.sigma_max  #scaling doesn't matter as this is a flux-only node
+            prepend     = torch.zeros(start_step,                                  dtype=default_dtype, device=default_device)
+            weights     = torch.cat((prepend, weights), dim=0)
+        
+        if invert_mask and mask_A is not None:
+            mask_A = 1-mask_A
+            
+        if invert_mask and mask_B is not None:
+            mask_B = 1-mask_B
+        
+        mask_AB_inv = torch.ones_like(mask_A) - mask_A - mask_B
+
+        #weight, weights = mask_weight, mask_weights
+        floor, floors = region_bleed, region_bleeds
+        
+        weights = initialize_or_scale(weights, weight, end_step).to(default_dtype)
+        weights = F.pad(weights, (0, MAX_STEPS), value=0.0)
+        
+        prepend    = torch.full((region_bleed_start_step,),  0.0, dtype=default_dtype, device=default_device)
+        floors  = initialize_or_scale(floors,  floor,  end_step).to(default_dtype).to(default_device)
+        floors  = F.pad(floors,  (0, MAX_STEPS), value=0.0)
+        floors  = torch.cat((prepend, floors), dim=0)
+
+        if (positive_A is None) and (positive_B is None) and (positive_unmasked is None):
+            positive = None
+
+        elif mask_A is not None:
+            
+            EmptyCondGen = EmptyConditioningGenerator(model)
+            positive_A, positive_B, positive_unmasked = EmptyCondGen.zero_none_conditionings_([positive_A, positive_B, positive_unmasked])
+
+            positive_A_tokens        = positive_A[0][0].shape[1]
+            positive_B_tokens        = positive_B[0][0].shape[1]
+            positive_unmasked_tokens = positive_unmasked[0][0].shape[1]
+            
+            values = sorted([positive_A_tokens, positive_B_tokens, positive_unmasked_tokens])
+
+            positive_min_tokens  = values[0]
+            positive_mid_tokens  = values[1]
+            positive_max_tokens  = values[2]
+            
+            positive = copy.deepcopy(positive_A)
+            positive[0][0] = (positive_A[0][0][:,:positive_min_tokens,:] + positive_B[0][0][:,:positive_min_tokens,:] + positive_unmasked[0][0][:,:positive_min_tokens,:]) / 3
+            
+            if isinstance(model.model.model_config, comfy.supported_models.WAN21_T2V) or isinstance(model.model.model_config, comfy.supported_models.WAN21_I2V):
+                if model.model.diffusion_model.blocks[0].self_attn.winderz_type != "false":
+                    AttnMask = CrossAttentionMask(mask_type, edge_width)
+                else:
+                    AttnMask = SplitAttentionMask(mask_type, edge_width)
+            elif isinstance(model.model.model_config, comfy.supported_models.HiDream):
+                AttnMask = FullAttentionMaskHiDream(mask_type, edge_width)
+            else:
+                AttnMask = FullAttentionMask(mask_type, edge_width)
+
+            RegContext = RegionalContext()
+            
+            if isinstance(model.model.model_config, comfy.supported_models.HiDream):
+                AttnMask.add_region(torch.concat([
+                    positive_A  [0][0],
+                    positive_A  [0][1]['conditioning_llama3'][0,0,...].unsqueeze(0),
+                    positive_A  [0][1]['conditioning_llama3'][0,0,...].unsqueeze(0),
+                    ],
+                    dim=-2),
+                    torch.flip(mask_A, dims=[-2,-1]))
+                AttnMask.add_region(torch.concat([
+                    positive_B  [0][0],
+                    positive_B  [0][1]['conditioning_llama3'][0,0,...].unsqueeze(0),
+                    positive_B  [0][1]['conditioning_llama3'][0,0,...].unsqueeze(0),
+                    ],
+                    dim=-2),
+                    torch.flip(mask_B, dims=[-2,-1]))
+                AttnMask.add_region(torch.concat([
+                    positive_unmasked[0][0],
+                    positive_unmasked[0][1]['conditioning_llama3'][0,0,...].unsqueeze(0),
+                    positive_unmasked[0][1]['conditioning_llama3'][0,0,...].unsqueeze(0),
+                    ],
+                    dim=-2),
+                    torch.flip(mask_AB_inv, dims=[-2,-1]))
+
+                RegContext.add_region_llama3(positive_A       [0][1]['conditioning_llama3'])
+                RegContext.add_region_llama3(positive_B       [0][1]['conditioning_llama3'])
+                RegContext.add_region_llama3(positive_unmasked[0][1]['conditioning_llama3'])
+            else:
+                AttnMask.add_region(positive_A       [0][0], mask_A)
+                AttnMask.add_region(positive_B       [0][0], mask_B)
+                AttnMask.add_region(positive_unmasked[0][0], mask_AB_inv)
+            
+            RegContext.add_region(positive_A       [0][0])
+            RegContext.add_region(positive_B       [0][0])
+            RegContext.add_region(positive_unmasked[0][0])
+
+            positive[0][1]['AttnMask']   = AttnMask
+            positive[0][1]['RegContext'] = RegContext
+            
+            
+            if   positive_A_tokens        != positive_min_tokens and positive_A_tokens != positive_max_tokens:
+                positive[0][0] = torch.cat((positive[0][0], positive_A       [0][0][:,positive_min_tokens:,:]), dim=1)
+                
+            elif positive_B_tokens        != positive_min_tokens and positive_B_tokens != positive_max_tokens:
+                positive[0][0] = torch.cat((positive[0][0], positive_B       [0][0][:,positive_min_tokens:,:]), dim=1)
+                
+            elif positive_unmasked_tokens != positive_min_tokens and positive_unmasked_tokens != positive_max_tokens:
+                positive[0][0] = torch.cat((positive[0][0], positive_unmasked[0][0][:,positive_min_tokens:,:]), dim=1)
+                
+                
+                
+            if   positive_A_tokens        == positive_mid_tokens and positive_mid_tokens != positive_max_tokens:
+                positive[0][0] = torch.cat((positive[0][0], positive_A       [0][0][:,positive_mid_tokens:,:]), dim=1)
+                
+            elif positive_B_tokens        == positive_mid_tokens and positive_mid_tokens != positive_max_tokens:
+                positive[0][0] = torch.cat((positive[0][0], positive_B       [0][0][:,positive_mid_tokens:,:]), dim=1)
+                
+            elif positive_unmasked_tokens == positive_mid_tokens and positive_mid_tokens != positive_max_tokens:
+                positive[0][0] = torch.cat((positive[0][0], positive_unmasked[0][0][:,positive_mid_tokens:,:]), dim=1)
+            
+            
+            
+            if 'pooled_output' in positive[0][1] and positive_A[0][1]['pooled_output'] is not None:
+                positive_A_pooled_tokens = positive_A[0][1]['pooled_output'].shape[1]
+                positive_B_pooled_tokens = positive_B[0][1]['pooled_output'].shape[1]
+                positive_unmasked_pooled_tokens = positive_unmasked[0][1]['pooled_output'].shape[1]
+                
+                values = sorted([positive_A_pooled_tokens, positive_B_pooled_tokens, positive_unmasked_pooled_tokens])
+
+                positive_min_pooled_tokens  = values[0]
+                positive_mid_pooled_tokens  = values[1]
+                positive_max_pooled_tokens  = values[2]
+                
+                positive[0][1]['pooled_output'] = (positive_A[0][1]['pooled_output'][:,:positive_min_pooled_tokens] + positive_B[0][1]['pooled_output'][:,:positive_min_pooled_tokens] + positive_unmasked[0][1]['pooled_output'][:,:positive_min_pooled_tokens]) / 3
+                
+                if   positive_A_pooled_tokens        != positive_min_pooled_tokens and positive_A_pooled_tokens != positive_max_pooled_tokens:
+                    positive[0][1]['pooled_output'] = torch.cat((positive[0][1]['pooled_output'], positive_A       [0][1]['pooled_output'][:,positive_min_pooled_tokens:,:]), dim=1)
+                    
+                elif positive_B_pooled_tokens        != positive_min_pooled_tokens and positive_B_pooled_tokens != positive_max_pooled_tokens:
+                    positive[0][1]['pooled_output'] = torch.cat((positive[0][1]['pooled_output'], positive_B       [0][1]['pooled_output'][:,positive_min_pooled_tokens:,:]), dim=1)
+                    
+                elif positive_unmasked_pooled_tokens != positive_min_pooled_tokens and positive_unmasked_pooled_tokens != positive_max_pooled_tokens:
+                    positive[0][1]['pooled_output'] = torch.cat((positive[0][1]['pooled_output'], positive_unmasked[0][1]['pooled_output'][:,positive_min_pooled_tokens:,:]), dim=1)
+                    
+                    
+                    
+                if   positive_A_pooled_tokens        == positive_mid_pooled_tokens and positive_mid_pooled_tokens != positive_max_pooled_tokens:
+                    positive[0][1]['pooled_output'] = torch.cat((positive[0][1]['pooled_output'], positive_A       [0][1]['pooled_output'][:,positive_mid_pooled_tokens:,:]), dim=1)
+                    
+                elif positive_B_pooled_tokens        == positive_mid_pooled_tokens and positive_mid_pooled_tokens != positive_max_pooled_tokens:
+                    positive[0][1]['pooled_output'] = torch.cat((positive[0][1]['pooled_output'], positive_B       [0][1]['pooled_output'][:,positive_mid_pooled_tokens:,:]), dim=1)
+                    
+                elif positive_unmasked_pooled_tokens == positive_mid_pooled_tokens and positive_mid_pooled_tokens != positive_max_pooled_tokens:
+                    positive[0][1]['pooled_output'] = torch.cat((positive[0][1]['pooled_output'], positive_unmasked[0][1]['pooled_output'][:,positive_mid_pooled_tokens:,:]), dim=1)
+                
+        else:
+            positive = positive_A
+        
+        if   mask_A is not None and narcissism_area == "A":
+            narc_idx = 0
+            positive[0][1]['regional_conditioning_mask_orig'] = 1-mask_A.clone()
+            
+        elif mask_B is not None and narcissism_area == "B":
+            narc_idx = 1
+            positive[0][1]['regional_conditioning_mask_orig'] = 1-mask_B.clone()
+            
+        elif mask_A is not None and mask_B is not None and narcissism_area == "AB":
+            narc_idx = 2
+            positive[0][1]['regional_conditioning_mask_orig'] = torch.clamp(1 - mask_A.clone() - mask_B.clone(), min=0.0)
+            
+        elif mask_A is not None and mask_B is not None and narcissism_area == "unmasked":
+            narc_idx = 25436747  # need to deal with this properly!
+            positive[0][1]['regional_conditioning_mask_orig'] = 1-torch.clamp(1 - mask_A.clone() - mask_B.clone(), min=0.0)
+            
+        else:
+            narc_idx = -1
+            positive[0][1]['regional_conditioning_mask_orig'] = None
+        
+
+        positive[0][1]['RegParam'] = RegionalParameters(weights, floors, narc_idx, narcissism_start_step, narcissism_end_step)
+        
+        return (positive,)
+
+
+
+
+
+
+
+
+
+
+
+
+
+
+
+
+
+
+
+
+
+
+
+class ClownRegionalConditioning_ABC:
+    @classmethod
+    def INPUT_TYPES(cls):
+        return {
+            "required": { 
+                "weight":                  ("FLOAT",                                     {"default": 1.0,  "min": -10000.0, "max": 10000.0, "step": 0.01}),
+                "region_bleed":            ("FLOAT",                                     {"default": 0.0,  "min": -10000.0, "max": 10000.0, "step": 0.01}),
+                "region_bleed_start_step": ("INT",                                       {"default": 0,    "min":  0,       "max": 10000}),
+                "weight_scheduler":        (["constant"] + get_res4lyf_scheduler_list(), {"default": "constant"},),
+                "start_step":              ("INT",                                       {"default": 0,    "min":  0,       "max": 10000}),
+                "end_step":                ("INT",                                       {"default": 100,  "min": -1,       "max": 10000}),
+                "mask_type":               (REG_MASK_TYPE_ABC,                           {"default": "boolean"}),
+                "edge_width":              ("INT",                                       {"default": 0,    "min": 0,        "max": 10000}),
+                #"narcissism_area":         (["A", "B", "AB", "unmasked", "off"],         {"default": "off"}),
+                #"narcissism_start_step":   ("INT",                                       {"default": 0,   "min": -1,        "max": 10000}),
+                #"narcissism_end_step":     ("INT",                                       {"default": 5,   "min": -1,        "max": 10000}),
+                "invert_mask":             ("BOOLEAN",                                   {"default": False}),
+            }, 
+            "optional": {
+                "positive_A":              ("CONDITIONING", ),
+                "positive_B":              ("CONDITIONING", ),
+                "positive_C":              ("CONDITIONING", ),
+                "mask_A":                  ("MASK", ),
+                "mask_B":                  ("MASK", ),
+                "mask_C":                  ("MASK", ),
+                "weights":                 ("SIGMAS", ),
+                "region_bleeds":           ("SIGMAS", ),
+            }
+        }
+
+    RETURN_TYPES = ("CONDITIONING",)
+    RETURN_NAMES = ("positive",)
+    FUNCTION     = "main"
+    CATEGORY     = "RES4LYF/conditioning"
+
+    def create_callback(self, **kwargs):
+        def callback(model):
+            kwargs["model"] = model  
+            pos_cond, = self.prepare_regional_cond(**kwargs)
+            return pos_cond
+        return callback
+
+    def main(self,
+            weight                   : float  = 1.0,
+            start_sigma              : float  = 0.0,
+            end_sigma                : float  = 1.0,
+            weight_scheduler                  = None,
+            start_step               : int    = 0,
+            end_step                 : int    = -1,
+            positive_A                        = None,
+            positive_B                        = None,
+            positive_C                        = None,
+            weights                  : Tensor = None,
+            region_bleeds            : Tensor = None,
+            region_bleed             : float  = 0.0,
+            region_bleed_start_step  : int    = 0,
+
+            mask_type                : str    = "boolean",
+            edge_width               : int    = 0,
+            mask_A                              = None,
+            mask_B                              = None,
+            mask_C                              = None,
+            narcissism_area       : str    = "AB",
+            narcissism_start_step : int    = 0,
+            narcissism_end_step   : int    = 5,
+            invert_mask              : bool   = False
+            ) -> Tuple[Tensor]:
+        
+        if end_step == -1:
+            end_step = MAX_STEPS
+        
+        callback = self.create_callback(weight                   = weight,
+                                        start_sigma              = start_sigma,
+                                        end_sigma                = end_sigma,
+                                        weight_scheduler         = weight_scheduler,
+                                        start_step               = start_step,
+                                        end_step                 = end_step,
+                                        weights                  = weights,
+                                        region_bleeds            = region_bleeds,
+                                        region_bleed             = region_bleed,
+                                        region_bleed_start_step  = region_bleed_start_step,
+                                        mask_type                = mask_type,
+                                        edge_width               = edge_width,
+                                        mask_A                   = mask_A,
+                                        mask_B                   = mask_B,
+                                        mask_C                   = mask_C,
+                                        invert_mask              = invert_mask,
+                                        positive_A               = positive_A,
+                                        positive_B               = positive_B,
+                                        positive_C               = positive_C,
+                                        narcissism_area       = narcissism_area,
+                                        narcissism_start_step = narcissism_start_step,
+                                        narcissism_end_step   = narcissism_end_step,
+                                        )
+
+        positive = zero_conditioning_from_list([positive_A, positive_B, positive_C])
+        
+        positive[0][1]['callback_regional'] = callback
+        
+        return (positive,)
+
+
+
+    def prepare_regional_cond(self,
+                                model,
+                                weight                   : float  = 1.0,
+                                start_sigma              : float  = 0.0,
+                                end_sigma                : float  = 1.0,
+                                weight_scheduler                  = None,
+                                start_step               : int    =  0,
+                                end_step                 : int    = -1,
+                                positive_A                        = None,
+                                positive_B                        = None,
+
+                                positive_C                        = None,
+                                weights                  : Tensor = None,
+                                region_bleeds            : Tensor = None,
+                                region_bleed             : float  = 0.0,
+                                region_bleed_start_step  : int    = 0,
+
+                                mask_type                : str    = "boolean",
+                                edge_width               : int    = 0,
+                                mask_A                            = None,
+                                mask_B                            = None,
+                                mask_C                            = None,
+                                invert_mask              : bool   = False,
+                                narcissism_area       : str    = "AB",
+                                narcissism_start_step : int    = 0,
+                                narcissism_end_step   : int    = 5,
+                                ) -> Tuple[Tensor]:
+
+        default_dtype  = torch.float64
+        default_device = torch.device("cuda") 
+        
+        if end_step == -1:
+            end_step = MAX_STEPS
+        
+        if weights is None and weight_scheduler != "constant":
+            total_steps = end_step - start_step
+            weights     = get_sigmas(model, weight_scheduler, total_steps, 1.0).to(dtype=default_dtype, device=default_device) #/ model.inner_model.inner_model.model_sampling.sigma_max  #scaling doesn't matter as this is a flux-only node
+            prepend     = torch.zeros(start_step,                                  dtype=default_dtype, device=default_device)
+            weights     = torch.cat((prepend, weights), dim=0)
+        
+        if invert_mask and mask_A is not None:
+            mask_A = 1-mask_A
+            
+        if invert_mask and mask_B is not None:
+            mask_B = 1-mask_B
+        
+        mask_AB_inv = mask_C
+        if invert_mask and mask_AB_inv is not None:
+            mask_AB_inv = 1-mask_AB_inv
+            
+        positive_unmasked = positive_C
+        
+        #mask_AB_inv = torch.ones_like(mask_A) - mask_A - mask_B
+
+        #weight, weights = mask_weight, mask_weights
+        floor, floors = region_bleed, region_bleeds
+        
+        weights = initialize_or_scale(weights, weight, end_step).to(default_dtype)
+        weights = F.pad(weights, (0, MAX_STEPS), value=0.0)
+        
+        prepend    = torch.full((region_bleed_start_step,),  0.0, dtype=default_dtype, device=default_device)
+        floors  = initialize_or_scale(floors,  floor,  end_step).to(default_dtype).to(default_device)
+        floors  = F.pad(floors,  (0, MAX_STEPS), value=0.0)
+        floors  = torch.cat((prepend, floors), dim=0)
+
+        if (positive_A is None) and (positive_B is None) and (positive_unmasked is None):
+            positive = None
+
+        elif mask_A is not None:
+            
+            EmptyCondGen = EmptyConditioningGenerator(model)
+            positive_A, positive_B, positive_unmasked = EmptyCondGen.zero_none_conditionings_([positive_A, positive_B, positive_unmasked])
+
+            positive_A_tokens        = positive_A[0][0].shape[1]
+            positive_B_tokens        = positive_B[0][0].shape[1]
+            positive_unmasked_tokens = positive_unmasked[0][0].shape[1]
+            
+            values = sorted([positive_A_tokens, positive_B_tokens, positive_unmasked_tokens])
+
+            positive_min_tokens  = values[0]
+            positive_mid_tokens  = values[1]
+            positive_max_tokens  = values[2]
+            
+            positive = copy.deepcopy(positive_A)
+            positive[0][0] = (positive_A[0][0][:,:positive_min_tokens,:] + positive_B[0][0][:,:positive_min_tokens,:] + positive_unmasked[0][0][:,:positive_min_tokens,:]) / 3
+            
+            if isinstance(model.model.model_config, comfy.supported_models.WAN21_T2V) or isinstance(model.model.model_config, comfy.supported_models.WAN21_I2V):
+                if model.model.diffusion_model.blocks[0].self_attn.winderz_type != "false":
+                    AttnMask = CrossAttentionMask(mask_type, edge_width)
+                else:
+                    AttnMask = SplitAttentionMask(mask_type, edge_width)
+            elif isinstance(model.model.model_config, comfy.supported_models.HiDream):
+                AttnMask = FullAttentionMaskHiDream(mask_type, edge_width)
+            else:
+                AttnMask = FullAttentionMask(mask_type, edge_width)
+                
+            RegContext = RegionalContext()
+            
+            if isinstance(model.model.model_config, comfy.supported_models.HiDream):
+                AttnMask.add_region(torch.concat([
+                    positive_A  [0][0],
+                    positive_A  [0][1]['conditioning_llama3'][0,0,...].unsqueeze(0),
+                    positive_A  [0][1]['conditioning_llama3'][0,0,...].unsqueeze(0),
+                    ],
+                    dim=-2),
+                    torch.flip(mask_A, dims=[-2,-1]))
+                AttnMask.add_region(torch.concat([
+                    positive_B  [0][0],
+                    positive_B  [0][1]['conditioning_llama3'][0,0,...].unsqueeze(0),
+                    positive_B  [0][1]['conditioning_llama3'][0,0,...].unsqueeze(0),
+                    ],
+                    dim=-2),
+                    torch.flip(mask_B, dims=[-2,-1]))
+                AttnMask.add_region(torch.concat([
+                    positive_unmasked[0][0],
+                    positive_unmasked[0][1]['conditioning_llama3'][0,0,...].unsqueeze(0),
+                    positive_unmasked[0][1]['conditioning_llama3'][0,0,...].unsqueeze(0),
+                    ],
+                    dim=-2),
+                    torch.flip(mask_AB_inv, dims=[-2,-1]))
+
+                RegContext.add_region_llama3(positive_A       [0][1]['conditioning_llama3'])
+                RegContext.add_region_llama3(positive_B       [0][1]['conditioning_llama3'])
+                RegContext.add_region_llama3(positive_unmasked[0][1]['conditioning_llama3'])
+            else:
+                AttnMask.add_region(positive_A       [0][0], mask_A)
+                AttnMask.add_region(positive_B       [0][0], mask_B)
+                AttnMask.add_region(positive_unmasked[0][0], mask_AB_inv)
+            
+            RegContext.add_region(positive_A  [0][0])
+            RegContext.add_region(positive_B[0][0])
+            RegContext.add_region(positive_unmasked[0][0])
+            
+            positive[0][1]['AttnMask']   = AttnMask
+            positive[0][1]['RegContext'] = RegContext
+            
+            
+            if   positive_A_tokens        != positive_min_tokens and positive_A_tokens != positive_max_tokens:
+                positive[0][0] = torch.cat((positive[0][0], positive_A       [0][0][:,positive_min_tokens:,:]), dim=1)
+                
+            elif positive_B_tokens        != positive_min_tokens and positive_B_tokens != positive_max_tokens:
+                positive[0][0] = torch.cat((positive[0][0], positive_B       [0][0][:,positive_min_tokens:,:]), dim=1)
+                
+            elif positive_unmasked_tokens != positive_min_tokens and positive_unmasked_tokens != positive_max_tokens:
+                positive[0][0] = torch.cat((positive[0][0], positive_unmasked[0][0][:,positive_min_tokens:,:]), dim=1)
+                
+                
+                
+            if   positive_A_tokens        == positive_mid_tokens and positive_mid_tokens != positive_max_tokens:
+                positive[0][0] = torch.cat((positive[0][0], positive_A       [0][0][:,positive_mid_tokens:,:]), dim=1)
+                
+            elif positive_B_tokens        == positive_mid_tokens and positive_mid_tokens != positive_max_tokens:
+                positive[0][0] = torch.cat((positive[0][0], positive_B       [0][0][:,positive_mid_tokens:,:]), dim=1)
+                
+            elif positive_unmasked_tokens == positive_mid_tokens and positive_mid_tokens != positive_max_tokens:
+                positive[0][0] = torch.cat((positive[0][0], positive_unmasked[0][0][:,positive_mid_tokens:,:]), dim=1)
+            
+            
+            
+            if 'pooled_output' in positive[0][1] and positive_A[0][1]['pooled_output'] is not None:
+                positive_A_pooled_tokens = positive_A[0][1]['pooled_output'].shape[1]
+                positive_B_pooled_tokens = positive_B[0][1]['pooled_output'].shape[1]
+                positive_unmasked_pooled_tokens = positive_unmasked[0][1]['pooled_output'].shape[1]
+                
+                values = sorted([positive_A_pooled_tokens, positive_B_pooled_tokens, positive_unmasked_pooled_tokens])
+
+                positive_min_pooled_tokens  = values[0]
+                positive_mid_pooled_tokens  = values[1]
+                positive_max_pooled_tokens  = values[2]
+                
+                positive[0][1]['pooled_output'] = (positive_A[0][1]['pooled_output'][:,:positive_min_pooled_tokens] + positive_B[0][1]['pooled_output'][:,:positive_min_pooled_tokens] + positive_unmasked[0][1]['pooled_output'][:,:positive_min_pooled_tokens]) / 3
+                
+                if   positive_A_pooled_tokens        != positive_min_pooled_tokens and positive_A_pooled_tokens != positive_max_pooled_tokens:
+                    positive[0][1]['pooled_output'] = torch.cat((positive[0][1]['pooled_output'], positive_A       [0][1]['pooled_output'][:,positive_min_pooled_tokens:,:]), dim=1)
+                    
+                elif positive_B_pooled_tokens        != positive_min_pooled_tokens and positive_B_pooled_tokens != positive_max_pooled_tokens:
+                    positive[0][1]['pooled_output'] = torch.cat((positive[0][1]['pooled_output'], positive_B       [0][1]['pooled_output'][:,positive_min_pooled_tokens:,:]), dim=1)
+                    
+                elif positive_unmasked_pooled_tokens != positive_min_pooled_tokens and positive_unmasked_pooled_tokens != positive_max_pooled_tokens:
+                    positive[0][1]['pooled_output'] = torch.cat((positive[0][1]['pooled_output'], positive_unmasked[0][1]['pooled_output'][:,positive_min_pooled_tokens:,:]), dim=1)
+                    
+                    
+                    
+                if   positive_A_pooled_tokens        == positive_mid_pooled_tokens and positive_mid_pooled_tokens != positive_max_pooled_tokens:
+                    positive[0][1]['pooled_output'] = torch.cat((positive[0][1]['pooled_output'], positive_A       [0][1]['pooled_output'][:,positive_mid_pooled_tokens:,:]), dim=1)
+                    
+                elif positive_B_pooled_tokens        == positive_mid_pooled_tokens and positive_mid_pooled_tokens != positive_max_pooled_tokens:
+                    positive[0][1]['pooled_output'] = torch.cat((positive[0][1]['pooled_output'], positive_B       [0][1]['pooled_output'][:,positive_mid_pooled_tokens:,:]), dim=1)
+                    
+                elif positive_unmasked_pooled_tokens == positive_mid_pooled_tokens and positive_mid_pooled_tokens != positive_max_pooled_tokens:
+                    positive[0][1]['pooled_output'] = torch.cat((positive[0][1]['pooled_output'], positive_unmasked[0][1]['pooled_output'][:,positive_mid_pooled_tokens:,:]), dim=1)
+                
+        else:
+            positive = positive_A
+        
+        if   mask_A is not None and narcissism_area == "A":
+            narc_idx = 0
+            positive[0][1]['regional_conditioning_mask_orig'] = 1-mask_A.clone()
+            
+        elif mask_B is not None and narcissism_area == "B":
+            narc_idx = 1
+            positive[0][1]['regional_conditioning_mask_orig'] = 1-mask_B.clone()
+            
+        elif mask_A is not None and mask_B is not None and narcissism_area == "AB":
+            narc_idx = 2
+            positive[0][1]['regional_conditioning_mask_orig'] = torch.clamp(1 - mask_A.clone() - mask_B.clone(), min=0.0)
+            
+        elif mask_A is not None and mask_B is not None and narcissism_area == "unmasked":
+            narc_idx = 25436747  # need to deal with this properly!
+            positive[0][1]['regional_conditioning_mask_orig'] = 1-torch.clamp(1 - mask_A.clone() - mask_B.clone(), min=0.0)
+            
+        else:
+            narc_idx = -1
+            positive[0][1]['regional_conditioning_mask_orig'] = None
+        
+
+        positive[0][1]['RegParam'] = RegionalParameters(weights, floors, narc_idx, narcissism_start_step, narcissism_end_step)
+        
+        return (positive,)
+
+
+
+
+