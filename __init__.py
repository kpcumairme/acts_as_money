--- conflicted
+++ resolved
@@ -1,255 +1,244 @@
-import importlib
-
-from .legacy import samplers_tiled
-from . import loaders
-from . import sigmas
-from . import latents
-from . import latent_images
-from . import conditioning
-from . import images
-from . import models
-from . import helper_sigma_preview_image_preproc
-from . import nodes_misc
-
-from .res4lyf import RESplain, init, get_ext_dir
-
-#torch.use_deterministic_algorithms(True)
-#torch.backends.cudnn.deterministic = True
-#torch.backends.cudnn.benchmark = False
-
-flags = {
-    "test_samplers": False,
-    "beta_samplers": False,
-}
-
-try:
-    from . import rk_sampler_beta
-    flags["beta_samplers"] = True
-    print("(RES4LYF) Importing rk_sampler_beta.py")
-except ImportError:
-    pass
-
-res4lyf.init()
-
-discard_penultimate_sigma_samplers = set((
-))
-
-def add_samplers():
-    from comfy.samplers import KSampler, k_diffusion_sampling
-    if hasattr(KSampler, "DISCARD_PENULTIMATE_SIGMA_SAMPLERS"):
-        KSampler.DISCARD_PENULTIMATE_SIGMA_SAMPLERS |= discard_penultimate_sigma_samplers
-    added = 0
-    for sampler in extra_samplers: #getattr(self, "sample_{}".format(extra_samplers))
-        if sampler not in KSampler.SAMPLERS:
-            try:
-                idx = KSampler.SAMPLERS.index("uni_pc_bh2") # *should* be last item in samplers list
-                KSampler.SAMPLERS.insert(idx+1, sampler) # add custom samplers (presumably) to end of list
-                setattr(k_diffusion_sampling, "sample_{}".format(sampler), extra_samplers[sampler])
-                added += 1
-            except ValueError as _err:
-                pass
-    if added > 0:
-        import importlib
-        importlib.reload(k_diffusion_sampling)
-
-extra_samplers = {}
-
-extra_samplers = dict(reversed(extra_samplers.items()))
-
-NODE_CLASS_MAPPINGS = {
-
-<<<<<<< HEAD
-    "SharkOptions_Beta": samplers_extensions.SharkOptions_Beta,
-    "ClownOptions_Combine": samplers_extensions.ClownOptions_Combine,
-
-    
-    "ClownsharKSamplerGuidesMisc_Beta": samplers_extensions.ClownsharKSamplerGuidesMisc_Beta,
-    "ClownsharKSamplerGuideMisc_Beta": samplers_extensions.ClownsharKSamplerGuideMisc_Beta,
-    
-    "ClownGuidesFluxAdvanced_Beta": samplers_extensions.ClownGuidesFluxAdvanced_Beta,
-=======
->>>>>>> 39648f09
-    "ClownRegionalConditioningFlux": conditioning.ClownRegionalConditioningFlux,
-
-    #"UltraSharkSampler": samplers.UltraSharkSampler,
-
-    "ModelSamplingAdvanced": models.ModelSamplingAdvanced,
-    "ModelTimestepPatcher": models.ModelSamplingAdvanced,
-    "TorchCompileModelFluxAdv": models.TorchCompileModelFluxAdvanced,
-
-    "ModelSamplingAdvancedResolution": models.ModelSamplingAdvancedResolution,
-    "FluxGuidanceDisable": models.FluxGuidanceDisable,
-    
-    "AdvancedNoise": latents.AdvancedNoise,
-    
-    "FluxLoader": loaders.FluxLoader,
-    "SD35Loader": loaders.SD35Loader,
-    
-    "TextBox1": nodes_misc.TextBox1,
-    "TextBox3": nodes_misc.TextBox3,
-    
-    "TextLoadFile": nodes_misc.TextLoadFile,
-    "TextShuffle": nodes_misc.TextShuffle,
-    "TextShuffleAndTruncate": nodes_misc.TextShuffleAndTruncate,
-    "TextTruncateTokens": nodes_misc.TextTruncateTokens,
-
-    "TextConcatenate": nodes_misc.TextConcatenate,
-    "TextBoxConcatenate": nodes_misc.TextBoxConcatenate,
-
-    
-    "CLIPTextEncodeFluxUnguided": conditioning.CLIPTextEncodeFluxUnguided,
-    "ConditioningOrthoCollin": conditioning.ConditioningOrthoCollin,
-
-    "ConditioningAverageScheduler": conditioning.ConditioningAverageScheduler,
-    "ConditioningMultiply": conditioning.ConditioningMultiply,
-    "ConditioningAdd": conditioning.ConditioningAdd,
-    "Conditioning Recast FP64": conditioning.Conditioning_Recast64,
-    "StableCascade_StageB_Conditioning64": conditioning.StableCascade_StageB_Conditioning64,
-    "ConditioningZeroAndTruncate": conditioning.ConditioningZeroAndTruncate,
-    "ConditioningTruncate": conditioning.ConditioningTruncate,
-    "StyleModelApplyAdvanced": conditioning.StyleModelApplyAdvanced,
-    
-    "FluxRegionalPrompt": conditioning.FluxRegionalPrompt,
-    
-    "FluxRegionalConditioning": conditioning.FluxRegionalConditioning,
-
-    "ConditioningToBase64": conditioning.ConditioningToBase64,
-    "Base64ToConditioning": conditioning.Base64ToConditioning,
-
-    "Set Precision": latents.set_precision,
-    "Set Precision Universal": latents.set_precision_universal,
-    "Set Precision Advanced": latents.set_precision_advanced,
-    
-    "Latent Match Channelwise": latent_images.latent_channelwise_match,
-
-    "LatentNoised": latents.LatentNoised,
-    "LatentNoiseList": latents.LatentNoiseList,
-    "LatentBatch_channels": latents.LatentBatch_channels,
-    "LatentBatch_channels_16": latents.LatentBatch_channels_16,
-    "LatentNoiseBatch_perlin": latents.LatentNoiseBatch_perlin,
-    "LatentNoiseBatch_fractal": latents.LatentNoiseBatch_fractal,
-    "LatentNoiseBatch_gaussian": latents.LatentNoiseBatch_gaussian,
-    "LatentNoiseBatch_gaussian_channels": latents.LatentNoiseBatch_gaussian_channels,
-    
-    "Latent to Cuda": latents.latent_to_cuda,
-    "Latent Batcher": latents.latent_batch,
-    "Latent Normalize Channels": latents.latent_normalize_channels,
-
-    "EmptyLatentImage64": latents.EmptyLatentImage64,
-    "EmptyLatentImageCustom": latents.EmptyLatentImageCustom,
-    "StableCascade_StageC_VAEEncode_Exact": latents.StableCascade_StageC_VAEEncode_Exact,
-
-    "LatentPhaseMagnitude": latents.LatentPhaseMagnitude,
-    "LatentPhaseMagnitudeMultiply": latents.LatentPhaseMagnitudeMultiply,
-    "LatentPhaseMagnitudeOffset": latents.LatentPhaseMagnitudeOffset,
-    "LatentPhaseMagnitudePower": latents.LatentPhaseMagnitudePower,
-    
-    "MaskToggle": latents.MaskToggle,
-
-    "Sigmas Recast": sigmas.set_precision_sigmas,
-    "Sigmas Noise Inversion": sigmas.sigmas_noise_inversion,
-    "Sigmas From Text": sigmas.sigmas_from_text, 
-
-    "Sigmas Variance Floor": sigmas.sigmas_variance_floor,
-    "Sigmas Truncate": sigmas.sigmas_truncate,
-    "Sigmas Start": sigmas.sigmas_start,
-    "Sigmas Split": sigmas.sigmas_split,
-    "Sigmas Concat": sigmas.sigmas_concatenate,
-    "Sigmas Pad": sigmas.sigmas_pad,
-    "Sigmas Unpad": sigmas.sigmas_unpad,
-    
-    "Sigmas SetFloor": sigmas.sigmas_set_floor,
-    "Sigmas DeleteBelowFloor": sigmas.sigmas_delete_below_floor,
-    "Sigmas DeleteDuplicates": sigmas.sigmas_delete_consecutive_duplicates,
-    "Sigmas Cleanup": sigmas.sigmas_cleanup,
-    
-    "Sigmas Mult": sigmas.sigmas_mult,
-    "Sigmas Modulus": sigmas.sigmas_modulus,
-    "Sigmas Quotient": sigmas.sigmas_quotient,
-    "Sigmas Add": sigmas.sigmas_add,
-    "Sigmas Power": sigmas.sigmas_power,
-    "Sigmas Abs": sigmas.sigmas_abs,
-    
-    "Sigmas2 Mult": sigmas.sigmas2_mult,
-    "Sigmas2 Add": sigmas.sigmas2_add,
-    
-    "Sigmas Rescale": sigmas.sigmas_rescale,
-
-    "Sigmas Math1": sigmas.sigmas_math1,
-    "Sigmas Math3": sigmas.sigmas_math3,
-
-    "Sigmas Iteration Karras": sigmas.sigmas_iteration_karras,
-    "Sigmas Iteration Polyexp": sigmas.sigmas_iteration_polyexp,
-
-    "Tan Scheduler": sigmas.tan_scheduler,
-    "Tan Scheduler 2": sigmas.tan_scheduler_2stage,
-    "Tan Scheduler 2 Simple": sigmas.tan_scheduler_2stage_simple,
-    "Constant Scheduler": sigmas.constant_scheduler,
-    "Linear Quadratic Advanced": sigmas.linear_quadratic_advanced,
-    
-    "Image Sharpen FS": images.ImageSharpenFS,
-    "Image Channels LAB": images.Image_Channels_LAB,
-    "Image Median Blur": images.ImageMedianBlur,
-    "Image Gaussian Blur": images.ImageGaussianBlur,
-
-    "Image Pair Split": images.Image_Pair_Split,
-    "Image Crop Location Exact": images.Image_Crop_Location_Exact,
-    "Film Grain": images.Film_Grain,
-    "Frequency Separation Linear Light": images.Frequency_Separation_Linear_Light,
-    "Frequency Separation Hard Light": images.Frequency_Separation_Hard_Light,
-    "Frequency Separation Hard Light LAB": images.Frequency_Separation_Hard_Light_LAB,
-    
-    "UNetSave": models.UNetSave,
-    
-    "PrepForUnsampling": helper_sigma_preview_image_preproc.VAEEncodeAdvanced,
-    "VAEEncodeAdvanced": helper_sigma_preview_image_preproc.VAEEncodeAdvanced,
-    
-    "SigmasPreview": helper_sigma_preview_image_preproc.SigmasPreview,
-    "SigmasSchedulePreview": helper_sigma_preview_image_preproc.SigmasSchedulePreview,
-
-    
-    "ReFluxPatcher": models.ReFluxPatcher,
-    "FluxOrthoCFGPatcher": models.FluxOrthoCFGPatcher,
-}
-
-
-
-WEB_DIRECTORY = "./web/js"
-__all__ = ["NODE_CLASS_MAPPINGS",  "WEB_DIRECTORY"]
-
-
-try:
-    zampler_module = importlib.import_module("RES4LYF.zampler")
-    from .zampler import add_zamplers
-    NODE_CLASS_MAPPINGS, extra_samplers = add_zamplers(NODE_CLASS_MAPPINGS, extra_samplers)
-    flags["zampler"] = True
-    RESplain("Importing zampler.")
-except ImportError:
-    RESplain("Failed to import zampler.", debug=True)
-    #print(f"Failed to import zamplers: {e}")
-    pass
-
-
-try:
-    legacy_module = importlib.import_module("RES4LYF.legacy")
-    from .legacy import add_legacy
-    NODE_CLASS_MAPPINGS, extra_samplers = add_legacy(NODE_CLASS_MAPPINGS, extra_samplers)
-    flags["legacy_samplers"] = True
-    RESplain("Importing legacy samplers.")
-except Exception as e:
-    #RESplain("Failed to import legacy samplers", debug=False)
-    print(f"Failed to import legacy samplers: {e}")
-
-
-try:
-    beta_module = importlib.import_module("RES4LYF.beta")
-    from .beta import add_beta
-    NODE_CLASS_MAPPINGS, extra_samplers = add_beta(NODE_CLASS_MAPPINGS, extra_samplers)
-    flags["beta_samplers"] = True
-    RESplain("Importing beta samplers.")
-except Exception as e:
-    #RESplain("Failed to import legacy samplers", debug=False)
-    print(f"Failed to import beta samplers: {e}")
-
-
-add_samplers()
+import importlib
+
+from .legacy import samplers_tiled
+from . import loaders
+from . import sigmas
+from . import latents
+from . import latent_images
+from . import conditioning
+from . import images
+from . import models
+from . import helper_sigma_preview_image_preproc
+from . import nodes_misc
+
+from .res4lyf import RESplain, init, get_ext_dir
+
+#torch.use_deterministic_algorithms(True)
+#torch.backends.cudnn.deterministic = True
+#torch.backends.cudnn.benchmark = False
+
+flags = {
+    "test_samplers": False,
+    "beta_samplers": False,
+}
+
+try:
+    from . import rk_sampler_beta
+    flags["beta_samplers"] = True
+    print("(RES4LYF) Importing rk_sampler_beta.py")
+except ImportError:
+    pass
+
+res4lyf.init()
+
+discard_penultimate_sigma_samplers = set((
+))
+
+def add_samplers():
+    from comfy.samplers import KSampler, k_diffusion_sampling
+    if hasattr(KSampler, "DISCARD_PENULTIMATE_SIGMA_SAMPLERS"):
+        KSampler.DISCARD_PENULTIMATE_SIGMA_SAMPLERS |= discard_penultimate_sigma_samplers
+    added = 0
+    for sampler in extra_samplers: #getattr(self, "sample_{}".format(extra_samplers))
+        if sampler not in KSampler.SAMPLERS:
+            try:
+                idx = KSampler.SAMPLERS.index("uni_pc_bh2") # *should* be last item in samplers list
+                KSampler.SAMPLERS.insert(idx+1, sampler) # add custom samplers (presumably) to end of list
+                setattr(k_diffusion_sampling, "sample_{}".format(sampler), extra_samplers[sampler])
+                added += 1
+            except ValueError as _err:
+                pass
+    if added > 0:
+        import importlib
+        importlib.reload(k_diffusion_sampling)
+
+extra_samplers = {}
+
+extra_samplers = dict(reversed(extra_samplers.items()))
+
+NODE_CLASS_MAPPINGS = {
+
+    "ClownRegionalConditioningFlux": conditioning.ClownRegionalConditioningFlux,
+
+    #"UltraSharkSampler": samplers.UltraSharkSampler,
+
+    "ModelSamplingAdvanced": models.ModelSamplingAdvanced,
+    "ModelTimestepPatcher": models.ModelSamplingAdvanced,
+    "TorchCompileModelFluxAdv": models.TorchCompileModelFluxAdvanced,
+
+    "ModelSamplingAdvancedResolution": models.ModelSamplingAdvancedResolution,
+    "FluxGuidanceDisable": models.FluxGuidanceDisable,
+    
+    "AdvancedNoise": latents.AdvancedNoise,
+    
+    "FluxLoader": loaders.FluxLoader,
+    "SD35Loader": loaders.SD35Loader,
+    
+    "TextBox1": nodes_misc.TextBox1,
+    "TextBox3": nodes_misc.TextBox3,
+    
+    "TextLoadFile": nodes_misc.TextLoadFile,
+    "TextShuffle": nodes_misc.TextShuffle,
+    "TextShuffleAndTruncate": nodes_misc.TextShuffleAndTruncate,
+    "TextTruncateTokens": nodes_misc.TextTruncateTokens,
+
+    "TextConcatenate": nodes_misc.TextConcatenate,
+    "TextBoxConcatenate": nodes_misc.TextBoxConcatenate,
+
+    
+    "CLIPTextEncodeFluxUnguided": conditioning.CLIPTextEncodeFluxUnguided,
+    "ConditioningOrthoCollin": conditioning.ConditioningOrthoCollin,
+
+    "ConditioningAverageScheduler": conditioning.ConditioningAverageScheduler,
+    "ConditioningMultiply": conditioning.ConditioningMultiply,
+    "ConditioningAdd": conditioning.ConditioningAdd,
+    "Conditioning Recast FP64": conditioning.Conditioning_Recast64,
+    "StableCascade_StageB_Conditioning64": conditioning.StableCascade_StageB_Conditioning64,
+    "ConditioningZeroAndTruncate": conditioning.ConditioningZeroAndTruncate,
+    "ConditioningTruncate": conditioning.ConditioningTruncate,
+    "StyleModelApplyAdvanced": conditioning.StyleModelApplyAdvanced,
+    
+    "FluxRegionalPrompt": conditioning.FluxRegionalPrompt,
+    
+    "FluxRegionalConditioning": conditioning.FluxRegionalConditioning,
+
+    "ConditioningToBase64": conditioning.ConditioningToBase64,
+    "Base64ToConditioning": conditioning.Base64ToConditioning,
+
+    "Set Precision": latents.set_precision,
+    "Set Precision Universal": latents.set_precision_universal,
+    "Set Precision Advanced": latents.set_precision_advanced,
+    
+    "Latent Match Channelwise": latent_images.latent_channelwise_match,
+
+    "LatentNoised": latents.LatentNoised,
+    "LatentNoiseList": latents.LatentNoiseList,
+    "LatentBatch_channels": latents.LatentBatch_channels,
+    "LatentBatch_channels_16": latents.LatentBatch_channels_16,
+    "LatentNoiseBatch_perlin": latents.LatentNoiseBatch_perlin,
+    "LatentNoiseBatch_fractal": latents.LatentNoiseBatch_fractal,
+    "LatentNoiseBatch_gaussian": latents.LatentNoiseBatch_gaussian,
+    "LatentNoiseBatch_gaussian_channels": latents.LatentNoiseBatch_gaussian_channels,
+    
+    "Latent to Cuda": latents.latent_to_cuda,
+    "Latent Batcher": latents.latent_batch,
+    "Latent Normalize Channels": latents.latent_normalize_channels,
+
+    "EmptyLatentImage64": latents.EmptyLatentImage64,
+    "EmptyLatentImageCustom": latents.EmptyLatentImageCustom,
+    "StableCascade_StageC_VAEEncode_Exact": latents.StableCascade_StageC_VAEEncode_Exact,
+
+    "LatentPhaseMagnitude": latents.LatentPhaseMagnitude,
+    "LatentPhaseMagnitudeMultiply": latents.LatentPhaseMagnitudeMultiply,
+    "LatentPhaseMagnitudeOffset": latents.LatentPhaseMagnitudeOffset,
+    "LatentPhaseMagnitudePower": latents.LatentPhaseMagnitudePower,
+    
+    "MaskToggle": latents.MaskToggle,
+
+    "Sigmas Recast": sigmas.set_precision_sigmas,
+    "Sigmas Noise Inversion": sigmas.sigmas_noise_inversion,
+    "Sigmas From Text": sigmas.sigmas_from_text, 
+
+    "Sigmas Variance Floor": sigmas.sigmas_variance_floor,
+    "Sigmas Truncate": sigmas.sigmas_truncate,
+    "Sigmas Start": sigmas.sigmas_start,
+    "Sigmas Split": sigmas.sigmas_split,
+    "Sigmas Concat": sigmas.sigmas_concatenate,
+    "Sigmas Pad": sigmas.sigmas_pad,
+    "Sigmas Unpad": sigmas.sigmas_unpad,
+    
+    "Sigmas SetFloor": sigmas.sigmas_set_floor,
+    "Sigmas DeleteBelowFloor": sigmas.sigmas_delete_below_floor,
+    "Sigmas DeleteDuplicates": sigmas.sigmas_delete_consecutive_duplicates,
+    "Sigmas Cleanup": sigmas.sigmas_cleanup,
+    
+    "Sigmas Mult": sigmas.sigmas_mult,
+    "Sigmas Modulus": sigmas.sigmas_modulus,
+    "Sigmas Quotient": sigmas.sigmas_quotient,
+    "Sigmas Add": sigmas.sigmas_add,
+    "Sigmas Power": sigmas.sigmas_power,
+    "Sigmas Abs": sigmas.sigmas_abs,
+    
+    "Sigmas2 Mult": sigmas.sigmas2_mult,
+    "Sigmas2 Add": sigmas.sigmas2_add,
+    
+    "Sigmas Rescale": sigmas.sigmas_rescale,
+
+    "Sigmas Math1": sigmas.sigmas_math1,
+    "Sigmas Math3": sigmas.sigmas_math3,
+
+    "Sigmas Iteration Karras": sigmas.sigmas_iteration_karras,
+    "Sigmas Iteration Polyexp": sigmas.sigmas_iteration_polyexp,
+
+    "Tan Scheduler": sigmas.tan_scheduler,
+    "Tan Scheduler 2": sigmas.tan_scheduler_2stage,
+    "Tan Scheduler 2 Simple": sigmas.tan_scheduler_2stage_simple,
+    "Constant Scheduler": sigmas.constant_scheduler,
+    "Linear Quadratic Advanced": sigmas.linear_quadratic_advanced,
+    
+    "Image Sharpen FS": images.ImageSharpenFS,
+    "Image Channels LAB": images.Image_Channels_LAB,
+    "Image Median Blur": images.ImageMedianBlur,
+    "Image Gaussian Blur": images.ImageGaussianBlur,
+
+    "Image Pair Split": images.Image_Pair_Split,
+    "Image Crop Location Exact": images.Image_Crop_Location_Exact,
+    "Film Grain": images.Film_Grain,
+    "Frequency Separation Linear Light": images.Frequency_Separation_Linear_Light,
+    "Frequency Separation Hard Light": images.Frequency_Separation_Hard_Light,
+    "Frequency Separation Hard Light LAB": images.Frequency_Separation_Hard_Light_LAB,
+    
+    "UNetSave": models.UNetSave,
+    
+    "PrepForUnsampling": helper_sigma_preview_image_preproc.VAEEncodeAdvanced,
+    "VAEEncodeAdvanced": helper_sigma_preview_image_preproc.VAEEncodeAdvanced,
+    
+    "SigmasPreview": helper_sigma_preview_image_preproc.SigmasPreview,
+    "SigmasSchedulePreview": helper_sigma_preview_image_preproc.SigmasSchedulePreview,
+
+    
+    "ReFluxPatcher": models.ReFluxPatcher,
+    "FluxOrthoCFGPatcher": models.FluxOrthoCFGPatcher,
+}
+
+
+
+WEB_DIRECTORY = "./web/js"
+__all__ = ["NODE_CLASS_MAPPINGS",  "WEB_DIRECTORY"]
+
+
+try:
+    zampler_module = importlib.import_module("RES4LYF.zampler")
+    from .zampler import add_zamplers
+    NODE_CLASS_MAPPINGS, extra_samplers = add_zamplers(NODE_CLASS_MAPPINGS, extra_samplers)
+    flags["zampler"] = True
+    RESplain("Importing zampler.")
+except ImportError:
+    RESplain("Failed to import zampler.", debug=True)
+    #print(f"Failed to import zamplers: {e}")
+    pass
+
+
+try:
+    legacy_module = importlib.import_module("RES4LYF.legacy")
+    from .legacy import add_legacy
+    NODE_CLASS_MAPPINGS, extra_samplers = add_legacy(NODE_CLASS_MAPPINGS, extra_samplers)
+    flags["legacy_samplers"] = True
+    RESplain("Importing legacy samplers.")
+except Exception as e:
+    #RESplain("Failed to import legacy samplers", debug=False)
+    print(f"Failed to import legacy samplers: {e}")
+
+
+try:
+    beta_module = importlib.import_module("RES4LYF.beta")
+    from .beta import add_beta
+    NODE_CLASS_MAPPINGS, extra_samplers = add_beta(NODE_CLASS_MAPPINGS, extra_samplers)
+    flags["beta_samplers"] = True
+    RESplain("Importing beta samplers.")
+except Exception as e:
+    #RESplain("Failed to import legacy samplers", debug=False)
+    print(f"Failed to import beta samplers: {e}")
+
+
+add_samplers()