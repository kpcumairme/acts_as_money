--- conflicted
+++ resolved
@@ -1,540 +1,516 @@
-import torch
-from tqdm.auto import trange
-import gc
-
-from .noise_classes import *
-from .rk_method_beta import RK_Method_Beta, RK_NoiseSampler
-from .rk_guide_func_beta import *
-from .helper import get_extra_options_kv, extra_options_flag, lagrange_interpolation
-from .phi_functions import Phi
-
-MAX_STEPS=10000
-PRINT_DEBUG=False
-
-
-
-def init_implicit_sampling(RK, x_0, x_, eps_, eps_prev_, data_, eps, denoised, denoised_prev, denoised_prev2, step, sigmas, h, s_, extra_options):
-    
-    sigma = sigmas[step]
-    if extra_options_flag("implicit_skip_model_call_at_start", extra_options) and denoised.sum() + eps.sum() != 0:
-        eps_[0], data_[0] = eps.clone(), denoised.clone()
-        eps_[0] = RK.get_epsilon_anchored(x_0, denoised, sigma)
-        if denoised_prev2.sum() != 0:
-            sratio = sigma - s_[0]
-            data_[0] = denoised + sratio * (denoised - denoised_prev2)
-            
-    elif extra_options_flag("implicit_full_skip_model_call_at_start", extra_options) and denoised.sum() + eps.sum() != 0:
-        eps_[0], data_[0] = eps.clone(), denoised.clone()
-        eps_[0] = RK.get_epsilon_anchored(x_0, denoised, sigma)
-        if denoised_prev2.sum() != 0:
-            for r in range(RK.rows):
-                sratio = sigma - s_[r]
-                data_[r] = denoised + sratio * (denoised - denoised_prev2)
-                eps_[r] = RK.get_epsilon_anchored(x_0, data_[r], s_[r])
-
-    elif extra_options_flag("implicit_lagrange_skip_model_call_at_start", extra_options) and denoised.sum() + eps.sum() != 0:
-        if denoised_prev2.sum() != 0:
-            sigma_prev = sigmas[step-1]
-            h_prev = sigma - sigma_prev
-            w = h / h_prev
-            substeps_prev = len(RK.C[:-1])
-            
-            for r in range(RK.rows):
-                sratio = sigma - s_[r]
-                data_[r] = lagrange_interpolation([0,1], [denoised_prev2, denoised], 1 + w*RK.C[r]).squeeze(0) + denoised_prev2 - denoised
-                eps_[r]  = RK.get_epsilon_anchored(x_0, data_[r], s_[r])      
-                
-            if extra_options_flag("implicit_lagrange_skip_model_call_at_start_0_only", extra_options):
-                for r in range(RK.rows):
-                    eps_ [r] = eps_ [0].clone() * s_[0] / s_[r]
-                    data_[r] = denoised.clone()
-
-        else:
-            eps_[0], data_[0] = eps.clone(), denoised.clone()
-            eps_[0] = RK.get_epsilon_anchored(x_0, denoised, sigma)      
-
-    elif extra_options_flag("implicit_lagrange_init", extra_options) and denoised.sum() + eps.sum() != 0:
-        sigma_prev = sigmas[step-1]
-        h_prev = sigma - sigma_prev
-        w = h / h_prev
-        substeps_prev = len(RK.C[:-1])
-
-        z_prev_ = eps_.clone()
-        for r in range (substeps_prev):
-            z_prev_[r] = h * RK.zum(r, eps_) # u,v not implemented for lagrange guess for implicit
-        zi_1 = lagrange_interpolation(RK.C[:-1], z_prev_[:substeps_prev], RK.C[0]).squeeze(0) # + x_prev - x_0"""
-        x_[0] = x_0 + zi_1
-        
-    else:
-        
-        eps_[0], data_[0] = RK(x_[0], sigma, x_0, sigma)
-    
-    if not extra_options_flag("implicit_lagrange_init", extra_options) and not extra_options_flag("radaucycle", extra_options) and not extra_options_flag("implicit_full_skip_model_call_at_start", extra_options) and not extra_options_flag("implicit_lagrange_skip_model_call_at_start", extra_options):
-        for r in range(RK.rows):
-            eps_ [r] = eps_ [0].clone() * sigma / s_[r]
-            data_[r] = data_[0].clone()
-
-    x_, eps_ = RK.newton_iter(x_0, x_, eps_, eps_prev_, data_, s_, 0, h, sigmas, step, "init", extra_options)
-    return x_, eps_, data_
-
-
-
-
-@torch.no_grad()
-def sample_rk_beta(model, x, sigmas, extra_args=None, callback=None, disable=None, noise_sampler_type="gaussian",  noise_sampler_type_substep="gaussian", noise_mode_sde="hard", noise_seed=-1, rk_type="res_2m", implicit_sampler_name="explicit_full",
-                  eta=0.0, s_noise=1., s_noise_substep=1., d_noise=1., alpha=-1.0, alpha_substep=-1.0, k=1.0, k_substep=1.0, c1=0.0, c2=0.5, c3=1.0, implicit_steps_diag=0, implicit_steps_full=0, 
-                  LGW_MASK_RESCALE_MIN=True, sigmas_override=None, sampler_mode="standard", unsample_resample_scales=None,regional_conditioning_weights=None, sde_noise=[],
-                  extra_options="",
-                  etas=None, etas_substep=None, s_noises=None, s_noises_substep=None, momentums=None, guides=None, cfgpp=0.0, cfg_cw = 1.0,regional_conditioning_floors=None, frame_weights_grp=None, eta_substep=0.0, noise_mode_sde_substep="hard",
-                  noise_boost_step=0.0, noise_boost_substep=0.0, overshoot=0.0, overshoot_substep=0.0, overshoot_mode="hard", overshoot_mode_substep="hard", BONGMATH=True,
-                  ):
-    extra_args = {} if extra_args is None else extra_args
-    default_dtype = getattr(torch, get_extra_options_kv("default_dtype", "", extra_options), x.dtype)
-    model_device = x.device
-    work_device = 'cpu' if extra_options_flag("work_device_cpu", extra_options) else model_device
-    x      = x.to(dtype=default_dtype, device=work_device)
-    sigmas = sigmas.to(dtype=default_dtype, device=work_device)
-
-    if noise_seed < 0:
-        noise_seed = torch.initial_seed()+1 
-        print("Set noise_seed to:", noise_seed, " using torch.initial_seed()+1")
-
-    c1 = float(get_extra_options_kv("c1", str(c1), extra_options))
-    c2 = float(get_extra_options_kv("c2", str(c2), extra_options))
-    c3 = float(get_extra_options_kv("c3", str(c3), extra_options))
-
-    guide_skip_steps  =   int(get_extra_options_kv("guide_skip_steps", 0,          extra_options))   
-    rk_swap_step      =   int(get_extra_options_kv("rk_swap_step", str(MAX_STEPS), extra_options))
-    rk_swap_print     =         extra_options_flag("rk_swap_print", extra_options)
-    rk_swap_threshold = float(get_extra_options_kv("rk_swap_threshold", "0.0",     extra_options))
-    rk_swap_type      =       get_extra_options_kv("rk_swap_type",         "",     extra_options)   
-
-    pseudoimplicit_step_weights = get_extra_options_list("pseudoimplicit_step_weights", "", extra_options).split(",")
-    if pseudoimplicit_step_weights[0]:
-        pseudoimplicit_step_weights = [float(pseudoimplicit_step_weights[_]) for _ in range(len(pseudoimplicit_step_weights))]
-    else:
-        pseudoimplicit_step_weights = [1. for _ in range(max(implicit_steps_diag, implicit_steps_full)+1)]
-
-    pseudoimplicit_row_weights = get_extra_options_list("pseudoimplicit_row_weights", "", extra_options).split(",")
-    if pseudoimplicit_row_weights[0]:
-        pseudoimplicit_row_weights = [float(pseudoimplicit_row_weights[_]) for _ in range(len(pseudoimplicit_row_weights))]
-    else:
-        pseudoimplicit_row_weights = [1. for _ in range(100)]
-
-    cfg_cw = float(get_extra_options_kv("cfg_cw", str(cfg_cw), extra_options))
-
-    # SETUP SAMPLER
-    if implicit_sampler_name not in ("use_explicit", "none"):
-        rk_type = implicit_sampler_name
-    print("rk_type:", rk_type)
-    if implicit_sampler_name == "none":
-        implicit_steps_diag = implicit_steps_full = 0
-        
-    RK = RK_Method_Beta.create(model, rk_type, model_device=model_device, work_device=work_device, dtype=default_dtype, extra_options=extra_options)
-    RK.extra_args = RK.init_cfg_channelwise(x, cfg_cw, **extra_args)
-    RK.extra_args['model_options']['transformer_options']['regional_conditioning_weight'] = 0.0
-    RK.extra_args['model_options']['transformer_options']['regional_conditioning_floor']  = 0.0
-    
-    # SETUP SIGMAS
-    NS = RK_NoiseSampler(RK, model, device=work_device, dtype=default_dtype, extra_options=extra_options)
-    sigmas, UNSAMPLE = NS.prepare_sigmas(sigmas, sigmas_override, d_noise, sampler_mode)
-    
-    SDE_NOISE_EXTERNAL = False
-    if sde_noise is not None:
-        if len(sde_noise) > 0 and sigmas[1] > sigmas[2]:
-            SDE_NOISE_EXTERNAL = True
-            sigma_up_total = torch.zeros_like(sigmas[0])
-            for i in range(len(sde_noise)-1):
-                sigma_up_total += sigmas[i+1]
-            etas = torch.full_like(sigmas, eta / sigma_up_total)
-    
-    NS.init_noise_samplers(x, noise_seed, noise_sampler_type, noise_sampler_type_substep, noise_mode_sde, noise_mode_sde_substep, overshoot_mode, overshoot_mode_substep, noise_boost_step, noise_boost_substep, alpha, alpha_substep, k, k_substep)
-
-
-    data_           = None
-    eps_            = None
-
-    eps             = torch.zeros_like(x)
-    denoised        = torch.zeros_like(x)
-    denoised_prev   = torch.zeros_like(x)
-    denoised_prev2  = torch.zeros_like(x)
-    x_          = None
-    eps_prev_   = None
-    denoised_data_prev = None
-    denoised_data_prev2 = None
-    h_prev = None
-    
-
-    # SETUP GUIDES
-    LG = LatentGuide(model, sigmas, UNSAMPLE, LGW_MASK_RESCALE_MIN, extra_options, device=work_device, dtype=default_dtype, frame_weights_grp=frame_weights_grp)
-    x = LG.init_guides(x, RK.IMPLICIT, guides, NS.noise_sampler)
-    if torch.norm(LG.mask - torch.ones_like(LG.mask)) != 0   and   (LG.y0.sum() == 0 or LG.y0_inv.sum() == 0):
-        SKIP_PSEUDO = True
-        print("skipping pseudo...")
-        if LG.y0.sum() == 0:
-            SKIP_PSEUDO_Y = "y0"
-        elif LG.y0_inv.sum() == 0:
-            SKIP_PSEUDO_Y = "y0_inv"
-    else:
-        SKIP_PSEUDO = False
-        
-    if LG.y0.sum() != 0 and LG.y0_inv.sum() != 0:
-        denoised_prev = LG.mask * LG.y0 + (1-LG.mask) * LG.y0_inv
-    elif LG.y0.sum() != 0:
-        denoised_prev = LG.y0
-    elif LG.y0_inv.sum() != 0:
-        denoised_prev = LG.y0_inv
-        
-    if extra_options_flag("pseudo_mix_strength", extra_options):
-        orig_y0 = LG.y0.clone()
-        orig_y0_inv = LG.y0_inv.clone()
-
-<<<<<<< HEAD
-    data_           = None
-    eps_            = None
-    eps             = torch.zeros_like(x, dtype=default_dtype, device=work_device)
-    denoised        = torch.zeros_like(x, dtype=default_dtype, device=work_device)
-    denoised_prev   = torch.zeros_like(x, dtype=default_dtype, device=work_device)
-    denoised_prev2  = torch.zeros_like(x, dtype=default_dtype, device=work_device)
-    x_          = None
-    eps_prev_   = None
-    denoised_data_prev = None
-    denoised_data_prev2 = None
-    h_prev = None
-    h_prev2 = None
-
-=======
-    torch.cuda.synchronize()
-    torch.cuda.empty_cache()
->>>>>>> 6ecb6523
-    gc.collect()
-
-    # BEGIN SAMPLING LOOP
-    num_steps = len(sigmas)-2 if sigmas[-1] == 0 else len(sigmas)-1
-    for step in trange(num_steps, disable=disable):
-        sigma, sigma_next = sigmas[step], sigmas[step+1]
-                
-        if regional_conditioning_weights is not None:
-            RK.extra_args['model_options']['transformer_options']['regional_conditioning_weight'] = regional_conditioning_weights[step]
-            RK.extra_args['model_options']['transformer_options']['regional_conditioning_floor']  = regional_conditioning_floors [step]
-        
-        unsample_resample_scale = float(unsample_resample_scales[step]) if unsample_resample_scales is not None else None
-        eta             = etas            [step] if etas             is not None else eta
-        eta_substep     = etas_substep    [step] if etas_substep     is not None else eta_substep
-        s_noise         = s_noises        [step] if s_noises         is not None else s_noise
-        s_noise_substep = s_noises_substep[step] if s_noises_substep is not None else s_noise_substep
-        
-        NS.set_sde_step(sigma, sigma_next, eta, overshoot, s_noise)
-        RK.set_coeff(rk_type, NS.h, c1, c2, c3, step, sigmas, NS.sigma_down)
-        NS.set_substep_list(RK)
-
-        recycled_stages = max(RK.multistep_stages, RK.hybrid_stages)
-        if step == 0 or step == guide_skip_steps:
-<<<<<<< HEAD
-            x_, data_, eps_ = (torch.zeros(    RK.rows+2,     *x.shape, dtype=default_dtype, device=work_device) for _ in range(3))
-            data_prev_      =  torch.zeros(max(RK.rows+2, 4), *x.shape, dtype=default_dtype, device=work_device)
-=======
-            x_, data_, eps_, eps_prev_ = (torch.zeros(    RK.rows+2,     *x.shape, dtype=default_dtype, device=x.device) for _ in range(4))
-            data_prev_      =  torch.zeros(max(RK.rows+2, 4), *x.shape, dtype=default_dtype, device=x.device)
->>>>>>> 6ecb6523
-            recycled_stages = len(data_prev_)-1
-
-        sde_noise_t = None
-        if SDE_NOISE_EXTERNAL:
-            if step >= len(sde_noise):
-                SDE_NOISE_EXTERNAL=False
-            else:
-                sde_noise_t = sde_noise[step]
-        
-        x_[0] = x.clone()
-        # PRENOISE METHOD HERE!
-        x_0 = x_[0].clone()
-
-        # RECYCLE STAGES FOR MULTISTEP
-        if RK.multistep_stages > 0:
-            for ms in range(len(eps_)):
-                eps_[ms] = RK.get_epsilon_anchored(x_0, data_prev_[ms], sigma)
-            eps_prev_ = eps_.clone()
-
-        # INITIALIZE IMPLICIT SAMPLING
-        if RK.IMPLICIT:
-            x_, eps_, data_ = init_implicit_sampling(RK, x_0, x_, eps_, eps_prev_, data_, eps, denoised, denoised_prev, denoised_prev2, step, sigmas, NS.h, NS.s_, extra_options)
-
-        # BEGIN FULLY IMPLICIT LOOP
-        for full_iter in range(implicit_steps_full + 1):
-            
-            if RK.IMPLICIT:
-                x_, eps_ = RK.newton_iter(x_0, x_, eps_, eps_prev_, data_, NS.s_, 0, NS.h, sigmas, step, "init", extra_options)
-
-            # PREPARE FULLY PSEUDOIMPLICIT GUIDES
-            if step > 0 or not SKIP_PSEUDO:
-                x_0, x_, eps_ = LG.prepare_fully_pseudoimplicit_guides_substep(x_0, x_, eps_, eps_prev_, data_, denoised_prev, 0, step, sigmas, eta_substep, overshoot_substep, s_noise_substep, NS, RK, pseudoimplicit_row_weights, pseudoimplicit_step_weights, full_iter, BONGMATH, extra_options)
-
-            # TABLEAU LOOP
-            for row in range(RK.rows - RK.multistep_stages - RK.row_offset + 1):
-                for diag_iter in range(implicit_steps_diag+1):
-                    
-                    if noise_sampler_type_substep == "brownian" and (full_iter > 0 or diag_iter > 0):
-                        eta_substep = 0.
-                    
-                    NS.set_sde_substep(row, RK.multistep_stages, eta_substep, overshoot_substep, s_noise_substep, full_iter, diag_iter, implicit_steps_full, implicit_steps_diag)
-
-                    # PRENOISE METHOD HERE!
-                    
-                    # A-TABLEAU
-                    if row < RK.rows:
-
-                        # PREPARE PSEUDOIMPLICIT GUIDES
-                        if step > 0 or not SKIP_PSEUDO:
-                            x_0, x_, eps_, x_row_pseudoimplicit, sub_sigma_pseudoimplicit = LG.process_pseudoimplicit_guides_substep(x_0, x_, eps_, eps_prev_, data_, denoised_prev, row, step, sigmas, NS, RK, pseudoimplicit_row_weights, pseudoimplicit_step_weights, full_iter, BONGMATH, extra_options)
-                        
-                        # PREPARE MODEL CALL
-                        #if LG.guide_mode in {"pseudoimplicit","pseudoimplicit_cw", "pseudoimplicit_projection", "pseudoimplicit_projection_cw","fully_pseudoimplicit", "fully_pseudoimplicit_projection","fully_pseudoimplicit_cw", "fully_pseudoimplicit_projection_cw"} and (step > 0 or not SKIP_PSEUDO) and (LG.lgw[step] > 0 or LG.lgw_inv[step] > 0) and x_row_pseudoimplicit is not None:
-                        if LG.guide_mode in {"pseudoimplicit","pseudoimplicit_cw", "pseudoimplicit_projection", "pseudoimplicit_projection_cw","fully_pseudoimplicit", "fully_pseudoimplicit_projection","fully_pseudoimplicit_cw", "fully_pseudoimplicit_projection_cw"} and (step > 0 or not SKIP_PSEUDO) and (LG.lgw[step] > 0 or LG.lgw_inv[step] > 0) and x_row_pseudoimplicit is not None:
-
-                            x_tmp =     x_row_pseudoimplicit 
-                            s_tmp = sub_sigma_pseudoimplicit 
-
-                        # Fully implicit iteration (explicit only)                   # or... Fully implicit iteration (implicit only... not standard) 
-                        elif (full_iter > 0 and RK.row_offset == 1 and row == 0)   or   (full_iter > 0 and RK.row_offset == 0 and row == 0 and extra_options_flag("fully_implicit_update_x", extra_options)):
-                            if extra_options_flag("fully_explicit_pogostick_eta", extra_options): 
-                                super_alpha_ratio, super_sigma_down, super_sigma_up = NS.get_sde_coeff(sigma, sigma_next, None, eta)
-                                x = super_alpha_ratio * x + super_sigma_up * NS.noise_sampler(sigma=sigma_next, sigma_next=sigma)
-                                
-                                x_tmp = x
-                                s_tmp = sigma
-                            elif not extra_options_flag("disable_fully_explicit_rebound", extra_options): 
-                                x = NS.sigma_from_to(x_0, x, sigma, sigma_next, sigma)
-                                x_tmp = x
-                                s_tmp = sigma
-                            else:
-                                x_tmp = x
-                                s_tmp = sigma_next
-                        
-                        # All others
-                        else:
-                            if diag_iter > 0: # Diagonally implicit iteration (explicit or implicit)
-                                if extra_options_flag("diag_explicit_pogostick_eta", extra_options): 
-                                    super_alpha_ratio, super_sigma_down, super_sigma_up = NS.get_sde_coeff(NS.s_[row], NS.s_[row+RK.row_offset+RK.multistep_stages], None, eta)
-                                    x_[row+RK.row_offset] = super_alpha_ratio * x_[row+RK.row_offset] + super_sigma_up * NS.noise_sampler(sigma=NS.s_[row+RK.row_offset+RK.multistep_stages], sigma_next=NS.s_[row])
-                                    
-                                    x_tmp = x_[row+RK.row_offset]
-                                    s_tmp = sigma
-                                elif not extra_options_flag("disable_diag_explicit_rebound", extra_options):
-                                    x_[row+RK.row_offset] = NS.sigma_from_to(x_0, x_[row+RK.row_offset], sigma, NS.s_[row+RK.row_offset+RK.multistep_stages], NS.s_[row])
-                                    x_tmp = x_[row+RK.row_offset]
-                                    s_tmp = NS.s_[row]
-                                else: 
-                                    x_tmp =    x_[row+RK.row_offset]
-                                    s_tmp = NS.s_[row+RK.row_offset+RK.multistep_stages]
-                            else:
-                                x_tmp = x_[row]
-                                s_tmp = NS.sub_sigma 
-
-                            if RK.IMPLICIT: 
-                                if not extra_options_flag("implicit_guide_preproc_disable", extra_options):
-                                    eps_, x_      = LG.process_guides_substep(x_0, x_, eps_,      data_, row, step, sigma, sigma_next, NS.sigma_down, NS.s_, unsample_resample_scale, RK, extra_options)
-                                    eps_prev_, x_ = LG.process_guides_substep(x_0, x_, eps_prev_, data_, row, step, sigma, sigma_next, NS.sigma_down, NS.s_, unsample_resample_scale, RK, extra_options)
-                                if row == 0 and (extra_options_flag("implicit_lagrange_init", extra_options)  or   extra_options_flag("radaucycle", extra_options)):
-                                    pass
-                                else:
-                                    x_[row+RK.row_offset] = x_0 + NS.h_new * RK.zum(row+RK.row_offset, eps_, eps_prev_)
-                                    x_[row+RK.row_offset] = NS.rebound_overshoot_substep(x_0, x_[row+RK.row_offset])
-                                    if row > 0:
-                                        x_[row+RK.row_offset] = NS.swap_noise_substep(x_0, x_[row+RK.row_offset])
-                                        if BONGMATH and step < sigmas.shape[0]-1 and not extra_options_flag("disable_implicit_prebong", extra_options):
-                                            x_0, x_, eps_ = RK.bong_iter(x_0, x_, eps_, eps_prev_, data_, sigma, NS.s_, row, RK.row_offset, NS.h, extra_options)     # TRY WITH h_new ??
-                                    x_tmp = x_[row+RK.row_offset]
-
-
-
-                        # MODEL CALL
-                        if RK.IMPLICIT   and   row == 0   and   (extra_options_flag("implicit_lazy_recycle_first_model_call_at_start", extra_options)   or   extra_options_flag("radaucycle", extra_options)):
-                            pass
-                        else: 
-                            if s_tmp == 0:
-                                break
-                            x_, eps_ = RK.newton_iter(x_0, x_, eps_, eps_prev_, data_, NS.s_, row, NS.h, sigmas, step, "pre", extra_options) # will this do anything? not x_tmp
-
-                            eps_[row], data_[row] = RK(x_tmp, s_tmp, x_0, sigma)
-
-                            if extra_options_flag("preview_substeps", extra_options):
-                                callback({'x': x, 'i': step, 'sigma': sigma, 'sigma_next': sigma_next, 'denoised': data_[row].to(torch.float32)}) if callback is not None else None
-
-
-
-                        if extra_options_flag("bong2m", extra_options) and RK.multistep_stages > 0 and step < len(sigmas)-4:
-                            h_no_eta       = -torch.log(sigmas[step+1]/sigmas[step])
-                            h_prev1_no_eta = -torch.log(sigmas[step]/sigmas[step-1])
-                            c2_prev = (-h_prev1_no_eta / h_no_eta).item()
-                            eps_prev = denoised_data_prev - x_0
-                            
-                            φ = Phi(h_prev, [0.,c2_prev])
-                            a2_1 = c2_prev * φ(1,2)
-                            for i in range(100):
-                                x_prev = x_0 - h_prev * (a2_1 * eps_prev)
-                                eps_prev = denoised_data_prev - x_prev
-                                
-                            eps_[1] = eps_prev
-                            
-                        if extra_options_flag("bong3m", extra_options) and RK.multistep_stages > 0 and step < len(sigmas)-10:
-                            h_no_eta       = -torch.log(sigmas[step+1]/sigmas[step])
-                            h_prev1_no_eta = -torch.log(sigmas[step]/sigmas[step-1])
-                            h_prev2_no_eta = -torch.log(sigmas[step]/sigmas[step-2])
-                            c2_prev = (-h_prev1_no_eta / h_no_eta).item()
-                            c3_prev = (-h_prev2_no_eta / h_no_eta).item()      
-                            
-                            eps_prev2 = denoised_data_prev2 - x_0
-                            eps_prev  = denoised_data_prev  - x_0
-                            
-                            φ = Phi(h_prev1_no_eta, [0.,c2_prev, c3_prev])
-                            a2_1 = c2_prev * φ(1,2)
-                            for i in range(100):
-                                x_prev = x_0 - h_prev1_no_eta * (a2_1 * eps_prev)
-                                eps_prev = denoised_data_prev2 - x_prev
-                                
-                            eps_[1] = eps_prev
-                            
-                            φ = Phi(h_prev2_no_eta, [0.,c3_prev, c3_prev])
-                            
-                            def calculate_gamma(c2_prev, c3_prev):
-                                return (3*(c3_prev**3) - 2*c3_prev) / (c2_prev*(2 - 3*c2_prev))
-                            gamma = calculate_gamma(c2_prev, c3_prev)
-                            
-                            a2_1 = c2_prev * φ(1,2)
-                            a3_2 = gamma * c2_prev * φ(2,2) + (c3_prev ** 2 / c2_prev) * φ(2, 3)
-                            a3_1 = c3_prev * φ(1,3) - a3_2
-                            
-                            for i in range(100):
-                                x_prev2 = x_0 - h_prev2_no_eta * (a3_1 * eps_prev + a3_2 * eps_prev2)
-                                x_prev = x_prev2 + h_prev2_no_eta * (a2_1 * eps_prev)
-                                
-                                eps_prev2 = denoised_data_prev - x_prev2
-                                eps_prev  = denoised_data_prev2 - x_prev
-                                
-                            eps_[2] = eps_prev2
-
-
-
-                        # GUIDE 
-                        #if not UNSAMPLE:
-                        if not extra_options_flag("disable_guides_eps_substep", extra_options):
-                            eps_, x_      = LG.process_guides_substep(x_0, x_, eps_,      data_, row, step, NS.sigma, NS.sigma_next, NS.sigma_down, NS.s_, unsample_resample_scale, RK, extra_options)
-                        if not extra_options_flag("disable_guides_eps_prev_substep", extra_options):
-                            eps_prev_, x_ = LG.process_guides_substep(x_0, x_, eps_prev_, data_, row, step, NS.sigma, NS.sigma_next, NS.sigma_down, NS.s_, unsample_resample_scale, RK, extra_options)
-
-                        if (full_iter == 0 and diag_iter == 0)   or   extra_options_flag("newton_iter_post_use_on_implicit_steps", extra_options):
-                            x_, eps_ = RK.newton_iter(x_0, x_, eps_, eps_prev_, data_, NS.s_, row, NS.h, sigmas, step, "post", extra_options)
-
-
-
-                    # UPDATE
-                    x_ = RK.update_substep(x_0, x_, eps_, eps_prev_, row, RK.row_offset, NS.h_new, NS.h_new_orig, extra_options)
-                    
-                    x_[row+RK.row_offset] = NS.rebound_overshoot_substep(x_0, x_[row+RK.row_offset])
-                    if not RK.IMPLICIT and NS.noise_mode_sde_substep != "hard_sq":
-                        x_[row+RK.row_offset] = NS.swap_noise_substep(x_0, x_[row+RK.row_offset])
-
-                    if BONGMATH and step < sigmas.shape[0]-1 and diag_iter == implicit_steps_diag and not extra_options_flag("disable_terminal_bongmath", extra_options):
-                        if step == 0 and UNSAMPLE:
-                            pass
-                        else:
-                            x_0, x_, eps_ = RK.bong_iter(x_0, x_, eps_, eps_prev_, data_, sigma, NS.s_, row, RK.row_offset, NS.h, extra_options)
-
-
-
-            denoised = x_0 + ((sigma / (sigma - NS.sigma_down)) *  NS.h_new) * RK.zum(RK.rows, eps_, eps_prev_)
-            eps = RK.get_epsilon_anchored(x_0, denoised, sigma_next)
-            
-            x = x_[RK.rows - RK.multistep_stages - RK.row_offset + 1]
-
-            x = NS.rebound_overshoot_step(x_0, x)
-            x = LG.process_guides_poststep(x, denoised, eps, step, extra_options)
-            x = NS.swap_noise_step(x_0, x)
-            
-            preview_callback(x, eps, denoised, x_, eps_, data_, step, sigma, sigma_next, callback, extra_options)
-            
-            h_prev2 = h_prev
-            h_prev = NS.h
-            x_prev = x_0
-
-
-
-        data_prev_[0] = data_[0]
-        for ms in range(recycled_stages):
-            data_prev_[recycled_stages - ms] = data_prev_[recycled_stages - ms - 1]
-        
-        rk_type = RK.swap_rk_type_at_step_or_threshold(x_0, data_prev_, NS.sigma_down, sigmas, step, RK, rk_swap_step, rk_swap_threshold, rk_swap_type, rk_swap_print)
-
-        denoised_prev2 = denoised_prev
-        denoised_prev  = denoised
-        
-        denoised_data_prev2 = denoised_data_prev
-        denoised_data_prev = data_[0]
-        
-        if SKIP_PSEUDO:
-            if SKIP_PSEUDO_Y == "y0":
-                LG.y0 = denoised
-                LG.HAS_LATENT_GUIDE_INV = True
-            else:
-                LG.y0_inv = denoised
-                LG.HAS_LATENT_GUIDE_INV = True
-                
-        if extra_options_flag("pseudo_mix_strength", extra_options):
-            pseudo_mix_strength = float(get_extra_options_kv("pseudo_mix_strength", "0.0", extra_options))
-            LG.y0 = orig_y0 + pseudo_mix_strength * (denoised - orig_y0)
-            LG.y0_inv = orig_y0_inv + pseudo_mix_strength * (denoised - orig_y0_inv)
-
-
-
-    if sigmas[-1] == 0 and sigmas[-2] == NS.sigma_min:
-        eps, denoised = RK(x, NS.sigma_min, x, NS.sigma_min)
-        x = denoised
-
-    eps = eps.to(model_device)
-    denoise = denoised.to(model_device)
-    x = x.to(model_device)
-
-    if not (UNSAMPLE and sigmas[1] > sigmas[0]) and not extra_options_flag("preview_last_step_always", extra_options):
-        preview_callback(x, eps, denoised, x_, eps_, data_, step, sigma, sigma_next, callback, extra_options, FINAL_STEP=True)
-    return x
-
-
-
-def preview_callback(x, eps, denoised, x_, eps_, data_, step, sigma, sigma_next, callback, extra_options, FINAL_STEP=False):
-    
-    if FINAL_STEP:
-        denoised_callback = denoised
-        
-    elif extra_options_flag("eps_substep_preview", extra_options):
-        row_callback = int(get_extra_options_kv("eps_substep_preview", "0", extra_options))
-        denoised_callback = eps_[row_callback]
-        
-    elif extra_options_flag("denoised_substep_preview", extra_options):
-        row_callback = int(get_extra_options_kv("denoised_substep_preview", "0", extra_options))
-        denoised_callback = data_[row_callback]
-        
-    elif extra_options_flag("x_substep_preview", extra_options):
-        row_callback = int(get_extra_options_kv("x_substep_preview", "0", extra_options))
-        denoised_callback = x_[row_callback]
-        
-    elif extra_options_flag("eps_preview", extra_options):
-        denoised_callback = eps
-        
-    elif extra_options_flag("denoised_preview", extra_options):
-        denoised_callback = denoised
-        
-    elif extra_options_flag("x_preview", extra_options):
-        denoised_callback = x
-        
-    else:
-        denoised_callback = data_[0]
-        
-    callback({'x': x, 'i': step, 'sigma': sigma, 'sigma_next': sigma_next, 'denoised': denoised_callback.to(torch.float32)}) if callback is not None else None
-    
-    return
-
-
-
-
-
+import torch
+from tqdm.auto import trange
+import gc
+
+from .noise_classes import *
+from .rk_method_beta import RK_Method_Beta, RK_NoiseSampler
+from .rk_guide_func_beta import *
+from .helper import get_extra_options_kv, extra_options_flag, lagrange_interpolation
+from .phi_functions import Phi
+
+MAX_STEPS=10000
+PRINT_DEBUG=False
+
+
+
+def init_implicit_sampling(RK, x_0, x_, eps_, eps_prev_, data_, eps, denoised, denoised_prev, denoised_prev2, step, sigmas, h, s_, extra_options):
+    
+    sigma = sigmas[step]
+    if extra_options_flag("implicit_skip_model_call_at_start", extra_options) and denoised.sum() + eps.sum() != 0:
+        eps_[0], data_[0] = eps.clone(), denoised.clone()
+        eps_[0] = RK.get_epsilon_anchored(x_0, denoised, sigma)
+        if denoised_prev2.sum() != 0:
+            sratio = sigma - s_[0]
+            data_[0] = denoised + sratio * (denoised - denoised_prev2)
+            
+    elif extra_options_flag("implicit_full_skip_model_call_at_start", extra_options) and denoised.sum() + eps.sum() != 0:
+        eps_[0], data_[0] = eps.clone(), denoised.clone()
+        eps_[0] = RK.get_epsilon_anchored(x_0, denoised, sigma)
+        if denoised_prev2.sum() != 0:
+            for r in range(RK.rows):
+                sratio = sigma - s_[r]
+                data_[r] = denoised + sratio * (denoised - denoised_prev2)
+                eps_[r] = RK.get_epsilon_anchored(x_0, data_[r], s_[r])
+
+    elif extra_options_flag("implicit_lagrange_skip_model_call_at_start", extra_options) and denoised.sum() + eps.sum() != 0:
+        if denoised_prev2.sum() != 0:
+            sigma_prev = sigmas[step-1]
+            h_prev = sigma - sigma_prev
+            w = h / h_prev
+            substeps_prev = len(RK.C[:-1])
+            
+            for r in range(RK.rows):
+                sratio = sigma - s_[r]
+                data_[r] = lagrange_interpolation([0,1], [denoised_prev2, denoised], 1 + w*RK.C[r]).squeeze(0) + denoised_prev2 - denoised
+                eps_[r]  = RK.get_epsilon_anchored(x_0, data_[r], s_[r])      
+                
+            if extra_options_flag("implicit_lagrange_skip_model_call_at_start_0_only", extra_options):
+                for r in range(RK.rows):
+                    eps_ [r] = eps_ [0].clone() * s_[0] / s_[r]
+                    data_[r] = denoised.clone()
+
+        else:
+            eps_[0], data_[0] = eps.clone(), denoised.clone()
+            eps_[0] = RK.get_epsilon_anchored(x_0, denoised, sigma)      
+
+    elif extra_options_flag("implicit_lagrange_init", extra_options) and denoised.sum() + eps.sum() != 0:
+        sigma_prev = sigmas[step-1]
+        h_prev = sigma - sigma_prev
+        w = h / h_prev
+        substeps_prev = len(RK.C[:-1])
+
+        z_prev_ = eps_.clone()
+        for r in range (substeps_prev):
+            z_prev_[r] = h * RK.zum(r, eps_) # u,v not implemented for lagrange guess for implicit
+        zi_1 = lagrange_interpolation(RK.C[:-1], z_prev_[:substeps_prev], RK.C[0]).squeeze(0) # + x_prev - x_0"""
+        x_[0] = x_0 + zi_1
+        
+    else:
+        
+        eps_[0], data_[0] = RK(x_[0], sigma, x_0, sigma)
+    
+    if not extra_options_flag("implicit_lagrange_init", extra_options) and not extra_options_flag("radaucycle", extra_options) and not extra_options_flag("implicit_full_skip_model_call_at_start", extra_options) and not extra_options_flag("implicit_lagrange_skip_model_call_at_start", extra_options):
+        for r in range(RK.rows):
+            eps_ [r] = eps_ [0].clone() * sigma / s_[r]
+            data_[r] = data_[0].clone()
+
+    x_, eps_ = RK.newton_iter(x_0, x_, eps_, eps_prev_, data_, s_, 0, h, sigmas, step, "init", extra_options)
+    return x_, eps_, data_
+
+
+
+
+@torch.no_grad()
+def sample_rk_beta(model, x, sigmas, extra_args=None, callback=None, disable=None, noise_sampler_type="gaussian",  noise_sampler_type_substep="gaussian", noise_mode_sde="hard", noise_seed=-1, rk_type="res_2m", implicit_sampler_name="explicit_full",
+                  eta=0.0, s_noise=1., s_noise_substep=1., d_noise=1., alpha=-1.0, alpha_substep=-1.0, k=1.0, k_substep=1.0, c1=0.0, c2=0.5, c3=1.0, implicit_steps_diag=0, implicit_steps_full=0, 
+                  LGW_MASK_RESCALE_MIN=True, sigmas_override=None, sampler_mode="standard", unsample_resample_scales=None,regional_conditioning_weights=None, sde_noise=[],
+                  extra_options="",
+                  etas=None, etas_substep=None, s_noises=None, s_noises_substep=None, momentums=None, guides=None, cfgpp=0.0, cfg_cw = 1.0,regional_conditioning_floors=None, frame_weights_grp=None, eta_substep=0.0, noise_mode_sde_substep="hard",
+                  noise_boost_step=0.0, noise_boost_substep=0.0, overshoot=0.0, overshoot_substep=0.0, overshoot_mode="hard", overshoot_mode_substep="hard", BONGMATH=True,
+                  ):
+    extra_args = {} if extra_args is None else extra_args
+    default_dtype = getattr(torch, get_extra_options_kv("default_dtype", "", extra_options), x.dtype)
+    model_device = x.device
+    work_device = 'cpu' if extra_options_flag("work_device_cpu", extra_options) else model_device
+    x      = x.to(dtype=default_dtype, device=work_device)
+    sigmas = sigmas.to(dtype=default_dtype, device=work_device)
+
+    if noise_seed < 0:
+        noise_seed = torch.initial_seed()+1 
+        print("Set noise_seed to:", noise_seed, " using torch.initial_seed()+1")
+
+    c1 = float(get_extra_options_kv("c1", str(c1), extra_options))
+    c2 = float(get_extra_options_kv("c2", str(c2), extra_options))
+    c3 = float(get_extra_options_kv("c3", str(c3), extra_options))
+
+    guide_skip_steps  =   int(get_extra_options_kv("guide_skip_steps", 0,          extra_options))   
+    rk_swap_step      =   int(get_extra_options_kv("rk_swap_step", str(MAX_STEPS), extra_options))
+    rk_swap_print     =         extra_options_flag("rk_swap_print", extra_options)
+    rk_swap_threshold = float(get_extra_options_kv("rk_swap_threshold", "0.0",     extra_options))
+    rk_swap_type      =       get_extra_options_kv("rk_swap_type",         "",     extra_options)   
+
+    pseudoimplicit_step_weights = get_extra_options_list("pseudoimplicit_step_weights", "", extra_options).split(",")
+    if pseudoimplicit_step_weights[0]:
+        pseudoimplicit_step_weights = [float(pseudoimplicit_step_weights[_]) for _ in range(len(pseudoimplicit_step_weights))]
+    else:
+        pseudoimplicit_step_weights = [1. for _ in range(max(implicit_steps_diag, implicit_steps_full)+1)]
+
+    pseudoimplicit_row_weights = get_extra_options_list("pseudoimplicit_row_weights", "", extra_options).split(",")
+    if pseudoimplicit_row_weights[0]:
+        pseudoimplicit_row_weights = [float(pseudoimplicit_row_weights[_]) for _ in range(len(pseudoimplicit_row_weights))]
+    else:
+        pseudoimplicit_row_weights = [1. for _ in range(100)]
+
+    cfg_cw = float(get_extra_options_kv("cfg_cw", str(cfg_cw), extra_options))
+
+    # SETUP SAMPLER
+    if implicit_sampler_name not in ("use_explicit", "none"):
+        rk_type = implicit_sampler_name
+    print("rk_type:", rk_type)
+    if implicit_sampler_name == "none":
+        implicit_steps_diag = implicit_steps_full = 0
+        
+    RK = RK_Method_Beta.create(model, rk_type, model_device=model_device, work_device=work_device, dtype=default_dtype, extra_options=extra_options)
+    RK.extra_args = RK.init_cfg_channelwise(x, cfg_cw, **extra_args)
+    RK.extra_args['model_options']['transformer_options']['regional_conditioning_weight'] = 0.0
+    RK.extra_args['model_options']['transformer_options']['regional_conditioning_floor']  = 0.0
+    
+    # SETUP SIGMAS
+    NS = RK_NoiseSampler(RK, model, device=work_device, dtype=default_dtype, extra_options=extra_options)
+    sigmas, UNSAMPLE = NS.prepare_sigmas(sigmas, sigmas_override, d_noise, sampler_mode)
+    
+    SDE_NOISE_EXTERNAL = False
+    if sde_noise is not None:
+        if len(sde_noise) > 0 and sigmas[1] > sigmas[2]:
+            SDE_NOISE_EXTERNAL = True
+            sigma_up_total = torch.zeros_like(sigmas[0])
+            for i in range(len(sde_noise)-1):
+                sigma_up_total += sigmas[i+1]
+            etas = torch.full_like(sigmas, eta / sigma_up_total)
+    
+    NS.init_noise_samplers(x, noise_seed, noise_sampler_type, noise_sampler_type_substep, noise_mode_sde, noise_mode_sde_substep, overshoot_mode, overshoot_mode_substep, noise_boost_step, noise_boost_substep, alpha, alpha_substep, k, k_substep)
+
+
+    data_           = None
+    eps_            = None
+    eps             = torch.zeros_like(x, dtype=default_dtype, device=work_device)
+    denoised        = torch.zeros_like(x, dtype=default_dtype, device=work_device)
+    denoised_prev   = torch.zeros_like(x, dtype=default_dtype, device=work_device)
+    denoised_prev2  = torch.zeros_like(x, dtype=default_dtype, device=work_device)
+    x_          = None
+    eps_prev_   = None
+    denoised_data_prev = None
+    denoised_data_prev2 = None
+    h_prev = None
+    
+
+    # SETUP GUIDES
+    LG = LatentGuide(model, sigmas, UNSAMPLE, LGW_MASK_RESCALE_MIN, extra_options, device=work_device, dtype=default_dtype, frame_weights_grp=frame_weights_grp)
+    x = LG.init_guides(x, RK.IMPLICIT, guides, NS.noise_sampler)
+    if torch.norm(LG.mask - torch.ones_like(LG.mask)) != 0   and   (LG.y0.sum() == 0 or LG.y0_inv.sum() == 0):
+        SKIP_PSEUDO = True
+        print("skipping pseudo...")
+        if LG.y0.sum() == 0:
+            SKIP_PSEUDO_Y = "y0"
+        elif LG.y0_inv.sum() == 0:
+            SKIP_PSEUDO_Y = "y0_inv"
+    else:
+        SKIP_PSEUDO = False
+        
+    if LG.y0.sum() != 0 and LG.y0_inv.sum() != 0:
+        denoised_prev = LG.mask * LG.y0 + (1-LG.mask) * LG.y0_inv
+    elif LG.y0.sum() != 0:
+        denoised_prev = LG.y0
+    elif LG.y0_inv.sum() != 0:
+        denoised_prev = LG.y0_inv
+        
+    if extra_options_flag("pseudo_mix_strength", extra_options):
+        orig_y0 = LG.y0.clone()
+        orig_y0_inv = LG.y0_inv.clone()
+
+    gc.collect()
+
+    # BEGIN SAMPLING LOOP
+    num_steps = len(sigmas)-2 if sigmas[-1] == 0 else len(sigmas)-1
+    for step in trange(num_steps, disable=disable):
+        sigma, sigma_next = sigmas[step], sigmas[step+1]
+                
+        if regional_conditioning_weights is not None:
+            RK.extra_args['model_options']['transformer_options']['regional_conditioning_weight'] = regional_conditioning_weights[step]
+            RK.extra_args['model_options']['transformer_options']['regional_conditioning_floor']  = regional_conditioning_floors [step]
+        
+        unsample_resample_scale = float(unsample_resample_scales[step]) if unsample_resample_scales is not None else None
+        eta             = etas            [step] if etas             is not None else eta
+        eta_substep     = etas_substep    [step] if etas_substep     is not None else eta_substep
+        s_noise         = s_noises        [step] if s_noises         is not None else s_noise
+        s_noise_substep = s_noises_substep[step] if s_noises_substep is not None else s_noise_substep
+        
+        NS.set_sde_step(sigma, sigma_next, eta, overshoot, s_noise)
+        RK.set_coeff(rk_type, NS.h, c1, c2, c3, step, sigmas, NS.sigma_down)
+        NS.set_substep_list(RK)
+
+        recycled_stages = max(RK.multistep_stages, RK.hybrid_stages)
+        if step == 0 or step == guide_skip_steps:
+            x_, data_, eps_, eps_prev_  = (torch.zeros(    RK.rows+2,     *x.shape, dtype=default_dtype, device=work_device) for _ in range(4))
+            data_prev_                  =  torch.zeros(max(RK.rows+2, 4), *x.shape, dtype=default_dtype, device=work_device)
+            recycled_stages = len(data_prev_)-1
+
+        sde_noise_t = None
+        if SDE_NOISE_EXTERNAL:
+            if step >= len(sde_noise):
+                SDE_NOISE_EXTERNAL=False
+            else:
+                sde_noise_t = sde_noise[step]
+        
+        x_[0] = x.clone()
+        # PRENOISE METHOD HERE!
+        x_0 = x_[0].clone()
+
+        # RECYCLE STAGES FOR MULTISTEP
+        if RK.multistep_stages > 0:
+            for ms in range(len(eps_)):
+                eps_[ms] = RK.get_epsilon_anchored(x_0, data_prev_[ms], sigma)
+            eps_prev_ = eps_.clone()
+
+        # INITIALIZE IMPLICIT SAMPLING
+        if RK.IMPLICIT:
+            x_, eps_, data_ = init_implicit_sampling(RK, x_0, x_, eps_, eps_prev_, data_, eps, denoised, denoised_prev, denoised_prev2, step, sigmas, NS.h, NS.s_, extra_options)
+
+        # BEGIN FULLY IMPLICIT LOOP
+        for full_iter in range(implicit_steps_full + 1):
+            
+            if RK.IMPLICIT:
+                x_, eps_ = RK.newton_iter(x_0, x_, eps_, eps_prev_, data_, NS.s_, 0, NS.h, sigmas, step, "init", extra_options)
+
+            # PREPARE FULLY PSEUDOIMPLICIT GUIDES
+            if step > 0 or not SKIP_PSEUDO:
+                x_0, x_, eps_ = LG.prepare_fully_pseudoimplicit_guides_substep(x_0, x_, eps_, eps_prev_, data_, denoised_prev, 0, step, sigmas, eta_substep, overshoot_substep, s_noise_substep, NS, RK, pseudoimplicit_row_weights, pseudoimplicit_step_weights, full_iter, BONGMATH, extra_options)
+
+            # TABLEAU LOOP
+            for row in range(RK.rows - RK.multistep_stages - RK.row_offset + 1):
+                for diag_iter in range(implicit_steps_diag+1):
+                    
+                    if noise_sampler_type_substep == "brownian" and (full_iter > 0 or diag_iter > 0):
+                        eta_substep = 0.
+                    
+                    NS.set_sde_substep(row, RK.multistep_stages, eta_substep, overshoot_substep, s_noise_substep, full_iter, diag_iter, implicit_steps_full, implicit_steps_diag)
+
+                    # PRENOISE METHOD HERE!
+                    
+                    # A-TABLEAU
+                    if row < RK.rows:
+
+                        # PREPARE PSEUDOIMPLICIT GUIDES
+                        if step > 0 or not SKIP_PSEUDO:
+                            x_0, x_, eps_, x_row_pseudoimplicit, sub_sigma_pseudoimplicit = LG.process_pseudoimplicit_guides_substep(x_0, x_, eps_, eps_prev_, data_, denoised_prev, row, step, sigmas, NS, RK, pseudoimplicit_row_weights, pseudoimplicit_step_weights, full_iter, BONGMATH, extra_options)
+                        
+                        # PREPARE MODEL CALL
+                        #if LG.guide_mode in {"pseudoimplicit","pseudoimplicit_cw", "pseudoimplicit_projection", "pseudoimplicit_projection_cw","fully_pseudoimplicit", "fully_pseudoimplicit_projection","fully_pseudoimplicit_cw", "fully_pseudoimplicit_projection_cw"} and (step > 0 or not SKIP_PSEUDO) and (LG.lgw[step] > 0 or LG.lgw_inv[step] > 0) and x_row_pseudoimplicit is not None:
+                        if LG.guide_mode in {"pseudoimplicit","pseudoimplicit_cw", "pseudoimplicit_projection", "pseudoimplicit_projection_cw","fully_pseudoimplicit", "fully_pseudoimplicit_projection","fully_pseudoimplicit_cw", "fully_pseudoimplicit_projection_cw"} and (step > 0 or not SKIP_PSEUDO) and (LG.lgw[step] > 0 or LG.lgw_inv[step] > 0) and x_row_pseudoimplicit is not None:
+
+                            x_tmp =     x_row_pseudoimplicit 
+                            s_tmp = sub_sigma_pseudoimplicit 
+
+                        # Fully implicit iteration (explicit only)                   # or... Fully implicit iteration (implicit only... not standard) 
+                        elif (full_iter > 0 and RK.row_offset == 1 and row == 0)   or   (full_iter > 0 and RK.row_offset == 0 and row == 0 and extra_options_flag("fully_implicit_update_x", extra_options)):
+                            if extra_options_flag("fully_explicit_pogostick_eta", extra_options): 
+                                super_alpha_ratio, super_sigma_down, super_sigma_up = NS.get_sde_coeff(sigma, sigma_next, None, eta)
+                                x = super_alpha_ratio * x + super_sigma_up * NS.noise_sampler(sigma=sigma_next, sigma_next=sigma)
+                                
+                                x_tmp = x
+                                s_tmp = sigma
+                            elif not extra_options_flag("disable_fully_explicit_rebound", extra_options): 
+                                x = NS.sigma_from_to(x_0, x, sigma, sigma_next, sigma)
+                                x_tmp = x
+                                s_tmp = sigma
+                            else:
+                                x_tmp = x
+                                s_tmp = sigma_next
+                        
+                        # All others
+                        else:
+                            if diag_iter > 0: # Diagonally implicit iteration (explicit or implicit)
+                                if extra_options_flag("diag_explicit_pogostick_eta", extra_options): 
+                                    super_alpha_ratio, super_sigma_down, super_sigma_up = NS.get_sde_coeff(NS.s_[row], NS.s_[row+RK.row_offset+RK.multistep_stages], None, eta)
+                                    x_[row+RK.row_offset] = super_alpha_ratio * x_[row+RK.row_offset] + super_sigma_up * NS.noise_sampler(sigma=NS.s_[row+RK.row_offset+RK.multistep_stages], sigma_next=NS.s_[row])
+                                    
+                                    x_tmp = x_[row+RK.row_offset]
+                                    s_tmp = sigma
+                                elif not extra_options_flag("disable_diag_explicit_rebound", extra_options):
+                                    x_[row+RK.row_offset] = NS.sigma_from_to(x_0, x_[row+RK.row_offset], sigma, NS.s_[row+RK.row_offset+RK.multistep_stages], NS.s_[row])
+                                    x_tmp = x_[row+RK.row_offset]
+                                    s_tmp = NS.s_[row]
+                                else: 
+                                    x_tmp =    x_[row+RK.row_offset]
+                                    s_tmp = NS.s_[row+RK.row_offset+RK.multistep_stages]
+                            else:
+                                x_tmp = x_[row]
+                                s_tmp = NS.sub_sigma 
+
+                            if RK.IMPLICIT: 
+                                if not extra_options_flag("implicit_guide_preproc_disable", extra_options):
+                                    eps_, x_      = LG.process_guides_substep(x_0, x_, eps_,      data_, row, step, sigma, sigma_next, NS.sigma_down, NS.s_, unsample_resample_scale, RK, extra_options)
+                                    eps_prev_, x_ = LG.process_guides_substep(x_0, x_, eps_prev_, data_, row, step, sigma, sigma_next, NS.sigma_down, NS.s_, unsample_resample_scale, RK, extra_options)
+                                if row == 0 and (extra_options_flag("implicit_lagrange_init", extra_options)  or   extra_options_flag("radaucycle", extra_options)):
+                                    pass
+                                else:
+                                    x_[row+RK.row_offset] = x_0 + NS.h_new * RK.zum(row+RK.row_offset, eps_, eps_prev_)
+                                    x_[row+RK.row_offset] = NS.rebound_overshoot_substep(x_0, x_[row+RK.row_offset])
+                                    if row > 0:
+                                        x_[row+RK.row_offset] = NS.swap_noise_substep(x_0, x_[row+RK.row_offset])
+                                        if BONGMATH and step < sigmas.shape[0]-1 and not extra_options_flag("disable_implicit_prebong", extra_options):
+                                            x_0, x_, eps_ = RK.bong_iter(x_0, x_, eps_, eps_prev_, data_, sigma, NS.s_, row, RK.row_offset, NS.h, extra_options)     # TRY WITH h_new ??
+                                    x_tmp = x_[row+RK.row_offset]
+
+
+
+                        # MODEL CALL
+                        if RK.IMPLICIT   and   row == 0   and   (extra_options_flag("implicit_lazy_recycle_first_model_call_at_start", extra_options)   or   extra_options_flag("radaucycle", extra_options)):
+                            pass
+                        else: 
+                            if s_tmp == 0:
+                                break
+                            x_, eps_ = RK.newton_iter(x_0, x_, eps_, eps_prev_, data_, NS.s_, row, NS.h, sigmas, step, "pre", extra_options) # will this do anything? not x_tmp
+
+                            eps_[row], data_[row] = RK(x_tmp, s_tmp, x_0, sigma)
+
+                            if extra_options_flag("preview_substeps", extra_options):
+                                callback({'x': x, 'i': step, 'sigma': sigma, 'sigma_next': sigma_next, 'denoised': data_[row].to(torch.float32)}) if callback is not None else None
+
+
+
+                        if extra_options_flag("bong2m", extra_options) and RK.multistep_stages > 0 and step < len(sigmas)-4:
+                            h_no_eta       = -torch.log(sigmas[step+1]/sigmas[step])
+                            h_prev1_no_eta = -torch.log(sigmas[step]/sigmas[step-1])
+                            c2_prev = (-h_prev1_no_eta / h_no_eta).item()
+                            eps_prev = denoised_data_prev - x_0
+                            
+                            φ = Phi(h_prev, [0.,c2_prev])
+                            a2_1 = c2_prev * φ(1,2)
+                            for i in range(100):
+                                x_prev = x_0 - h_prev * (a2_1 * eps_prev)
+                                eps_prev = denoised_data_prev - x_prev
+                                
+                            eps_[1] = eps_prev
+                            
+                        if extra_options_flag("bong3m", extra_options) and RK.multistep_stages > 0 and step < len(sigmas)-10:
+                            h_no_eta       = -torch.log(sigmas[step+1]/sigmas[step])
+                            h_prev1_no_eta = -torch.log(sigmas[step]/sigmas[step-1])
+                            h_prev2_no_eta = -torch.log(sigmas[step]/sigmas[step-2])
+                            c2_prev = (-h_prev1_no_eta / h_no_eta).item()
+                            c3_prev = (-h_prev2_no_eta / h_no_eta).item()      
+                            
+                            eps_prev2 = denoised_data_prev2 - x_0
+                            eps_prev  = denoised_data_prev  - x_0
+                            
+                            φ = Phi(h_prev1_no_eta, [0.,c2_prev, c3_prev])
+                            a2_1 = c2_prev * φ(1,2)
+                            for i in range(100):
+                                x_prev = x_0 - h_prev1_no_eta * (a2_1 * eps_prev)
+                                eps_prev = denoised_data_prev2 - x_prev
+                                
+                            eps_[1] = eps_prev
+                            
+                            φ = Phi(h_prev2_no_eta, [0.,c3_prev, c3_prev])
+                            
+                            def calculate_gamma(c2_prev, c3_prev):
+                                return (3*(c3_prev**3) - 2*c3_prev) / (c2_prev*(2 - 3*c2_prev))
+                            gamma = calculate_gamma(c2_prev, c3_prev)
+                            
+                            a2_1 = c2_prev * φ(1,2)
+                            a3_2 = gamma * c2_prev * φ(2,2) + (c3_prev ** 2 / c2_prev) * φ(2, 3)
+                            a3_1 = c3_prev * φ(1,3) - a3_2
+                            
+                            for i in range(100):
+                                x_prev2 = x_0 - h_prev2_no_eta * (a3_1 * eps_prev + a3_2 * eps_prev2)
+                                x_prev = x_prev2 + h_prev2_no_eta * (a2_1 * eps_prev)
+                                
+                                eps_prev2 = denoised_data_prev - x_prev2
+                                eps_prev  = denoised_data_prev2 - x_prev
+                                
+                            eps_[2] = eps_prev2
+
+
+
+                        # GUIDE 
+                        #if not UNSAMPLE:
+                        if not extra_options_flag("disable_guides_eps_substep", extra_options):
+                            eps_, x_      = LG.process_guides_substep(x_0, x_, eps_,      data_, row, step, NS.sigma, NS.sigma_next, NS.sigma_down, NS.s_, unsample_resample_scale, RK, extra_options)
+                        if not extra_options_flag("disable_guides_eps_prev_substep", extra_options):
+                            eps_prev_, x_ = LG.process_guides_substep(x_0, x_, eps_prev_, data_, row, step, NS.sigma, NS.sigma_next, NS.sigma_down, NS.s_, unsample_resample_scale, RK, extra_options)
+
+                        if (full_iter == 0 and diag_iter == 0)   or   extra_options_flag("newton_iter_post_use_on_implicit_steps", extra_options):
+                            x_, eps_ = RK.newton_iter(x_0, x_, eps_, eps_prev_, data_, NS.s_, row, NS.h, sigmas, step, "post", extra_options)
+
+
+
+                    # UPDATE
+                    x_ = RK.update_substep(x_0, x_, eps_, eps_prev_, row, RK.row_offset, NS.h_new, NS.h_new_orig, extra_options)
+                    
+                    x_[row+RK.row_offset] = NS.rebound_overshoot_substep(x_0, x_[row+RK.row_offset])
+                    if not RK.IMPLICIT and NS.noise_mode_sde_substep != "hard_sq":
+                        x_[row+RK.row_offset] = NS.swap_noise_substep(x_0, x_[row+RK.row_offset])
+
+                    if BONGMATH and step < sigmas.shape[0]-1 and diag_iter == implicit_steps_diag and not extra_options_flag("disable_terminal_bongmath", extra_options):
+                        if step == 0 and UNSAMPLE:
+                            pass
+                        else:
+                            x_0, x_, eps_ = RK.bong_iter(x_0, x_, eps_, eps_prev_, data_, sigma, NS.s_, row, RK.row_offset, NS.h, extra_options)
+
+
+
+            denoised = x_0 + ((sigma / (sigma - NS.sigma_down)) *  NS.h_new) * RK.zum(RK.rows, eps_, eps_prev_)
+            eps = RK.get_epsilon_anchored(x_0, denoised, sigma_next)
+            
+            x = x_[RK.rows - RK.multistep_stages - RK.row_offset + 1]
+
+            x = NS.rebound_overshoot_step(x_0, x)
+            x = LG.process_guides_poststep(x, denoised, eps, step, extra_options)
+            x = NS.swap_noise_step(x_0, x)
+            
+            preview_callback(x, eps, denoised, x_, eps_, data_, step, sigma, sigma_next, callback, extra_options)
+            
+            h_prev2 = h_prev
+            h_prev = NS.h
+            x_prev = x_0
+
+
+
+        data_prev_[0] = data_[0]
+        for ms in range(recycled_stages):
+            data_prev_[recycled_stages - ms] = data_prev_[recycled_stages - ms - 1]
+        
+        rk_type = RK.swap_rk_type_at_step_or_threshold(x_0, data_prev_, NS.sigma_down, sigmas, step, RK, rk_swap_step, rk_swap_threshold, rk_swap_type, rk_swap_print)
+
+        denoised_prev2 = denoised_prev
+        denoised_prev  = denoised
+        
+        denoised_data_prev2 = denoised_data_prev
+        denoised_data_prev = data_[0]
+        
+        if SKIP_PSEUDO:
+            if SKIP_PSEUDO_Y == "y0":
+                LG.y0 = denoised
+                LG.HAS_LATENT_GUIDE_INV = True
+            else:
+                LG.y0_inv = denoised
+                LG.HAS_LATENT_GUIDE_INV = True
+                
+        if extra_options_flag("pseudo_mix_strength", extra_options):
+            pseudo_mix_strength = float(get_extra_options_kv("pseudo_mix_strength", "0.0", extra_options))
+            LG.y0 = orig_y0 + pseudo_mix_strength * (denoised - orig_y0)
+            LG.y0_inv = orig_y0_inv + pseudo_mix_strength * (denoised - orig_y0_inv)
+
+
+
+    if sigmas[-1] == 0 and sigmas[-2] == NS.sigma_min:
+        eps, denoised = RK(x, NS.sigma_min, x, NS.sigma_min)
+        x = denoised
+
+    eps = eps.to(model_device)
+    denoise = denoised.to(model_device)
+    x = x.to(model_device)
+
+    if not (UNSAMPLE and sigmas[1] > sigmas[0]) and not extra_options_flag("preview_last_step_always", extra_options):
+        preview_callback(x, eps, denoised, x_, eps_, data_, step, sigma, sigma_next, callback, extra_options, FINAL_STEP=True)
+    return x
+
+
+
+def preview_callback(x, eps, denoised, x_, eps_, data_, step, sigma, sigma_next, callback, extra_options, FINAL_STEP=False):
+    
+    if FINAL_STEP:
+        denoised_callback = denoised
+        
+    elif extra_options_flag("eps_substep_preview", extra_options):
+        row_callback = int(get_extra_options_kv("eps_substep_preview", "0", extra_options))
+        denoised_callback = eps_[row_callback]
+        
+    elif extra_options_flag("denoised_substep_preview", extra_options):
+        row_callback = int(get_extra_options_kv("denoised_substep_preview", "0", extra_options))
+        denoised_callback = data_[row_callback]
+        
+    elif extra_options_flag("x_substep_preview", extra_options):
+        row_callback = int(get_extra_options_kv("x_substep_preview", "0", extra_options))
+        denoised_callback = x_[row_callback]
+        
+    elif extra_options_flag("eps_preview", extra_options):
+        denoised_callback = eps
+        
+    elif extra_options_flag("denoised_preview", extra_options):
+        denoised_callback = denoised
+        
+    elif extra_options_flag("x_preview", extra_options):
+        denoised_callback = x
+        
+    else:
+        denoised_callback = data_[0]
+        
+    callback({'x': x, 'i': step, 'sigma': sigma, 'sigma_next': sigma_next, 'denoised': denoised_callback.to(torch.float32)}) if callback is not None else None
+    
+    return
+
+
+
+
+