--- conflicted
+++ resolved
@@ -100,8 +100,6 @@
             extra_options      = "", 
             **kwargs,
             ): 
-<<<<<<< HEAD
-=======
         
             EO = ExtraOptions(extra_options)
             default_dtype = EO("default_dtype", torch.float64)
@@ -111,22 +109,7 @@
 
 
             # INIT EXTENDABLE OPTIONS INPUTS
-            
-            options_inputs = []
-
-            if options is not None:
-                options_inputs.append(options)
-
-            i = 2
-            while True:
-                option_name = f"options {i}"
-                if option_name in kwargs and kwargs[option_name] is not None:
-                    options_inputs.append(kwargs[option_name])
-                    i += 1
-                else:
-                    break
->>>>>>> f230d7ff
-
+    
             options_mgr = OptionsManager(options, **kwargs)
         
             noise_stdev     = options_mgr.get('noise_init_stdev', noise_stdev)
@@ -496,28 +479,10 @@
             **kwargs,
             ): 
         
-<<<<<<< HEAD
-            options_mgr = OptionsManager(options, **kwargs)
-=======
             EO = ExtraOptions(extra_options)
             default_dtype = EO("default_dtype", torch.float64)
         
-            options_inputs = []
-
-            if options is not None:
-                options_inputs.append(options)
-
-            i = 2
-            while True:
-                option_name = f"options {i}"
-                if option_name in kwargs and kwargs[option_name] is not None:
-                    options_inputs.append(kwargs[option_name])
-                    i += 1
-                else:
-                    break
-
-            options_mgr = OptionsManager(options_inputs)
->>>>>>> f230d7ff
+            options_mgr = OptionsManager(options, **kwargs)
     
             sampler_name, implicit_sampler_name = process_sampler_name(sampler_name)
 
