import torch
import torch.nn.functional as F
import torchvision.transforms as T
import copy

from einops import rearrange

from comfy.model_management import get_torch_device, unet_offload_device

from .sigmas import get_sigmas
from .noise_classes import *
from .latents import hard_light_blend, normalize_latent, initialize_or_scale
from .rk_method_beta import RK_Method_Beta
from .helper import get_extra_options_kv, extra_options_flag, get_cosine_similarity, get_extra_options_list, is_video_model
from .rk_coefficients_beta import IRK_SAMPLER_NAMES_BETA
from .noise_sigmas_timesteps_scaling import get_res4lyf_step_with_model

import itertools


def normalize_inputs(x, y0, y0_inv, guide_mode,  extra_options):
    
    if guide_mode == "epsilon_guide_mean_std_from_bkg":
        y0 = normalize_latent(y0, y0_inv)
        
    input_norm = get_extra_options_kv("input_norm", "", extra_options)
    input_std = float(get_extra_options_kv("input_std", "1.0", extra_options))
    
    if input_norm == "input_ch_mean_set_std_to":
        x = normalize_latent(x, set_std=input_std)

    if input_norm == "input_ch_set_std_to":
        x = normalize_latent(x, set_std=input_std, mean=False)
            
    if input_norm == "input_mean_set_std_to":
        x = normalize_latent(x, set_std=input_std, channelwise=False)
        
    if input_norm == "input_std_set_std_to":
        x = normalize_latent(x, set_std=input_std, mean=False, channelwise=False)
    
    return x, y0, y0_inv


class LatentGuide:
    def __init__(self, model, sigmas, UNSAMPLE, LGW_MASK_RESCALE_MIN, extra_options, device='cpu', dtype=torch.float64, max_steps=10000, frame_weights_grp=None):
        self.model          = model
        self.dtype          = dtype
        self.device         = device
        self.sigma_min      = model.inner_model.inner_model.model_sampling.sigma_min.to(dtype=dtype, device=device)
        self.sigma_max      = model.inner_model.inner_model.model_sampling.sigma_max.to(dtype=dtype, device=device)
        self.sigmas         = sigmas.to(dtype=dtype, device=device)
        self.UNSAMPLE       = UNSAMPLE
        self.VIDEO          = is_video_model(model)
        self.SAMPLE         = (sigmas[0] > sigmas[1])
        self.extra_options  = extra_options
        self.y0             = None
        self.y0_inv         = None
        self.guide_mode     = ""
        self.max_steps      = max_steps
        self.mask           = None
        self.mask_inv       = None
        self.x_lying_       = None
        self.s_lying_       = None
        self.LGW_MASK_RESCALE_MIN   = LGW_MASK_RESCALE_MIN
        self.HAS_LATENT_GUIDE       = False
        self.HAS_LATENT_GUIDE_INV   = False
        self.lgw, self.lgw_inv      = [torch.full_like(sigmas, 0., dtype=self.dtype) for _ in range(2)]
        self.guide_cossim_cutoff_, self.guide_bkg_cossim_cutoff_ = 1.0, 1.0
        self.frame_weights = frame_weights_grp[0] if frame_weights_grp is not None else None
        self.frame_weights_inv = frame_weights_grp[1] if frame_weights_grp is not None else None

    def init_guides(self, x : torch.Tensor, RK_IMPLICIT, guides=None, noise_sampler=None):
        latent_guide_weight, latent_guide_weight_inv = 0.,0.
        latent_guide_weights = torch.zeros_like(self.sigmas, dtype=self.dtype, device=self.device)
        latent_guide_weights_inv = torch.zeros_like(self.sigmas, dtype=self.dtype, device=self.device)
        latent_guide = None
        latent_guide_inv = None

        if guides is not None:
            (self.guide_mode, latent_guide_weight, latent_guide_weight_inv, latent_guide_weights, latent_guide_weights_inv, latent_guide, latent_guide_inv, self.mask, self.mask_inv, scheduler_, scheduler_inv_, start_steps_, start_steps_inv_, steps_, steps_inv_, self.guide_cossim_cutoff_, self.guide_bkg_cossim_cutoff_) = guides

            if self.guide_mode.startswith("fully_") and not RK_IMPLICIT:
                self.guide_mode = self.guide_mode[6:]   # fully_pseudoimplicit is only supported for implicit samplers, default back to pseudoimplicit
            
            if latent_guide_weights is None:
                total_steps = steps_ - start_steps_
                latent_guide_weights = get_sigmas(self.model, scheduler_, total_steps, 1.0).to(dtype=self.dtype, device=self.device) / self.sigma_max
                prepend = torch.zeros(start_steps_, dtype=latent_guide_weights.dtype, device=latent_guide_weights.device)
                latent_guide_weights = torch.cat((prepend, latent_guide_weights), dim=0)
                
            
            if latent_guide_weights_inv is None:
                total_steps = steps_inv_ - start_steps_inv_
                latent_guide_weights_inv = get_sigmas(self.model, scheduler_inv_, total_steps, 1.0).to(dtype=self.dtype, device=self.device) / self.sigma_max
                prepend = torch.zeros(start_steps_inv_, dtype=latent_guide_weights_inv.dtype, device=latent_guide_weights_inv.device)
                latent_guide_weights = torch.cat((prepend, latent_guide_weights_inv), dim=0)
                
            latent_guide_weights     = initialize_or_scale(latent_guide_weights,     latent_guide_weight,     self.max_steps)
            latent_guide_weights_inv = initialize_or_scale(latent_guide_weights_inv, latent_guide_weight_inv, self.max_steps)

            latent_guide_weights[steps_ - 1:] = 0
            latent_guide_weights_inv[steps_inv_ - 1:] = 0
                
        self.lgw        = F.pad(latent_guide_weights,     (0, self.max_steps), value=0.0)
        self.lgw_inv    = F.pad(latent_guide_weights_inv, (0, self.max_steps), value=0.0)
        
        mask, self.LGW_MASK_RESCALE_MIN = prepare_mask(x, self.mask, self.LGW_MASK_RESCALE_MIN)
        self.mask = mask.to(dtype=self.dtype, device=self.device)

        if self.mask_inv is not None:
            mask_inv, self.LGW_MASK_RESCALE_MIN = prepare_mask(x, self.mask_inv, self.LGW_MASK_RESCALE_MIN)
            self.mask_inv = mask_inv.to(dtype=self.dtype, device=self.device)
        else:
            self.mask_inv = (1-self.mask)
    
        if latent_guide is not None:
            self.HAS_LATENT_GUIDE = True
            if type(latent_guide) is dict:
<<<<<<< HEAD
                latent_guide_samples = self.model.inner_model.inner_model.process_latent_in(latent_guide['samples']).clone().to(dtype=self.dtype, device=self.device)
            elif type(latent_guide) is torch.Tensor:
                latent_guide_samples = latent_guide.to(dtype=self.dtype, device=self.device)
=======
                latent_guide_samples = self.model.inner_model.inner_model.process_latent_in(latent_guide['samples']).clone().to(x.dtype)
            elif type(latent_guide) is torch.Tensor:
                latent_guide_samples = latent_guide.to(x.dtype)
>>>>>>> 6ecb6523
            else:
                raise ValueError(f"Invalid latent type: {type(latent_guide)}")

            if self.VIDEO and latent_guide_samples.shape[2] == 1:
                latent_guide_samples = latent_guide_samples.repeat(1, 1, x.shape[2], 1, 1)

            if self.SAMPLE:
                self.y0 = latent_guide_samples
            elif self.UNSAMPLE: # and self.mask is not None:
                mask = self.mask.to(x.device)
                x = (1-mask) * x + mask * latent_guide_samples.to(x.device)
            else:
                x = latent_guide_samples.to(x.device)
        else:
            self.y0 = torch.zeros_like(x, dtype=self.dtype, device=self.device)

        if latent_guide_inv is not None:
            self.HAS_LATENT_GUIDE_INV = True
            if type(latent_guide_inv) is dict:
<<<<<<< HEAD
                latent_guide_inv_samples = self.model.inner_model.inner_model.process_latent_in(latent_guide_inv['samples']).clone().to(dtype=self.dtype, device=self.device)
            elif type(latent_guide_inv) is torch.Tensor:
                latent_guide_inv_samples = latent_guide_inv.to(dtype=self.dtype, device=self.device)
=======
                latent_guide_inv_samples = self.model.inner_model.inner_model.process_latent_in(latent_guide_inv['samples']).clone().to(x.dtype)
            elif type(latent_guide_inv) is torch.Tensor:
                latent_guide_inv_samples = latent_guide_inv.to(x.dtype)
>>>>>>> 6ecb6523
            else:
                raise ValueError(f"Invalid latent type: {type(latent_guide_inv)}")

            if self.VIDEO and latent_guide_inv_samples.shape[2] == 1:
                latent_guide_inv_samples = latent_guide_inv_samples.repeat(1, 1, x.shape[2], 1, 1)

            if self.SAMPLE:
                self.y0_inv = latent_guide_inv_samples
            elif self.UNSAMPLE: # and self.mask is not None:
                mask_inv = self.mask_inv.to(x.device)
                x = (1-mask_inv) * x + mask_inv * latent_guide_inv_samples.to(x.device) #fixed old approach, which was mask, (1-mask)
            else:
                x = latent_guide_inv_samples.to(x.device)   #THIS COULD LEAD TO WEIRD BEHAVIOR! OVERWRITING X WITH LG_INV AFTER SETTING TO LG above!
        else:
            self.y0_inv = torch.zeros_like(x, dtype=self.dtype, device=self.device)

        if self.frame_weights is not None:
            self.frame_weights = initialize_or_scale(self.frame_weights, 1.0, self.max_steps).to(dtype=self.dtype, device=self.device)
            self.frame_weights = F.pad(self.frame_weights, (0, self.max_steps), value=0.0)
        if self.frame_weights_inv is not None:
            self.frame_weights_inv = initialize_or_scale(self.frame_weights_inv, 1.0, self.max_steps).to(dtype=self.dtype, device=self.device)
            self.frame_weights_inv = F.pad(self.frame_weights_inv, (0, self.max_steps), value=0.0)

        if self.UNSAMPLE and not self.SAMPLE: #sigma_next > sigma:
            self.y0 = noise_sampler(sigma=self.sigma_max, sigma_next=self.sigma_min).to(dtype=self.dtype, device=self.device)
            self.y0 = (self.y0 - self.y0.mean()) / self.y0.std()
            self.y0_inv = noise_sampler(sigma=self.sigma_max, sigma_next=self.sigma_min).to(dtype=self.dtype, device=self.device)
            self.y0_inv = (self.y0_inv - self.y0_inv.mean()) / self.y0_inv.std()
            
        x, self.y0, self.y0_inv = normalize_inputs(x, self.y0, self.y0_inv, self.guide_mode, self.extra_options)

        return x

    def prepare_weighted_masks(self, step):
        lgw_ = self.lgw[step]
        lgw_inv_ = self.lgw_inv[step]
        mask = torch.ones_like(self.y0) if self.mask is None else self.mask
        mask_inv = torch.zeros_like(mask) if self.mask_inv is None else self.mask_inv

        if self.LGW_MASK_RESCALE_MIN: 
            lgw_mask     =    mask  * (1-lgw_)     + lgw_
            lgw_mask_inv = (1-mask) * (1-lgw_inv_) + lgw_inv_
        else:
            if self.HAS_LATENT_GUIDE:
                lgw_mask = mask * lgw_
            else:
                lgw_mask = torch.zeros_like(mask)
            
            if self.HAS_LATENT_GUIDE_INV:
                if mask_inv is not None:
                    lgw_mask_inv = torch.minimum(mask_inv, (1-mask) * lgw_inv_)
                    #lgw_mask_inv = torch.minimum(1-mask_inv, (1-mask) * lgw_inv_)
                else:
                    lgw_mask_inv = (1-mask) * lgw_inv_
            else:
                lgw_mask_inv = torch.zeros_like(mask)

        return lgw_mask, lgw_mask_inv


    def get_masks_for_step(self, step):
        lgw_mask, lgw_mask_inv = self.prepare_weighted_masks(step)
        if self.VIDEO:
            if self.frame_weights is not None:
                apply_frame_weights(lgw_mask, self.frame_weights)
            if self.frame_weights_inv is not None:
                apply_frame_weights(lgw_mask_inv, self.frame_weights_inv)

        return lgw_mask.to(self.device), lgw_mask_inv.to(self.device)



    @torch.no_grad
    def process_pseudoimplicit_guides_substep(self, x_0, x_, eps_, eps_prev_, data_, denoised_prev, row, step, sigmas, NS, RK, pseudoimplicit_row_weights, pseudoimplicit_step_weights, full_iter, BONGMATH, extra_options,):
        if "pseudoimplicit" not in self.guide_mode or (self.lgw[step] == 0 and self.lgw_inv[step] == 0):
            return x_0, x_, eps_, None, None
        
        sigma = sigmas[step]

        if self.s_lying_ is not None:
            if row >= len(self.s_lying_):
                return x_0, x_, eps_, None, None
        
        y0 = self.y0.clone()
        if self.HAS_LATENT_GUIDE_INV:
            y0_inv = self.y0_inv.clone()
        else:
            y0_inv = torch.zeros_like(y0)

        if y0.shape[0] > 1:
            y0 = y0[min(step, y0.shape[0]-1)].unsqueeze(0)
        
        lgw_mask, lgw_mask_inv = self.get_masks_for_step(step)
        
        
        
        data_norm   = data_[row] - data_[row].mean(dim=(-2,-1), keepdim=True)
        y0_norm     = y0         -         y0.mean(dim=(-2,-1), keepdim=True)
        y0_cossim     = get_cosine_similarity(data_norm*lgw_mask,     y0_norm    *lgw_mask)
        
        if self.HAS_LATENT_GUIDE_INV:
            y0_inv_norm = y0_inv     -     y0_inv.mean(dim=(-2,-1), keepdim=True)
            y0_cossim_inv = get_cosine_similarity(data_norm*lgw_mask_inv, y0_inv_norm*lgw_mask_inv)
        else:
            y0_cossim_inv = 1.0
        
        if y0_cossim < self.guide_cossim_cutoff_ or y0_cossim_inv < self.guide_bkg_cossim_cutoff_:
            if y0_cossim     >= self.guide_cossim_cutoff_:
                lgw_mask *= 0
            if y0_cossim_inv >= self.guide_bkg_cossim_cutoff_:
                lgw_mask_inv *= 0
        else:
            return x_0, x_, eps_, None, None         #eps_, x_      #deactivate, too similar
        
        

        if "fully_pseudoimplicit" in self.guide_mode:
            if self.x_lying_ is None:
                return x_0, x_, eps_, None, None        
            else:
                x_row_pseudoimplicit = self.x_lying_[row]
                sub_sigma_pseudoimplicit = self.s_lying_[row]
        
        
        
        if RK.IMPLICIT:
            x_ = RK.update_substep(x_0, x_, eps_, eps_prev_, row, RK.row_offset, NS.h_new, NS.h_new_orig, extra_options)
            x_[row+RK.row_offset] = NS.rebound_overshoot_substep(x_0, x_[row+RK.row_offset])
            
            if row > 0:
                x_[row+RK.row_offset] = NS.swap_noise_substep(x_0, x_[row+RK.row_offset])
                if BONGMATH and step < sigmas.shape[0]-1 and not extra_options_flag("disable_pseudoimplicit_bongmath", extra_options):
                    x_0, x_, eps_ = RK.bong_iter(x_0, x_, eps_, eps_prev_, data_, sigma, NS.s_, row, RK.row_offset, NS.h, extra_options)
        else:
            eps_[row] = RK.get_epsilon(x_0, x_[row], denoised_prev, sigma, NS.s_[row])
            
        if extra_options_flag("pseudoimplicit_denoised_prev", extra_options):
            eps_[row] = RK.get_epsilon(x_0, x_[row], denoised_prev, sigma, NS.s_[row])
 
        eps_substep_guide, eps_substep_guide_inv = [torch.zeros_like(x_0) for _ in range(2)]
        if self.HAS_LATENT_GUIDE:
            eps_substep_guide = RK.get_guide_epsilon(x_0, x_[row], y0, sigma, NS.s_[row], NS.sigma_down, None, extra_options)  
        if self.HAS_LATENT_GUIDE_INV:
            eps_substep_guide_inv = RK.get_guide_epsilon(x_0, x_[row], y0_inv, sigma, NS.s_[row], NS.sigma_down, None, extra_options)  



        if self.guide_mode in {"pseudoimplicit", "pseudoimplicit_cw", "pseudoimplicit_projection", "pseudoimplicit_projection_cw"}:
            maxmin_ratio = (NS.sub_sigma - RK.sigma_min) / NS.sub_sigma
            
            if extra_options_flag("guide_pseudoimplicit_power_substep_flip_maxmin_scaling", extra_options):
                maxmin_ratio *= (RK.rows-row) / RK.rows
            elif extra_options_flag("guide_pseudoimplicit_power_substep_maxmin_scaling", extra_options):
                maxmin_ratio *= row / RK.rows
            
            sub_sigma_2 = NS.sub_sigma - maxmin_ratio * (NS.sub_sigma * pseudoimplicit_row_weights[row] * pseudoimplicit_step_weights[full_iter] * self.lgw[step])

            use_projection = self.guide_mode in {"pseudoimplicit_projection", "pseudoimplicit_projection_cw"}
            use_channelwise = self.guide_mode in {"pseudoimplicit_cw", "pseudoimplicit_projection_cw"}
            eps_tmp_ = eps_.clone()

            eps_ = self.process_channelwise(x_0, eps_, data_, row, eps_substep_guide, eps_substep_guide_inv, y0, y0_inv, lgw_mask, lgw_mask_inv, use_projection=use_projection, channelwise=use_channelwise)

            x_row_tmp = x_[row] + RK.h_fn(sub_sigma_2, NS.sub_sigma) * eps_[row]
            
            eps_ = eps_tmp_
            x_row_pseudoimplicit = x_row_tmp
            sub_sigma_pseudoimplicit = sub_sigma_2


        if RK.IMPLICIT and BONGMATH and step < sigmas.shape[0]-1 and not extra_options_flag("disable_pseudobongmath", extra_options):
            x_[row] = NS.sigma_from_to(x_0, x_row_pseudoimplicit, sigma, sub_sigma_pseudoimplicit, NS.s_[row])
            x_0, x_, eps_ = RK.bong_iter(x_0, x_, eps_, eps_prev_, data_, sigma, NS.s_, row, RK.row_offset, NS.h, extra_options) 
            
        return x_0, x_, eps_, x_row_pseudoimplicit, sub_sigma_pseudoimplicit



    @torch.no_grad
    def prepare_fully_pseudoimplicit_guides_substep(self, x_0, x_, eps_, eps_prev_, data_, denoised_prev, row, step, sigmas, eta_substep, overshoot_substep, s_noise_substep, NS, \
                                                    RK, pseudoimplicit_row_weights, pseudoimplicit_step_weights, full_iter, BONGMATH, extra_options):
        if "fully_pseudoimplicit" not in self.guide_mode or (self.lgw[step] == 0 and self.lgw_inv[step] == 0):
            return x_0, x_, eps_ 
        
        sigma = sigmas[step]
        
        y0 = self.y0.clone()
        if self.HAS_LATENT_GUIDE_INV:
            y0_inv = self.y0_inv.clone()
        else:
            y0_inv = torch.zeros_like(y0)

        if y0.shape[0] > 1:
            y0 = y0[min(step, y0.shape[0]-1)].unsqueeze(0)
        
        lgw_mask, lgw_mask_inv = self.get_masks_for_step(step)
        
        
        
        data_norm   = data_[row] - data_[row].mean(dim=(-2,-1), keepdim=True)
        y0_norm     = y0         -         y0.mean(dim=(-2,-1), keepdim=True)
        y0_cossim     = get_cosine_similarity(data_norm*lgw_mask,     y0_norm    *lgw_mask)
        
        if self.HAS_LATENT_GUIDE_INV:
            y0_inv_norm = y0_inv     -     y0_inv.mean(dim=(-2,-1), keepdim=True)
            y0_cossim_inv = get_cosine_similarity(data_norm*lgw_mask_inv, y0_inv_norm*lgw_mask_inv)
        else:
            y0_cossim_inv = 1.0
        
        if y0_cossim < self.guide_cossim_cutoff_ or y0_cossim_inv < self.guide_bkg_cossim_cutoff_:
            if y0_cossim     >= self.guide_cossim_cutoff_:
                lgw_mask *= 0
            if y0_cossim_inv >= self.guide_bkg_cossim_cutoff_:
                lgw_mask_inv *= 0
        else:
            return x_0, x_, eps_ #deactivate, too similar
        
        
        
        # PREPARE FULLY PSEUDOIMPLICIT GUIDES
        if self.guide_mode in {"fully_pseudoimplicit", "fully_pseudoimplicit_cw", "fully_pseudoimplicit_projection", "fully_pseudoimplicit_projection_cw"} and (self.lgw[step] > 0 or self.lgw_inv[step] > 0):
            x_lying_ = x_.clone()
            s_lying_ = []
            eps_lying_ = eps_.clone()
            for r in range(RK.rows):
                
                NS.set_sde_substep(r, RK.multistep_stages, eta_substep, overshoot_substep, s_noise_substep)

                maxmin_ratio = (NS.sub_sigma - RK.sigma_min) / NS.sub_sigma
                fully_sub_sigma_2 = NS.sub_sigma - maxmin_ratio * (NS.sub_sigma * pseudoimplicit_row_weights[r] * pseudoimplicit_step_weights[full_iter] * self.lgw[step])
                s_lying_.append(fully_sub_sigma_2)

                if RK.IMPLICIT:
                    x_ = RK.update_substep(x_0, x_, eps_, eps_prev_, r, RK.row_offset, NS.h_new, NS.h_new_orig, extra_options) 
                    x_[r] = NS.rebound_overshoot_substep(x_0, x_[r])

                    if r > 0:
                        x_[r] = NS.swap_noise_substep(x_0, x_[r])
                        if BONGMATH and step < sigmas.shape[0]-1 and not extra_options_flag("disable_fully_pseudoimplicit_bongmath", extra_options):
                            x_0, x_, eps_ = RK.bong_iter(x_0, x_, eps_, eps_prev_, data_, sigma, NS.s_, r, RK.row_offset, NS.h, extra_options)
                            
                if extra_options_flag("fully_pseudoimplicit_denoised_prev", extra_options):
                    eps_[r] = RK.get_epsilon(x_0, x_[r], denoised_prev, sigma, NS.s_[r])
                
                eps_substep_guide, eps_substep_guide_inv = [torch.zeros_like(x_0) for _ in range(2)]
                if self.HAS_LATENT_GUIDE:
                    eps_substep_guide     = RK.get_guide_epsilon(x_0, x_[r], y0,     sigma, NS.s_[r], NS.sigma_down, None, extra_options)  
                if self.HAS_LATENT_GUIDE_INV:
                    eps_substep_guide_inv = RK.get_guide_epsilon(x_0, x_[r], y0_inv, sigma, NS.s_[r], NS.sigma_down, None, extra_options)  
                
                use_projection = self.guide_mode in {"fully_pseudoimplicit_projection", "fully_pseudoimplicit_projection_cw"}
                use_channelwise = self.guide_mode in {"fully_pseudoimplicit_cw", "fully_pseudoimplicit_projection_cw"}
                eps_ = self.process_channelwise(x_0, eps_, data_, row, eps_substep_guide, eps_substep_guide_inv, y0, y0_inv, lgw_mask, lgw_mask_inv, use_projection=use_projection, channelwise=use_channelwise)

                x_lying_[r] = x_[r] + RK.h_fn(fully_sub_sigma_2, NS.sub_sigma) * eps_[r] #eps_substep_guide
                
                data_lying = x_[r] + RK.h_fn(0, NS.s_[r]) * eps_[r] #eps_substep_guide
                
                eps_lying_[r] = RK.get_epsilon(x_0, x_[r], data_lying, sigma, NS.s_[r])
                #eps_lying_[r] = RK.get_epsilon_anchored(x_0, data_lying, NS.s_[r])
                
            if not extra_options_flag("pseudoimplicit_disable_eps_lying", extra_options):
                eps_ = eps_lying_
            
            if not extra_options_flag("pseudoimplicit_disable_newton_iter", extra_options):
                x_, eps_ = RK.newton_iter(x_0, x_, eps_, eps_prev_, data_, NS.s_, 0, NS.h, sigmas, step, "lying", extra_options)
            
            self.x_lying_ = x_lying_
            self.s_lying_ = s_lying_

        return x_0, x_, eps_ 



    @torch.no_grad
    def process_guides_substep(self, x_0, x_, eps_, data_, row, step, sigma, sigma_next, sigma_down, s_, unsample_resample_scale, RK, extra_options):
<<<<<<< HEAD
        row_offset = RK.row_offset
        rk_type    = RK.rk_type 
            
        y0 = self.y0.clone()
=======

        y0 = self.y0.clone().to(self.device)
>>>>>>> 6ecb6523
        if self.HAS_LATENT_GUIDE_INV:
            y0_inv = self.y0_inv.clone()
        else:
            y0_inv = torch.zeros_like(y0)

        if y0.shape[0] > 1:
            y0 = y0[min(step, y0.shape[0]-1)].unsqueeze(0)
        
        lgw_mask, lgw_mask_inv = self.get_masks_for_step(step)
        mask = self.mask

        if self.guide_mode: # is not None: 
            data_norm   = data_[row] - data_[row].mean(dim=(-2,-1), keepdim=True)
            y0_norm     = y0         -         y0.mean(dim=(-2,-1), keepdim=True)
            y0_cossim     = get_cosine_similarity(data_norm*lgw_mask,     y0_norm    *lgw_mask)
            
            if self.HAS_LATENT_GUIDE_INV:
                y0_inv_norm = y0_inv     -     y0_inv.mean(dim=(-2,-1), keepdim=True)
                y0_cossim_inv = get_cosine_similarity(data_norm*lgw_mask_inv, y0_inv_norm*lgw_mask_inv)
            else:
                y0_cossim_inv = 1.0
            
            if y0_cossim < self.guide_cossim_cutoff_ or y0_cossim_inv < self.guide_bkg_cossim_cutoff_:
                if y0_cossim     >= self.guide_cossim_cutoff_:
                    lgw_mask *= 0
                if y0_cossim_inv >= self.guide_bkg_cossim_cutoff_:
                    lgw_mask_inv *= 0
            else:
                return eps_, x_ 
        else:
            return eps_, x_ 
        

        eps_orig = eps_.clone()
        
        if extra_options_flag("dynamic_guides_mean_std", extra_options):
            y_shift, y_inv_shift = normalize_latent([y0, y0_inv], [data_, data_])
            y0 = y_shift
            if extra_options_flag("dynamic_guides_inv", extra_options):
                y0_inv = y_inv_shift

        if extra_options_flag("dynamic_guides_mean", extra_options):
            y_shift, y_inv_shift = normalize_latent([y0, y0_inv], [data_, data_], std=False)
            y0 = y_shift
            if extra_options_flag("dynamic_guides_inv", extra_options):
                y0_inv = y_inv_shift


        if "data" == self.guide_mode:
            y0_tmp = y0.clone()
            if self.HAS_LATENT_GUIDE:
                y0_tmp = (1-lgw_mask) * data_[row] + lgw_mask * y0
                y0_tmp = (1-lgw_mask_inv) * y0_tmp + lgw_mask_inv * y0_inv
            x_[row+1] = y0_tmp + eps_[row]
            
        if self.guide_mode == "data_projection":

            d_lerp = data_[row]   +   lgw_mask * (y0-data_[row])   +   lgw_mask_inv * (y0_inv-data_[row])
            
            d_collinear_d_lerp = get_collinear(data_[row], d_lerp)  
            d_lerp_ortho_d     = get_orthogonal(d_lerp, data_[row])  
            
            data_[row] = d_collinear_d_lerp + d_lerp_ortho_d
            
            x_[row+1] = data_[row] + eps_[row] * sigma
            


        elif (self.UNSAMPLE or self.guide_mode in {"epsilon", "epsilon_cw", "epsilon_projection", "epsilon_projection_cw"}) and (self.lgw[step] > 0 or self.lgw_inv[step] > 0):
            if sigma_down < sigma   or   s_[row] < RK.sigma_max:
                cvf, cvf_inv = [torch.zeros_like(x_0) for _ in range(2)]
                
                if self.HAS_LATENT_GUIDE:
                    cvf = RK.get_guide_epsilon(x_0, x_[row], y0, sigma, s_[row], sigma_down, unsample_resample_scale, extra_options)  
                    
                if self.HAS_LATENT_GUIDE_INV:
                    cvf_inv = RK.get_guide_epsilon(x_0, x_[row], y0_inv, sigma, s_[row], sigma_down, unsample_resample_scale, extra_options)  

                tol_value = float(get_extra_options_kv("tol", "-1.0", extra_options))
                if tol_value >= 0:
                    for b, c in itertools.product(range(x_0.shape[0]), range(x_0.shape[1])):
                        current_diff     = torch.norm(data_[row][b][c] - y0    [b][c]) 
                        current_diff_inv = torch.norm(data_[row][b][c] - y0_inv[b][c]) 
                        
                        lgw_scaled     = torch.nan_to_num(1-(tol_value/current_diff),     0)
                        lgw_scaled_inv = torch.nan_to_num(1-(tol_value/current_diff_inv), 0)
                        
                        lgw_tmp     = min(self.lgw[step]    , lgw_scaled)
                        lgw_tmp_inv = min(self.lgw_inv[step], lgw_scaled_inv)

                        lgw_mask_clamp     = torch.clamp(lgw_mask,     max=lgw_tmp)
                        lgw_mask_clamp_inv = torch.clamp(lgw_mask_inv, max=lgw_tmp_inv)

                        eps_[row][b][c] = eps_[row][b][c] + lgw_mask_clamp[b][c] * (cvf[b][c] - eps_[row][b][c]) + lgw_mask_clamp_inv[b][c] * (cvf_inv[b][c] - eps_[row][b][c])
                
                elif self.guide_mode in {"epsilon"}: 
                    eps_[row] = eps_[row] + lgw_mask * (cvf - eps_[row]) + lgw_mask_inv * (cvf_inv - eps_[row])
                    
                elif self.guide_mode in {"epsilon_projection"}:
                    eps_row_lerp = eps_[row]   +   self.mask * (cvf-eps_[row])   +   (1-self.mask) * (cvf_inv-eps_[row])

                    eps_collinear_eps_lerp = get_collinear(eps_[row], eps_row_lerp)
                    eps_lerp_ortho_eps     = get_orthogonal(eps_row_lerp, eps_[row])

                    eps_sum = eps_collinear_eps_lerp + eps_lerp_ortho_eps

                    eps_[row] = eps_[row] + lgw_mask * (eps_sum - eps_[row]) + lgw_mask_inv * (eps_sum - eps_[row])
                    
                elif self.guide_mode in {"epsilon_cw", "epsilon_projection_cw"}:
                    use_projection = self.guide_mode == "epsilon_projection_cw"
                    eps_ = self.process_channelwise(x_0, eps_, data_, row, cvf, cvf_inv, y0, y0_inv, lgw_mask, lgw_mask_inv, use_projection=use_projection, channelwise=True)

        temporal_smoothing = float(get_extra_options_kv("temporal_smoothing", "0.0", extra_options))
        if temporal_smoothing > 0:
            eps_[row] = apply_temporal_smoothing(eps_[row], temporal_smoothing)
            
        if extra_options_flag("substep_eps_ch_mean_std", extra_options):
            eps_[row] = normalize_latent(eps_[row], eps_orig[row])
        if extra_options_flag("substep_eps_ch_mean", extra_options):
            eps_[row] = normalize_latent(eps_[row], eps_orig[row], std=False)
        if extra_options_flag("substep_eps_ch_std", extra_options):
            eps_[row] = normalize_latent(eps_[row], eps_orig[row], mean=False)
        if extra_options_flag("substep_eps_mean_std", extra_options):
            eps_[row] = normalize_latent(eps_[row], eps_orig[row], channelwise=False)
        if extra_options_flag("substep_eps_mean", extra_options):
            eps_[row] = normalize_latent(eps_[row], eps_orig[row], std=False, channelwise=False)
        if extra_options_flag("substep_eps_std", extra_options):
            eps_[row] = normalize_latent(eps_[row], eps_orig[row], mean=False, channelwise=False)
        return eps_, x_


    def process_channelwise(self, x_0, eps_, data_, row, cvf, cvf_inv, y0, y0_inv, lgw_mask, lgw_mask_inv, use_projection=False, channelwise=False):
        avg, avg_inv = 0, 0
        for b, c in itertools.product(range(x_0.shape[0]), range(x_0.shape[1])):
            avg     += torch.norm(lgw_mask    [b][c] * data_[row][b][c]   -   lgw_mask    [b][c] * y0    [b][c])
            avg_inv += torch.norm(lgw_mask_inv[b][c] * data_[row][b][c]   -   lgw_mask_inv[b][c] * y0_inv[b][c])
        avg     /= x_0.shape[1]
        avg_inv /= x_0.shape[1]
        
        for b, c in itertools.product(range(x_0.shape[0]), range(x_0.shape[1])):
            if channelwise:
                ratio     = torch.nan_to_num(torch.norm(lgw_mask    [b][c] * data_[row][b][c] - lgw_mask    [b][c] * y0    [b][c])   /   avg,     0)
                ratio_inv = torch.nan_to_num(torch.norm(lgw_mask_inv[b][c] * data_[row][b][c] - lgw_mask_inv[b][c] * y0_inv[b][c])   /   avg_inv, 0)
            else:
                ratio     = 1.
                ratio_inv = 1.
                    
            eps_[row][b][c] = eps_[row][b][c]      +     ratio * lgw_mask[b][c] * (cvf[b][c] - eps_[row][b][c])    +    ratio_inv * lgw_mask_inv[b][c] * (cvf_inv[b][c] - eps_[row][b][c])
            
            if use_projection:
                eps_row_lerp = eps_[row][b][c]   +   self.mask[b][c] * (cvf[b][c]-eps_[row][b][c])   +   (1-self.mask[b][c]) * (cvf_inv[b][c]-eps_[row][b][c])

                eps_collinear_eps_lerp = get_collinear(eps_[row][b][c], eps_row_lerp)
                eps_lerp_ortho_eps     = get_orthogonal(eps_row_lerp, eps_[row][b][c])

                eps_sum = eps_collinear_eps_lerp + eps_lerp_ortho_eps

                eps_[row][b][c] = eps_[row][b][c] + ratio*lgw_mask[b][c] * (eps_sum - eps_[row][b][c]) + ratio_inv*lgw_mask_inv[b][c] * (eps_sum - eps_[row][b][c])
            else:
                eps_[row][b][c] = eps_[row][b][c]      +     ratio * lgw_mask[b][c] * (cvf[b][c] - eps_[row][b][c])    +    ratio_inv * lgw_mask_inv[b][c] * (cvf_inv[b][c] - eps_[row][b][c])
                
        return eps_


    @torch.no_grad
    def process_guides_poststep(self, x, denoised, eps, step, extra_options):
        x_orig = x.clone()
        mean_weight = float(get_extra_options_kv("mean_weight", "0.01", extra_options))
        
        y0 = self.y0.clone()
        if self.HAS_LATENT_GUIDE_INV:
            y0_inv = self.y0_inv.clone()
        else:
            y0_inv = torch.zeros_like(y0)

        if y0.shape[0] > 1:
            y0 = y0[min(step, y0.shape[0]-1)].unsqueeze(0)
        
        lgw_mask, lgw_mask_inv = self.get_masks_for_step(step)
        mask = self.mask #needed for bitwise mask below
        
        if self.guide_mode: 
            data_norm   = denoised - denoised.mean(dim=(-2,-1), keepdim=True)
            y0_norm     = y0         -         y0.mean(dim=(-2,-1), keepdim=True)
            y0_inv_norm = y0_inv     -     y0_inv.mean(dim=(-2,-1), keepdim=True)

            y0_cossim     = get_cosine_similarity(data_norm*lgw_mask,     y0_norm    *lgw_mask)
            y0_cossim_inv = get_cosine_similarity(data_norm*lgw_mask_inv, y0_inv_norm*lgw_mask_inv)
            
            if y0_cossim < self.guide_cossim_cutoff_ or y0_cossim_inv < self.guide_bkg_cossim_cutoff_:
                lgw_mask_cossim, lgw_mask_cossim_inv = lgw_mask, lgw_mask_inv
                if y0_cossim     >= self.guide_cossim_cutoff_:
                    lgw_mask_cossim     = torch.zeros_like(lgw_mask)
                if y0_cossim_inv >= self.guide_bkg_cossim_cutoff_:
                    lgw_mask_cossim_inv = torch.zeros_like(lgw_mask_inv)
                lgw_mask = lgw_mask_cossim
                lgw_mask_inv = lgw_mask_cossim_inv
            else:
                return x
        
        if self.guide_mode in {"epsilon_dynamic_mean_std", "epsilon_dynamic_mean", "epsilon_dynamic_std", "epsilon_dynamic_mean_from_bkg"}:
        
            denoised_masked     = denoised * ((mask==1)*mask)
            denoised_masked_inv = denoised * ((mask==0)*(1-mask))
            
            
            d_shift, d_shift_inv = torch.zeros_like(x), torch.zeros_like(x)
            
            for b, c in itertools.product(range(x.shape[0]), range(x.shape[1])):
                denoised_mask     = denoised[b][c][mask[b][c] == 1]
                denoised_mask_inv = denoised[b][c][mask[b][c] == 0]
                
                if self.guide_mode == "epsilon_dynamic_mean_std":
                    d_shift[b][c] = (denoised_masked[b][c] - denoised_mask.mean()) / denoised_mask.std()
                    d_shift[b][c] = (d_shift[b][c] * denoised_mask_inv.std()) + denoised_mask_inv.mean()
                    
                elif self.guide_mode == "epsilon_dynamic_mean":
                    d_shift[b][c]     = denoised_masked[b][c]     - denoised_mask.mean()     + denoised_mask_inv.mean()
                    d_shift_inv[b][c] = denoised_masked_inv[b][c] - denoised_mask_inv.mean() + denoised_mask.mean()

                elif self.guide_mode == "epsilon_dynamic_mean_from_bkg":
                    d_shift[b][c] = denoised_masked[b][c] - denoised_mask.mean() + denoised_mask_inv.mean()

            if self.guide_mode in {"epsilon_dynamic_mean_std", "epsilon_dynamic_mean_from_bkg"}:
                denoised_shifted = denoised   +   mean_weight * lgw_mask * (d_shift - denoised_masked) 
            elif self.guide_mode == "epsilon_dynamic_mean":
                denoised_shifted = denoised   +   mean_weight * lgw_mask * (d_shift - denoised_masked)   +   mean_weight * lgw_mask_inv * (d_shift_inv - denoised_masked_inv)
                
            x = denoised_shifted + eps
        
        
        if self.UNSAMPLE is False and (self.HAS_LATENT_GUIDE or self.HAS_LATENT_GUIDE_INV) and self.guide_mode in ("hard_light", "blend", "blend_projection", "mean_std", "mean", "mean_tiled", "std"):
            if self.guide_mode == "hard_light":
                d_shift, d_shift_inv = hard_light_blend(y0, denoised), hard_light_blend(y0_inv, denoised)
            elif self.guide_mode == "blend":
                d_shift, d_shift_inv = y0, y0_inv
                
            elif self.guide_mode == "blend_projection":
                d_lerp = denoised   +   lgw_mask * (y0-denoised)   +   lgw_mask_inv * (y0_inv-denoised)
                
                d_collinear_d_lerp = get_collinear(denoised, d_lerp)  
                d_lerp_ortho_d     = get_orthogonal(d_lerp, denoised)  
                
                denoised_shifted = d_collinear_d_lerp + d_lerp_ortho_d
                x = denoised_shifted + eps
                return x


            elif self.guide_mode == "mean_std":
                d_shift, d_shift_inv = normalize_latent([denoised, denoised], [y0, y0_inv])
            elif self.guide_mode == "mean":
                d_shift, d_shift_inv = normalize_latent([denoised, denoised], [y0, y0_inv], std=False)
            elif self.guide_mode == "std":
                d_shift, d_shift_inv = normalize_latent([denoised, denoised], [y0, y0_inv], mean=False)
            elif self.guide_mode == "mean_tiled":
                mean_tile_size = int(get_extra_options_kv("mean_tile", "8", extra_options))
                y0_tiled       = rearrange(y0,       "b c (h t1) (w t2) -> (t1 t2) b c h w", t1=mean_tile_size, t2=mean_tile_size)
                y0_inv_tiled   = rearrange(y0_inv,   "b c (h t1) (w t2) -> (t1 t2) b c h w", t1=mean_tile_size, t2=mean_tile_size)
                denoised_tiled = rearrange(denoised, "b c (h t1) (w t2) -> (t1 t2) b c h w", t1=mean_tile_size, t2=mean_tile_size)
                d_shift_tiled, d_shift_inv_tiled = torch.zeros_like(y0_tiled), torch.zeros_like(y0_tiled)
                for i in range(y0_tiled.shape[0]):
                    d_shift_tiled[i], d_shift_inv_tiled[i] = normalize_latent([denoised_tiled[i], denoised_tiled[i]], [y0_tiled[i], y0_inv_tiled[i]], std=False)
                d_shift     = rearrange(d_shift_tiled,     "(t1 t2) b c h w -> b c (h t1) (w t2)", t1=mean_tile_size, t2=mean_tile_size)
                d_shift_inv = rearrange(d_shift_inv_tiled, "(t1 t2) b c h w -> b c (h t1) (w t2)", t1=mean_tile_size, t2=mean_tile_size)


            if self.guide_mode in ("hard_light", "blend", "mean_std", "mean", "mean_tiled", "std"):
                if self.HAS_LATENT_GUIDE_INV:
                    denoised_shifted = denoised   +   lgw_mask * (d_shift - denoised)
                else:
                    denoised_shifted = denoised   +   lgw_mask * (d_shift - denoised)   +   lgw_mask_inv * (d_shift_inv - denoised)
            
                if extra_options_flag("poststep_denoised_ch_mean_std", extra_options):
                    denoised_shifted = normalize_latent(denoised_shifted, denoised)
                if extra_options_flag("poststep_denoised_ch_mean", extra_options):
                    denoised_shifted = normalize_latent(denoised_shifted, denoised, std=False)
                if extra_options_flag("poststep_denoised_ch_std", extra_options):
                    denoised_shifted = normalize_latent(denoised_shifted, denoised, mean=False)
                if extra_options_flag("poststep_denoised_mean_std", extra_options):
                    denoised_shifted = normalize_latent(denoised_shifted, denoised, channelwise=False)
                if extra_options_flag("poststep_denoised_mean", extra_options):
                    denoised_shifted = normalize_latent(denoised_shifted, denoised, std=False, channelwise=False)
                if extra_options_flag("poststep_denoised_std", extra_options):
                    denoised_shifted = normalize_latent(denoised_shifted, denoised, mean=False, channelwise=False)

                x = denoised_shifted + eps

        if extra_options_flag("poststep_x_ch_mean_std", extra_options):
            x = normalize_latent(x, x_orig)
        if extra_options_flag("poststep_x_ch_mean", extra_options):
            x = normalize_latent(x, x_orig, std=False)
        if extra_options_flag("poststep_x_ch_std", extra_options):
            x = normalize_latent(x, x_orig, mean=False)
        if extra_options_flag("poststep_x_mean_std", extra_options):
            x = normalize_latent(x, x_orig, channelwise=False)
        if extra_options_flag("poststep_x_mean", extra_options):
            x = normalize_latent(x, x_orig, std=False, channelwise=False)
        if extra_options_flag("poststep_x_std", extra_options):
            x = normalize_latent(x, x_orig, mean=False, channelwise=False)
        return x


def apply_frame_weights(mask, frame_weights):
    if frame_weights is not None:
        for f in range(mask.shape[2]):
            frame_weight = frame_weights[f]
            mask[..., f:f+1, :, :] *= frame_weight


def prepare_mask(x, mask, LGW_MASK_RESCALE_MIN) -> tuple[torch.Tensor, bool]:
    if mask is None:
        mask = torch.ones_like(x)
        LGW_MASK_RESCALE_MIN = False
        return mask, LGW_MASK_RESCALE_MIN
    
    spatial_mask = mask.unsqueeze(1)
    target_height = x.shape[-2]
    target_width = x.shape[-1]
    spatial_mask = F.interpolate(spatial_mask, size=(target_height, target_width), mode='bilinear', align_corners=False)

    while spatial_mask.dim() < x.dim():
        spatial_mask = spatial_mask.unsqueeze(2)
    
    repeat_shape = [1] #batch
    for i in range(1, x.dim() - 2):
        repeat_shape.append(x.shape[i])
    repeat_shape.extend([1, 1]) #height and width

    mask = spatial_mask.repeat(*repeat_shape).to(x.dtype)
    
    del spatial_mask
    return mask, LGW_MASK_RESCALE_MIN
    
def apply_temporal_smoothing(tensor, temporal_smoothing):
    if temporal_smoothing <= 0 or tensor.dim() != 5:
        return tensor

    kernel_size = 5
    padding = kernel_size // 2
    temporal_kernel = torch.tensor(
        [0.1, 0.2, 0.4, 0.2, 0.1],
        device=tensor.device, dtype=tensor.dtype
    ) * temporal_smoothing
    temporal_kernel[kernel_size//2] += (1 - temporal_smoothing)
    temporal_kernel = temporal_kernel / temporal_kernel.sum()

    # resahpe for conv1d
    b, c, f, h, w = tensor.shape
    data_flat = tensor.permute(0, 1, 3, 4, 2).reshape(-1, f)

    # apply smoohting
    data_smooth = F.conv1d(
        data_flat.unsqueeze(1),
        temporal_kernel.view(1, 1, -1),
        padding=padding
    ).squeeze(1)

    return data_smooth.view(b, c, h, w, f).permute(0, 1, 4, 2, 3)

def get_guide_epsilon_substep(x_0, x_, y0, y0_inv, s_, row, row_offset, rk_type, b=None, c=None):
    s_in = x_0.new_ones([x_0.shape[0]])
    
    if b is not None and c is not None:  
        index = (b, c)
    elif b is not None: 
        index = (b,)
    else: 
        index = ()

    if RK_Method_Beta.is_exponential(rk_type):
        eps_row     = y0    [index] - x_0[index]
        eps_row_inv = y0_inv[index] - x_0[index]
    else:
        eps_row     = (x_[row][index] - y0    [index]) / (s_[row] * s_in) # was row+row_offset before for x_!!   not right...     also? potential issues here with x_[row+1] being RK.rows+2 with gauss-legendre_2s 1 imp step 1 imp substep
        eps_row_inv = (x_[row][index] - y0_inv[index]) / (s_[row] * s_in)
    
    return eps_row, eps_row_inv

def get_guide_epsilon(x_0, x_, y0, sigma, rk_type, b=None, c=None):
    s_in = x_0.new_ones([x_0.shape[0]])
    
    if b is not None and c is not None:  
        index = (b, c)
    elif b is not None: 
        index = (b,)
    else: 
        index = ()

    if RK_Method_Beta.is_exponential(rk_type):
        eps     = y0    [index] - x_0[index]
    else:
        eps     = (x_[index] - y0    [index]) / (sigma * s_in)
    
    return eps



@torch.no_grad
def noise_cossim_guide_tiled(x_list, guide, cossim_mode="forward", tile_size=2, step=0):

    guide_tiled = rearrange(guide, "b c (h t1) (w t2) -> b (t1 t2) c h w", t1=tile_size, t2=tile_size)

    x_tiled_list = [
        rearrange(x, "b c (h t1) (w t2) -> b (t1 t2) c h w", t1=tile_size, t2=tile_size)
        for x in x_list
    ]
    x_tiled_stack = torch.stack([x_tiled[0] for x_tiled in x_tiled_list])  # [n_x, n_tiles, c, h, w]

    guide_flat = guide_tiled[0].view(guide_tiled.shape[1], -1).unsqueeze(0)  # [1, n_tiles, c*h*w]
    x_flat = x_tiled_stack.view(x_tiled_stack.size(0), x_tiled_stack.size(1), -1)  # [n_x, n_tiles, c*h*w]

    cossim_tmp_all = F.cosine_similarity(x_flat, guide_flat, dim=-1)  # [n_x, n_tiles]

    if cossim_mode == "forward":
        indices = cossim_tmp_all.argmax(dim=0) 
    elif cossim_mode == "reverse":
        indices = cossim_tmp_all.argmin(dim=0) 
    elif cossim_mode == "orthogonal":
        indices = torch.abs(cossim_tmp_all).argmin(dim=0) 
    elif cossim_mode == "forward_reverse":
        if step % 2 == 0:
            indices = cossim_tmp_all.argmax(dim=0)
        else:
            indices = cossim_tmp_all.argmin(dim=0)
    elif cossim_mode == "reverse_forward":
        if step % 2 == 1:
            indices = cossim_tmp_all.argmax(dim=0)
        else:
            indices = cossim_tmp_all.argmin(dim=0)
    elif cossim_mode == "orthogonal_reverse":
        if step % 2 == 0:
            indices = torch.abs(cossim_tmp_all).argmin(dim=0)
        else:
            indices = cossim_tmp_all.argmin(dim=0)
    elif cossim_mode == "reverse_orthogonal":
        if step % 2 == 1:
            indices = torch.abs(cossim_tmp_all).argmin(dim=0)
        else:
            indices = cossim_tmp_all.argmin(dim=0)
    else:
        target_value = float(cossim_mode)
        indices = torch.abs(cossim_tmp_all - target_value).argmin(dim=0)  

    x_tiled_out = x_tiled_stack[indices, torch.arange(indices.size(0))]  # [n_tiles, c, h, w]

    x_tiled_out = x_tiled_out.unsqueeze(0) 
    x_detiled = rearrange(x_tiled_out, "b (t1 t2) c h w -> b c (h t1) (w t2)", t1=tile_size, t2=tile_size)

    return x_detiled


@torch.no_grad
def noise_cossim_eps_tiled(x_list, eps, noise_list, cossim_mode="forward", tile_size=2, step=0):

    eps_tiled = rearrange(eps, "b c (h t1) (w t2) -> b (t1 t2) c h w", t1=tile_size, t2=tile_size)
    x_tiled_list = [
        rearrange(x, "b c (h t1) (w t2) -> b (t1 t2) c h w", t1=tile_size, t2=tile_size)
        for x in x_list
    ]
    noise_tiled_list = [
        rearrange(noise, "b c (h t1) (w t2) -> b (t1 t2) c h w", t1=tile_size, t2=tile_size)
        for noise in noise_list
    ]

    noise_tiled_stack = torch.stack([noise_tiled[0] for noise_tiled in noise_tiled_list])  # [n_x, n_tiles, c, h, w]
    eps_expanded = eps_tiled[0].view(eps_tiled.shape[1], -1).unsqueeze(0)  # [1, n_tiles, c*h*w]
    noise_flat = noise_tiled_stack.view(noise_tiled_stack.size(0), noise_tiled_stack.size(1), -1)  # [n_x, n_tiles, c*h*w]
    cossim_tmp_all = F.cosine_similarity(noise_flat, eps_expanded, dim=-1)  # [n_x, n_tiles]

    if cossim_mode == "forward":
        indices = cossim_tmp_all.argmax(dim=0)  
    elif cossim_mode == "reverse":
        indices = cossim_tmp_all.argmin(dim=0) 
    elif cossim_mode == "orthogonal":
        indices = torch.abs(cossim_tmp_all).argmin(dim=0) 
    elif cossim_mode == "orthogonal_pos":
        positive_mask = cossim_tmp_all > 0
        positive_tmp = torch.where(positive_mask, cossim_tmp_all, torch.full_like(cossim_tmp_all, float('inf')))
        indices = positive_tmp.argmin(dim=0)
    elif cossim_mode == "orthogonal_neg":
        negative_mask = cossim_tmp_all < 0
        negative_tmp = torch.where(negative_mask, cossim_tmp_all, torch.full_like(cossim_tmp_all, float('-inf')))
        indices = negative_tmp.argmax(dim=0)
    elif cossim_mode == "orthogonal_posneg":
        if step % 2 == 0:
            positive_mask = cossim_tmp_all > 0
            positive_tmp = torch.where(positive_mask, cossim_tmp_all, torch.full_like(cossim_tmp_all, float('inf')))
            indices = positive_tmp.argmin(dim=0)
        else:
            negative_mask = cossim_tmp_all < 0
            negative_tmp = torch.where(negative_mask, cossim_tmp_all, torch.full_like(cossim_tmp_all, float('-inf')))
            indices = negative_tmp.argmax(dim=0)
    elif cossim_mode == "orthogonal_negpos":
        if step % 2 == 1:
            positive_mask = cossim_tmp_all > 0
            positive_tmp = torch.where(positive_mask, cossim_tmp_all, torch.full_like(cossim_tmp_all, float('inf')))
            indices = positive_tmp.argmin(dim=0)
        else:
            negative_mask = cossim_tmp_all < 0
            negative_tmp = torch.where(negative_mask, cossim_tmp_all, torch.full_like(cossim_tmp_all, float('-inf')))
            indices = negative_tmp.argmax(dim=0)
    elif cossim_mode == "forward_reverse":
        if step % 2 == 0:
            indices = cossim_tmp_all.argmax(dim=0)
        else:
            indices = cossim_tmp_all.argmin(dim=0)
    elif cossim_mode == "reverse_forward":
        if step % 2 == 1:
            indices = cossim_tmp_all.argmax(dim=0)
        else:
            indices = cossim_tmp_all.argmin(dim=0)
    elif cossim_mode == "orthogonal_reverse":
        if step % 2 == 0:
            indices = torch.abs(cossim_tmp_all).argmin(dim=0)
        else:
            indices = cossim_tmp_all.argmin(dim=0)
    elif cossim_mode == "reverse_orthogonal":
        if step % 2 == 1:
            indices = torch.abs(cossim_tmp_all).argmin(dim=0)
        else:
            indices = cossim_tmp_all.argmin(dim=0)
    else:
        target_value = float(cossim_mode)
        indices = torch.abs(cossim_tmp_all - target_value).argmin(dim=0)
    #else:
    #    raise ValueError(f"Unknown cossim_mode: {cossim_mode}")

    x_tiled_stack = torch.stack([x_tiled[0] for x_tiled in x_tiled_list])  # [n_x, n_tiles, c, h, w]
    x_tiled_out = x_tiled_stack[indices, torch.arange(indices.size(0))]  # [n_tiles, c, h, w]

    x_tiled_out = x_tiled_out.unsqueeze(0)  # restore batch dim
    x_detiled = rearrange(x_tiled_out, "b (t1 t2) c h w -> b c (h t1) (w t2)", t1=tile_size, t2=tile_size)
    return x_detiled



@torch.no_grad
def noise_cossim_guide_eps_tiled(x_0, x_list, y0, noise_list, cossim_mode="forward", tile_size=2, step=0, sigma=None, rk_type=None):

    x_tiled_stack = torch.stack([
        rearrange(x, "b c (h t1) (w t2) -> b (t1 t2) c h w", t1=tile_size, t2=tile_size)[0]
        for x in x_list
    ])  # [n_x, n_tiles, c, h, w]
    eps_guide_stack = torch.stack([
        rearrange(x - y0, "b c (h t1) (w t2) -> b (t1 t2) c h w", t1=tile_size, t2=tile_size)[0]
        for x in x_list
    ])  # [n_x, n_tiles, c, h, w]
    del x_list

    noise_tiled_stack = torch.stack([
        rearrange(noise, "b c (h t1) (w t2) -> b (t1 t2) c h w", t1=tile_size, t2=tile_size)[0]
        for noise in noise_list
    ])  # [n_x, n_tiles, c, h, w]
    del noise_list

    noise_flat = noise_tiled_stack.view(noise_tiled_stack.size(0), noise_tiled_stack.size(1), -1)  # [n_x, n_tiles, c*h*w]
    eps_guide_flat = eps_guide_stack.view(eps_guide_stack.size(0), eps_guide_stack.size(1), -1)  # [n_x, n_tiles, c*h*w]

    cossim_tmp_all = F.cosine_similarity(noise_flat, eps_guide_flat, dim=-1)  # [n_x, n_tiles]
    del noise_tiled_stack, noise_flat, eps_guide_stack, eps_guide_flat

    if cossim_mode == "forward":
        indices = cossim_tmp_all.argmax(dim=0) 
    elif cossim_mode == "reverse":
        indices = cossim_tmp_all.argmin(dim=0) 
    elif cossim_mode == "orthogonal":
        indices = torch.abs(cossim_tmp_all).argmin(dim=0) 
    elif cossim_mode == "orthogonal_pos":
        positive_mask = cossim_tmp_all > 0
        positive_tmp = torch.where(positive_mask, cossim_tmp_all, torch.full_like(cossim_tmp_all, float('inf')))
        indices = positive_tmp.argmin(dim=0)
    elif cossim_mode == "orthogonal_neg":
        negative_mask = cossim_tmp_all < 0
        negative_tmp = torch.where(negative_mask, cossim_tmp_all, torch.full_like(cossim_tmp_all, float('-inf')))
        indices = negative_tmp.argmax(dim=0)
    elif cossim_mode == "orthogonal_posneg":
        if step % 2 == 0:
            positive_mask = cossim_tmp_all > 0
            positive_tmp = torch.where(positive_mask, cossim_tmp_all, torch.full_like(cossim_tmp_all, float('inf')))
            indices = positive_tmp.argmin(dim=0)
        else:
            negative_mask = cossim_tmp_all < 0
            negative_tmp = torch.where(negative_mask, cossim_tmp_all, torch.full_like(cossim_tmp_all, float('-inf')))
            indices = negative_tmp.argmax(dim=0)
    elif cossim_mode == "orthogonal_negpos":
        if step % 2 == 1:
            positive_mask = cossim_tmp_all > 0
            positive_tmp = torch.where(positive_mask, cossim_tmp_all, torch.full_like(cossim_tmp_all, float('inf')))
            indices = positive_tmp.argmin(dim=0)
        else:
            negative_mask = cossim_tmp_all < 0
            negative_tmp = torch.where(negative_mask, cossim_tmp_all, torch.full_like(cossim_tmp_all, float('-inf')))
            indices = negative_tmp.argmax(dim=0)
    elif cossim_mode == "forward_reverse":
        if step % 2 == 0:
            indices = cossim_tmp_all.argmax(dim=0)
        else:
            indices = cossim_tmp_all.argmin(dim=0)
    elif cossim_mode == "reverse_forward":
        if step % 2 == 1:
            indices = cossim_tmp_all.argmax(dim=0)
        else:
            indices = cossim_tmp_all.argmin(dim=0)
    elif cossim_mode == "orthogonal_reverse":
        if step % 2 == 0:
            indices = torch.abs(cossim_tmp_all).argmin(dim=0)
        else:
            indices = cossim_tmp_all.argmin(dim=0)
    elif cossim_mode == "reverse_orthogonal":
        if step % 2 == 1:
            indices = torch.abs(cossim_tmp_all).argmin(dim=0)
        else:
            indices = cossim_tmp_all.argmin(dim=0)
    else:
        target_value = float(cossim_mode)
        indices = torch.abs(cossim_tmp_all - target_value).argmin(dim=0)  

    x_tiled_out = x_tiled_stack[indices, torch.arange(indices.size(0))]  # [n_tiles, c, h, w]
    del x_tiled_stack

    x_tiled_out = x_tiled_out.unsqueeze(0)  
    x_detiled = rearrange(x_tiled_out, "b (t1 t2) c h w -> b c (h t1) (w t2)", t1=tile_size, t2=tile_size)

    return x_detiled



def get_collinear(x, y):

    y_flat = y.view(y.size(0), -1).clone()
    x_flat = x.view(x.size(0), -1).clone()

    y_flat /= y_flat.norm(dim=-1, keepdim=True)
    x_proj_y = torch.sum(x_flat * y_flat, dim=-1, keepdim=True) * y_flat

    return x_proj_y.view_as(x)


def get_orthogonal(x, y):

    y_flat = y.view(y.size(0), -1).clone()
    x_flat = x.view(x.size(0), -1).clone()

    y_flat /= y_flat.norm(dim=-1, keepdim=True)
    x_proj_y = torch.sum(x_flat * y_flat, dim=-1, keepdim=True) * y_flat
    
    x_ortho_y = x_flat - x_proj_y 

    return x_ortho_y.view_as(x)



def get_orthogonal_noise_from_channelwise(*refs, max_iter=500, max_score=1e-15):
    noise, *refs = refs
    noise_tmp = noise.clone()
    #b,c,h,w = noise.shape
    if (noise.dim() == 4):
        b,ch,h,w = noise.shape
    elif (noise.dim() == 5):
        b,ch,t,h,w = noise.shape
    
    for i in range(max_iter):
        noise_tmp = gram_schmidt_channels_optimized(noise_tmp, *refs)
        
        cossim_scores = []
        for ref in refs:
            #for c in range(noise.shape[-3]):
            for c in range(ch):
                cossim_scores.append(get_cosine_similarity(noise_tmp[0][c], ref[0][c]).abs())
            cossim_scores.append(get_cosine_similarity(noise_tmp[0], ref[0]).abs())
            
        if max(cossim_scores) < max_score:
            break
    
    return noise_tmp



def gram_schmidt_channels_optimized(A, *refs):
    if (A.dim() == 4):
        b,c,h,w = A.shape
    elif (A.dim() == 5):
        b,c,t,h,w = A.shape

    A_flat = A.view(b, c, -1)  
    
    for ref in refs:
        ref_flat = ref.view(b, c, -1).clone()  

        ref_flat /= ref_flat.norm(dim=-1, keepdim=True) 

        proj_coeff = torch.sum(A_flat * ref_flat, dim=-1, keepdim=True)  
        projection = proj_coeff * ref_flat 

        A_flat -= projection

    return A_flat.view_as(A)



class NoiseStepHandlerOSDE:
    def __init__(self, x, eps=None, data=None, x_init=None, guide=None, guide_bkg=None):
        self.noise = None
        self.x = x
        self.eps = eps
        self.data = data
        self.x_init = x_init
        self.guide = guide
        self.guide_bkg = guide_bkg
        
        self.eps_list = None

        self.noise_cossim_map = {
            "eps_orthogonal":              [self.noise, self.eps],
            "eps_data_orthogonal":         [self.noise, self.eps, self.data],

            "data_orthogonal":             [self.noise, self.data],
            "xinit_orthogonal":            [self.noise, self.x_init],
            
            "x_orthogonal":                [self.noise, self.x],
            "x_data_orthogonal":           [self.noise, self.x, self.data],
            "x_eps_orthogonal":            [self.noise, self.x, self.eps],

            "x_eps_data_orthogonal":       [self.noise, self.x, self.eps, self.data],
            "x_eps_data_xinit_orthogonal": [self.noise, self.x, self.eps, self.data, self.x_init],
            
            "x_eps_guide_orthogonal":      [self.noise, self.x, self.eps, self.guide],
            "x_eps_guide_bkg_orthogonal":  [self.noise, self.x, self.eps, self.guide_bkg],
            
            "noise_orthogonal":            [self.noise, self.x_init],
            
            "guide_orthogonal":            [self.noise, self.guide],
            "guide_bkg_orthogonal":        [self.noise, self.guide_bkg],
        }

    def check_cossim_source(self, source):
        return source in self.noise_cossim_map

    def get_ortho_noise(self, noise, prev_noises=None, max_iter=100, max_score=1e-7, NOISE_COSSIM_SOURCE="eps_orthogonal"):
        
        if NOISE_COSSIM_SOURCE not in self.noise_cossim_map:
            raise ValueError(f"Invalid NOISE_COSSIM_SOURCE: {NOISE_COSSIM_SOURCE}")
        
        self.noise_cossim_map[NOISE_COSSIM_SOURCE][0] = noise

        params = self.noise_cossim_map[NOISE_COSSIM_SOURCE]
        
        noise = get_orthogonal_noise_from_channelwise(*params, max_iter=max_iter, max_score=max_score)
        
        return noise



def handle_tiled_etc_noise_steps(x_0, x, x_prenoise, x_init, eps, denoised, y0, y0_inv, step,        # NOTE: NS AND SUBSTEP ADDED!
                                 rk_type, RK, NS, SUBSTEP, sigma_up, sigma, sigma_next, alpha_ratio, s_noise, noise_mode, SDE_NOISE_EXTERNAL, sde_noise_t,
                                 NOISE_COSSIM_SOURCE, NOISE_COSSIM_MODE, noise_cossim_tile_size, noise_cossim_iterations,
                                 extra_options):
    
    x_tmp, cossim_tmp, noise_tmp_list = [], [], []
    if step > int(get_extra_options_kv("noise_cossim_end_step", "10000", extra_options)):
        NOISE_COSSIM_SOURCE = get_extra_options_kv("noise_cossim_takeover_source", "eps", extra_options)
        NOISE_COSSIM_MODE   = get_extra_options_kv("noise_cossim_takeover_mode", "forward", extra_options)
        noise_cossim_tile_size   = int(get_extra_options_kv("noise_cossim_takeover_tile", str(noise_cossim_tile_size), extra_options))
        noise_cossim_iterations   = int(get_extra_options_kv("noise_cossim_takeover_iterations", str(noise_cossim_iterations), extra_options))
        
    for i in range(noise_cossim_iterations):
        #x_tmp.append(NS.swap_noise(x_0, x, sigma, sigma, sigma_next, ))
        x_tmp.append(NS.add_noise_post(x, sigma_up, sigma, sigma_next, alpha_ratio, s_noise, noise_mode, SDE_NOISE_EXTERNAL, sde_noise_t)    )#y0, lgw, sigma_down are currently unused
        noise_tmp = x_tmp[i] - x
        if extra_options_flag("noise_noise_zscore_norm", extra_options):
            noise_tmp = (noise_tmp - noise_tmp.mean()) / noise_tmp.std()
        if extra_options_flag("noise_eps_zscore_norm", extra_options):
            eps = (eps - eps.mean()) / eps.std()
        if   NOISE_COSSIM_SOURCE in ("eps_tiled", "guide_epsilon_tiled", "guide_bkg_epsilon_tiled", "iig_tiled"):
            noise_tmp_list.append(noise_tmp)
        if   NOISE_COSSIM_SOURCE == "eps":
            cossim_tmp.append(get_cosine_similarity(eps, noise_tmp))
        if   NOISE_COSSIM_SOURCE == "eps_ch":
            cossim_total = torch.zeros_like(eps[0][0][0][0])
            for ch in range(eps.shape[1]):
                cossim_total += get_cosine_similarity(eps[0][ch], noise_tmp[0][ch])
            cossim_tmp.append(cossim_total)
        elif NOISE_COSSIM_SOURCE == "data":
            cossim_tmp.append(get_cosine_similarity(denoised, noise_tmp))
        elif NOISE_COSSIM_SOURCE == "latent":
            cossim_tmp.append(get_cosine_similarity(x_prenoise, noise_tmp))
        elif NOISE_COSSIM_SOURCE == "x_prenoise":
            cossim_tmp.append(get_cosine_similarity(x_prenoise, x_tmp[i]))
        elif NOISE_COSSIM_SOURCE == "x":
            cossim_tmp.append(get_cosine_similarity(x, x_tmp[i]))
        elif NOISE_COSSIM_SOURCE == "x_data":
            cossim_tmp.append(get_cosine_similarity(denoised, x_tmp[i]))
        elif NOISE_COSSIM_SOURCE == "x_init_vs_noise":
            cossim_tmp.append(get_cosine_similarity(x_init, noise_tmp))
        elif NOISE_COSSIM_SOURCE == "mom":
            cossim_tmp.append(get_cosine_similarity(denoised, x + sigma_next*noise_tmp))
        elif NOISE_COSSIM_SOURCE == "guide":
            cossim_tmp.append(get_cosine_similarity(y0, x_tmp[i]))
        elif NOISE_COSSIM_SOURCE == "guide_bkg":
            cossim_tmp.append(get_cosine_similarity(y0_inv, x_tmp[i]))
            
    if step < int(get_extra_options_kv("noise_cossim_start_step", "0", extra_options)):
        x = x_tmp[0]

    elif (NOISE_COSSIM_SOURCE == "eps_tiled"):
        x = noise_cossim_eps_tiled(x_tmp, eps, noise_tmp_list, cossim_mode=NOISE_COSSIM_MODE, tile_size=noise_cossim_tile_size, step=step)
    elif (NOISE_COSSIM_SOURCE == "guide_epsilon_tiled"):
        x = noise_cossim_guide_eps_tiled(x_0, x_tmp, y0, noise_tmp_list, cossim_mode=NOISE_COSSIM_MODE, tile_size=noise_cossim_tile_size, step=step, sigma=sigma, rk_type=rk_type)
    elif (NOISE_COSSIM_SOURCE == "guide_bkg_epsilon_tiled"):
        x = noise_cossim_guide_eps_tiled(x_0, x_tmp, y0_inv, noise_tmp_list, cossim_mode=NOISE_COSSIM_MODE, tile_size=noise_cossim_tile_size, step=step, sigma=sigma, rk_type=rk_type)
    elif (NOISE_COSSIM_SOURCE == "guide_tiled"):
        x = noise_cossim_guide_tiled(x_tmp, y0, cossim_mode=NOISE_COSSIM_MODE, tile_size=noise_cossim_tile_size, step=step)
    elif (NOISE_COSSIM_SOURCE == "guide_bkg_tiled"):
        x = noise_cossim_guide_tiled(x_tmp, y0_inv, cossim_mode=NOISE_COSSIM_MODE, tile_size=noise_cossim_tile_size)
    else:
        for i in range(len(x_tmp)):
            if   (NOISE_COSSIM_MODE == "forward") and (cossim_tmp[i] == max(cossim_tmp)):
                x = x_tmp[i]
                break
            elif (NOISE_COSSIM_MODE == "reverse") and (cossim_tmp[i] == min(cossim_tmp)):
                x = x_tmp[i]
                break
            elif (NOISE_COSSIM_MODE == "orthogonal") and (abs(cossim_tmp[i]) == min(abs(val) for val in cossim_tmp)):
                x = x_tmp[i]
                break
            elif (NOISE_COSSIM_MODE != "forward") and (NOISE_COSSIM_MODE != "reverse") and (NOISE_COSSIM_MODE != "orthogonal"):
                x = x_tmp[0]
                break
    return x





def get_masked_epsilon_projection(x_0, x_, eps_, y0, y0_inv, s_, row, row_offset, rk_type, LG, step):
    
    eps_row, eps_row_inv = get_guide_epsilon_substep(x_0, x_, y0, y0_inv, s_, row, row_offset, rk_type)
    eps_row_lerp = eps_[row]   +   LG.mask * (eps_row-eps_[row])   +   (1-LG.mask) * (eps_row_inv-eps_[row])
    eps_collinear_eps_lerp = get_collinear(eps_[row], eps_row_lerp)
    eps_lerp_ortho_eps     = get_orthogonal(eps_row_lerp, eps_[row])
    eps_sum = eps_collinear_eps_lerp + eps_lerp_ortho_eps
    lgw_mask, lgw_mask_inv = LG.get_masks_for_step(step)
    eps_substep_guide = eps_[row] + lgw_mask * (eps_sum - eps_[row]) + lgw_mask_inv * (eps_sum - eps_[row])
    return eps_substep_guide



<|MERGE_RESOLUTION|>--- conflicted
+++ resolved
@@ -1,1287 +1,1268 @@
-import torch
-import torch.nn.functional as F
-import torchvision.transforms as T
-import copy
-
-from einops import rearrange
-
-from comfy.model_management import get_torch_device, unet_offload_device
-
-from .sigmas import get_sigmas
-from .noise_classes import *
-from .latents import hard_light_blend, normalize_latent, initialize_or_scale
-from .rk_method_beta import RK_Method_Beta
-from .helper import get_extra_options_kv, extra_options_flag, get_cosine_similarity, get_extra_options_list, is_video_model
-from .rk_coefficients_beta import IRK_SAMPLER_NAMES_BETA
-from .noise_sigmas_timesteps_scaling import get_res4lyf_step_with_model
-
-import itertools
-
-
-def normalize_inputs(x, y0, y0_inv, guide_mode,  extra_options):
-    
-    if guide_mode == "epsilon_guide_mean_std_from_bkg":
-        y0 = normalize_latent(y0, y0_inv)
-        
-    input_norm = get_extra_options_kv("input_norm", "", extra_options)
-    input_std = float(get_extra_options_kv("input_std", "1.0", extra_options))
-    
-    if input_norm == "input_ch_mean_set_std_to":
-        x = normalize_latent(x, set_std=input_std)
-
-    if input_norm == "input_ch_set_std_to":
-        x = normalize_latent(x, set_std=input_std, mean=False)
-            
-    if input_norm == "input_mean_set_std_to":
-        x = normalize_latent(x, set_std=input_std, channelwise=False)
-        
-    if input_norm == "input_std_set_std_to":
-        x = normalize_latent(x, set_std=input_std, mean=False, channelwise=False)
-    
-    return x, y0, y0_inv
-
-
-class LatentGuide:
-    def __init__(self, model, sigmas, UNSAMPLE, LGW_MASK_RESCALE_MIN, extra_options, device='cpu', dtype=torch.float64, max_steps=10000, frame_weights_grp=None):
-        self.model          = model
-        self.dtype          = dtype
-        self.device         = device
-        self.sigma_min      = model.inner_model.inner_model.model_sampling.sigma_min.to(dtype=dtype, device=device)
-        self.sigma_max      = model.inner_model.inner_model.model_sampling.sigma_max.to(dtype=dtype, device=device)
-        self.sigmas         = sigmas.to(dtype=dtype, device=device)
-        self.UNSAMPLE       = UNSAMPLE
-        self.VIDEO          = is_video_model(model)
-        self.SAMPLE         = (sigmas[0] > sigmas[1])
-        self.extra_options  = extra_options
-        self.y0             = None
-        self.y0_inv         = None
-        self.guide_mode     = ""
-        self.max_steps      = max_steps
-        self.mask           = None
-        self.mask_inv       = None
-        self.x_lying_       = None
-        self.s_lying_       = None
-        self.LGW_MASK_RESCALE_MIN   = LGW_MASK_RESCALE_MIN
-        self.HAS_LATENT_GUIDE       = False
-        self.HAS_LATENT_GUIDE_INV   = False
-        self.lgw, self.lgw_inv      = [torch.full_like(sigmas, 0., dtype=self.dtype) for _ in range(2)]
-        self.guide_cossim_cutoff_, self.guide_bkg_cossim_cutoff_ = 1.0, 1.0
-        self.frame_weights = frame_weights_grp[0] if frame_weights_grp is not None else None
-        self.frame_weights_inv = frame_weights_grp[1] if frame_weights_grp is not None else None
-
-    def init_guides(self, x : torch.Tensor, RK_IMPLICIT, guides=None, noise_sampler=None):
-        latent_guide_weight, latent_guide_weight_inv = 0.,0.
-        latent_guide_weights = torch.zeros_like(self.sigmas, dtype=self.dtype, device=self.device)
-        latent_guide_weights_inv = torch.zeros_like(self.sigmas, dtype=self.dtype, device=self.device)
-        latent_guide = None
-        latent_guide_inv = None
-
-        if guides is not None:
-            (self.guide_mode, latent_guide_weight, latent_guide_weight_inv, latent_guide_weights, latent_guide_weights_inv, latent_guide, latent_guide_inv, self.mask, self.mask_inv, scheduler_, scheduler_inv_, start_steps_, start_steps_inv_, steps_, steps_inv_, self.guide_cossim_cutoff_, self.guide_bkg_cossim_cutoff_) = guides
-
-            if self.guide_mode.startswith("fully_") and not RK_IMPLICIT:
-                self.guide_mode = self.guide_mode[6:]   # fully_pseudoimplicit is only supported for implicit samplers, default back to pseudoimplicit
-            
-            if latent_guide_weights is None:
-                total_steps = steps_ - start_steps_
-                latent_guide_weights = get_sigmas(self.model, scheduler_, total_steps, 1.0).to(dtype=self.dtype, device=self.device) / self.sigma_max
-                prepend = torch.zeros(start_steps_, dtype=latent_guide_weights.dtype, device=latent_guide_weights.device)
-                latent_guide_weights = torch.cat((prepend, latent_guide_weights), dim=0)
-                
-            
-            if latent_guide_weights_inv is None:
-                total_steps = steps_inv_ - start_steps_inv_
-                latent_guide_weights_inv = get_sigmas(self.model, scheduler_inv_, total_steps, 1.0).to(dtype=self.dtype, device=self.device) / self.sigma_max
-                prepend = torch.zeros(start_steps_inv_, dtype=latent_guide_weights_inv.dtype, device=latent_guide_weights_inv.device)
-                latent_guide_weights = torch.cat((prepend, latent_guide_weights_inv), dim=0)
-                
-            latent_guide_weights     = initialize_or_scale(latent_guide_weights,     latent_guide_weight,     self.max_steps)
-            latent_guide_weights_inv = initialize_or_scale(latent_guide_weights_inv, latent_guide_weight_inv, self.max_steps)
-
-            latent_guide_weights[steps_ - 1:] = 0
-            latent_guide_weights_inv[steps_inv_ - 1:] = 0
-                
-        self.lgw        = F.pad(latent_guide_weights,     (0, self.max_steps), value=0.0)
-        self.lgw_inv    = F.pad(latent_guide_weights_inv, (0, self.max_steps), value=0.0)
-        
-        mask, self.LGW_MASK_RESCALE_MIN = prepare_mask(x, self.mask, self.LGW_MASK_RESCALE_MIN)
-        self.mask = mask.to(dtype=self.dtype, device=self.device)
-
-        if self.mask_inv is not None:
-            mask_inv, self.LGW_MASK_RESCALE_MIN = prepare_mask(x, self.mask_inv, self.LGW_MASK_RESCALE_MIN)
-            self.mask_inv = mask_inv.to(dtype=self.dtype, device=self.device)
-        else:
-            self.mask_inv = (1-self.mask)
-    
-        if latent_guide is not None:
-            self.HAS_LATENT_GUIDE = True
-            if type(latent_guide) is dict:
-<<<<<<< HEAD
-                latent_guide_samples = self.model.inner_model.inner_model.process_latent_in(latent_guide['samples']).clone().to(dtype=self.dtype, device=self.device)
-            elif type(latent_guide) is torch.Tensor:
-                latent_guide_samples = latent_guide.to(dtype=self.dtype, device=self.device)
-=======
-                latent_guide_samples = self.model.inner_model.inner_model.process_latent_in(latent_guide['samples']).clone().to(x.dtype)
-            elif type(latent_guide) is torch.Tensor:
-                latent_guide_samples = latent_guide.to(x.dtype)
->>>>>>> 6ecb6523
-            else:
-                raise ValueError(f"Invalid latent type: {type(latent_guide)}")
-
-            if self.VIDEO and latent_guide_samples.shape[2] == 1:
-                latent_guide_samples = latent_guide_samples.repeat(1, 1, x.shape[2], 1, 1)
-
-            if self.SAMPLE:
-                self.y0 = latent_guide_samples
-            elif self.UNSAMPLE: # and self.mask is not None:
-                mask = self.mask.to(x.device)
-                x = (1-mask) * x + mask * latent_guide_samples.to(x.device)
-            else:
-                x = latent_guide_samples.to(x.device)
-        else:
-            self.y0 = torch.zeros_like(x, dtype=self.dtype, device=self.device)
-
-        if latent_guide_inv is not None:
-            self.HAS_LATENT_GUIDE_INV = True
-            if type(latent_guide_inv) is dict:
-<<<<<<< HEAD
-                latent_guide_inv_samples = self.model.inner_model.inner_model.process_latent_in(latent_guide_inv['samples']).clone().to(dtype=self.dtype, device=self.device)
-            elif type(latent_guide_inv) is torch.Tensor:
-                latent_guide_inv_samples = latent_guide_inv.to(dtype=self.dtype, device=self.device)
-=======
-                latent_guide_inv_samples = self.model.inner_model.inner_model.process_latent_in(latent_guide_inv['samples']).clone().to(x.dtype)
-            elif type(latent_guide_inv) is torch.Tensor:
-                latent_guide_inv_samples = latent_guide_inv.to(x.dtype)
->>>>>>> 6ecb6523
-            else:
-                raise ValueError(f"Invalid latent type: {type(latent_guide_inv)}")
-
-            if self.VIDEO and latent_guide_inv_samples.shape[2] == 1:
-                latent_guide_inv_samples = latent_guide_inv_samples.repeat(1, 1, x.shape[2], 1, 1)
-
-            if self.SAMPLE:
-                self.y0_inv = latent_guide_inv_samples
-            elif self.UNSAMPLE: # and self.mask is not None:
-                mask_inv = self.mask_inv.to(x.device)
-                x = (1-mask_inv) * x + mask_inv * latent_guide_inv_samples.to(x.device) #fixed old approach, which was mask, (1-mask)
-            else:
-                x = latent_guide_inv_samples.to(x.device)   #THIS COULD LEAD TO WEIRD BEHAVIOR! OVERWRITING X WITH LG_INV AFTER SETTING TO LG above!
-        else:
-            self.y0_inv = torch.zeros_like(x, dtype=self.dtype, device=self.device)
-
-        if self.frame_weights is not None:
-            self.frame_weights = initialize_or_scale(self.frame_weights, 1.0, self.max_steps).to(dtype=self.dtype, device=self.device)
-            self.frame_weights = F.pad(self.frame_weights, (0, self.max_steps), value=0.0)
-        if self.frame_weights_inv is not None:
-            self.frame_weights_inv = initialize_or_scale(self.frame_weights_inv, 1.0, self.max_steps).to(dtype=self.dtype, device=self.device)
-            self.frame_weights_inv = F.pad(self.frame_weights_inv, (0, self.max_steps), value=0.0)
-
-        if self.UNSAMPLE and not self.SAMPLE: #sigma_next > sigma:
-            self.y0 = noise_sampler(sigma=self.sigma_max, sigma_next=self.sigma_min).to(dtype=self.dtype, device=self.device)
-            self.y0 = (self.y0 - self.y0.mean()) / self.y0.std()
-            self.y0_inv = noise_sampler(sigma=self.sigma_max, sigma_next=self.sigma_min).to(dtype=self.dtype, device=self.device)
-            self.y0_inv = (self.y0_inv - self.y0_inv.mean()) / self.y0_inv.std()
-            
-        x, self.y0, self.y0_inv = normalize_inputs(x, self.y0, self.y0_inv, self.guide_mode, self.extra_options)
-
-        return x
-
-    def prepare_weighted_masks(self, step):
-        lgw_ = self.lgw[step]
-        lgw_inv_ = self.lgw_inv[step]
-        mask = torch.ones_like(self.y0) if self.mask is None else self.mask
-        mask_inv = torch.zeros_like(mask) if self.mask_inv is None else self.mask_inv
-
-        if self.LGW_MASK_RESCALE_MIN: 
-            lgw_mask     =    mask  * (1-lgw_)     + lgw_
-            lgw_mask_inv = (1-mask) * (1-lgw_inv_) + lgw_inv_
-        else:
-            if self.HAS_LATENT_GUIDE:
-                lgw_mask = mask * lgw_
-            else:
-                lgw_mask = torch.zeros_like(mask)
-            
-            if self.HAS_LATENT_GUIDE_INV:
-                if mask_inv is not None:
-                    lgw_mask_inv = torch.minimum(mask_inv, (1-mask) * lgw_inv_)
-                    #lgw_mask_inv = torch.minimum(1-mask_inv, (1-mask) * lgw_inv_)
-                else:
-                    lgw_mask_inv = (1-mask) * lgw_inv_
-            else:
-                lgw_mask_inv = torch.zeros_like(mask)
-
-        return lgw_mask, lgw_mask_inv
-
-
-    def get_masks_for_step(self, step):
-        lgw_mask, lgw_mask_inv = self.prepare_weighted_masks(step)
-        if self.VIDEO:
-            if self.frame_weights is not None:
-                apply_frame_weights(lgw_mask, self.frame_weights)
-            if self.frame_weights_inv is not None:
-                apply_frame_weights(lgw_mask_inv, self.frame_weights_inv)
-
-        return lgw_mask.to(self.device), lgw_mask_inv.to(self.device)
-
-
-
-    @torch.no_grad
-    def process_pseudoimplicit_guides_substep(self, x_0, x_, eps_, eps_prev_, data_, denoised_prev, row, step, sigmas, NS, RK, pseudoimplicit_row_weights, pseudoimplicit_step_weights, full_iter, BONGMATH, extra_options,):
-        if "pseudoimplicit" not in self.guide_mode or (self.lgw[step] == 0 and self.lgw_inv[step] == 0):
-            return x_0, x_, eps_, None, None
-        
-        sigma = sigmas[step]
-
-        if self.s_lying_ is not None:
-            if row >= len(self.s_lying_):
-                return x_0, x_, eps_, None, None
-        
-        y0 = self.y0.clone()
-        if self.HAS_LATENT_GUIDE_INV:
-            y0_inv = self.y0_inv.clone()
-        else:
-            y0_inv = torch.zeros_like(y0)
-
-        if y0.shape[0] > 1:
-            y0 = y0[min(step, y0.shape[0]-1)].unsqueeze(0)
-        
-        lgw_mask, lgw_mask_inv = self.get_masks_for_step(step)
-        
-        
-        
-        data_norm   = data_[row] - data_[row].mean(dim=(-2,-1), keepdim=True)
-        y0_norm     = y0         -         y0.mean(dim=(-2,-1), keepdim=True)
-        y0_cossim     = get_cosine_similarity(data_norm*lgw_mask,     y0_norm    *lgw_mask)
-        
-        if self.HAS_LATENT_GUIDE_INV:
-            y0_inv_norm = y0_inv     -     y0_inv.mean(dim=(-2,-1), keepdim=True)
-            y0_cossim_inv = get_cosine_similarity(data_norm*lgw_mask_inv, y0_inv_norm*lgw_mask_inv)
-        else:
-            y0_cossim_inv = 1.0
-        
-        if y0_cossim < self.guide_cossim_cutoff_ or y0_cossim_inv < self.guide_bkg_cossim_cutoff_:
-            if y0_cossim     >= self.guide_cossim_cutoff_:
-                lgw_mask *= 0
-            if y0_cossim_inv >= self.guide_bkg_cossim_cutoff_:
-                lgw_mask_inv *= 0
-        else:
-            return x_0, x_, eps_, None, None         #eps_, x_      #deactivate, too similar
-        
-        
-
-        if "fully_pseudoimplicit" in self.guide_mode:
-            if self.x_lying_ is None:
-                return x_0, x_, eps_, None, None        
-            else:
-                x_row_pseudoimplicit = self.x_lying_[row]
-                sub_sigma_pseudoimplicit = self.s_lying_[row]
-        
-        
-        
-        if RK.IMPLICIT:
-            x_ = RK.update_substep(x_0, x_, eps_, eps_prev_, row, RK.row_offset, NS.h_new, NS.h_new_orig, extra_options)
-            x_[row+RK.row_offset] = NS.rebound_overshoot_substep(x_0, x_[row+RK.row_offset])
-            
-            if row > 0:
-                x_[row+RK.row_offset] = NS.swap_noise_substep(x_0, x_[row+RK.row_offset])
-                if BONGMATH and step < sigmas.shape[0]-1 and not extra_options_flag("disable_pseudoimplicit_bongmath", extra_options):
-                    x_0, x_, eps_ = RK.bong_iter(x_0, x_, eps_, eps_prev_, data_, sigma, NS.s_, row, RK.row_offset, NS.h, extra_options)
-        else:
-            eps_[row] = RK.get_epsilon(x_0, x_[row], denoised_prev, sigma, NS.s_[row])
-            
-        if extra_options_flag("pseudoimplicit_denoised_prev", extra_options):
-            eps_[row] = RK.get_epsilon(x_0, x_[row], denoised_prev, sigma, NS.s_[row])
- 
-        eps_substep_guide, eps_substep_guide_inv = [torch.zeros_like(x_0) for _ in range(2)]
-        if self.HAS_LATENT_GUIDE:
-            eps_substep_guide = RK.get_guide_epsilon(x_0, x_[row], y0, sigma, NS.s_[row], NS.sigma_down, None, extra_options)  
-        if self.HAS_LATENT_GUIDE_INV:
-            eps_substep_guide_inv = RK.get_guide_epsilon(x_0, x_[row], y0_inv, sigma, NS.s_[row], NS.sigma_down, None, extra_options)  
-
-
-
-        if self.guide_mode in {"pseudoimplicit", "pseudoimplicit_cw", "pseudoimplicit_projection", "pseudoimplicit_projection_cw"}:
-            maxmin_ratio = (NS.sub_sigma - RK.sigma_min) / NS.sub_sigma
-            
-            if extra_options_flag("guide_pseudoimplicit_power_substep_flip_maxmin_scaling", extra_options):
-                maxmin_ratio *= (RK.rows-row) / RK.rows
-            elif extra_options_flag("guide_pseudoimplicit_power_substep_maxmin_scaling", extra_options):
-                maxmin_ratio *= row / RK.rows
-            
-            sub_sigma_2 = NS.sub_sigma - maxmin_ratio * (NS.sub_sigma * pseudoimplicit_row_weights[row] * pseudoimplicit_step_weights[full_iter] * self.lgw[step])
-
-            use_projection = self.guide_mode in {"pseudoimplicit_projection", "pseudoimplicit_projection_cw"}
-            use_channelwise = self.guide_mode in {"pseudoimplicit_cw", "pseudoimplicit_projection_cw"}
-            eps_tmp_ = eps_.clone()
-
-            eps_ = self.process_channelwise(x_0, eps_, data_, row, eps_substep_guide, eps_substep_guide_inv, y0, y0_inv, lgw_mask, lgw_mask_inv, use_projection=use_projection, channelwise=use_channelwise)
-
-            x_row_tmp = x_[row] + RK.h_fn(sub_sigma_2, NS.sub_sigma) * eps_[row]
-            
-            eps_ = eps_tmp_
-            x_row_pseudoimplicit = x_row_tmp
-            sub_sigma_pseudoimplicit = sub_sigma_2
-
-
-        if RK.IMPLICIT and BONGMATH and step < sigmas.shape[0]-1 and not extra_options_flag("disable_pseudobongmath", extra_options):
-            x_[row] = NS.sigma_from_to(x_0, x_row_pseudoimplicit, sigma, sub_sigma_pseudoimplicit, NS.s_[row])
-            x_0, x_, eps_ = RK.bong_iter(x_0, x_, eps_, eps_prev_, data_, sigma, NS.s_, row, RK.row_offset, NS.h, extra_options) 
-            
-        return x_0, x_, eps_, x_row_pseudoimplicit, sub_sigma_pseudoimplicit
-
-
-
-    @torch.no_grad
-    def prepare_fully_pseudoimplicit_guides_substep(self, x_0, x_, eps_, eps_prev_, data_, denoised_prev, row, step, sigmas, eta_substep, overshoot_substep, s_noise_substep, NS, \
-                                                    RK, pseudoimplicit_row_weights, pseudoimplicit_step_weights, full_iter, BONGMATH, extra_options):
-        if "fully_pseudoimplicit" not in self.guide_mode or (self.lgw[step] == 0 and self.lgw_inv[step] == 0):
-            return x_0, x_, eps_ 
-        
-        sigma = sigmas[step]
-        
-        y0 = self.y0.clone()
-        if self.HAS_LATENT_GUIDE_INV:
-            y0_inv = self.y0_inv.clone()
-        else:
-            y0_inv = torch.zeros_like(y0)
-
-        if y0.shape[0] > 1:
-            y0 = y0[min(step, y0.shape[0]-1)].unsqueeze(0)
-        
-        lgw_mask, lgw_mask_inv = self.get_masks_for_step(step)
-        
-        
-        
-        data_norm   = data_[row] - data_[row].mean(dim=(-2,-1), keepdim=True)
-        y0_norm     = y0         -         y0.mean(dim=(-2,-1), keepdim=True)
-        y0_cossim     = get_cosine_similarity(data_norm*lgw_mask,     y0_norm    *lgw_mask)
-        
-        if self.HAS_LATENT_GUIDE_INV:
-            y0_inv_norm = y0_inv     -     y0_inv.mean(dim=(-2,-1), keepdim=True)
-            y0_cossim_inv = get_cosine_similarity(data_norm*lgw_mask_inv, y0_inv_norm*lgw_mask_inv)
-        else:
-            y0_cossim_inv = 1.0
-        
-        if y0_cossim < self.guide_cossim_cutoff_ or y0_cossim_inv < self.guide_bkg_cossim_cutoff_:
-            if y0_cossim     >= self.guide_cossim_cutoff_:
-                lgw_mask *= 0
-            if y0_cossim_inv >= self.guide_bkg_cossim_cutoff_:
-                lgw_mask_inv *= 0
-        else:
-            return x_0, x_, eps_ #deactivate, too similar
-        
-        
-        
-        # PREPARE FULLY PSEUDOIMPLICIT GUIDES
-        if self.guide_mode in {"fully_pseudoimplicit", "fully_pseudoimplicit_cw", "fully_pseudoimplicit_projection", "fully_pseudoimplicit_projection_cw"} and (self.lgw[step] > 0 or self.lgw_inv[step] > 0):
-            x_lying_ = x_.clone()
-            s_lying_ = []
-            eps_lying_ = eps_.clone()
-            for r in range(RK.rows):
-                
-                NS.set_sde_substep(r, RK.multistep_stages, eta_substep, overshoot_substep, s_noise_substep)
-
-                maxmin_ratio = (NS.sub_sigma - RK.sigma_min) / NS.sub_sigma
-                fully_sub_sigma_2 = NS.sub_sigma - maxmin_ratio * (NS.sub_sigma * pseudoimplicit_row_weights[r] * pseudoimplicit_step_weights[full_iter] * self.lgw[step])
-                s_lying_.append(fully_sub_sigma_2)
-
-                if RK.IMPLICIT:
-                    x_ = RK.update_substep(x_0, x_, eps_, eps_prev_, r, RK.row_offset, NS.h_new, NS.h_new_orig, extra_options) 
-                    x_[r] = NS.rebound_overshoot_substep(x_0, x_[r])
-
-                    if r > 0:
-                        x_[r] = NS.swap_noise_substep(x_0, x_[r])
-                        if BONGMATH and step < sigmas.shape[0]-1 and not extra_options_flag("disable_fully_pseudoimplicit_bongmath", extra_options):
-                            x_0, x_, eps_ = RK.bong_iter(x_0, x_, eps_, eps_prev_, data_, sigma, NS.s_, r, RK.row_offset, NS.h, extra_options)
-                            
-                if extra_options_flag("fully_pseudoimplicit_denoised_prev", extra_options):
-                    eps_[r] = RK.get_epsilon(x_0, x_[r], denoised_prev, sigma, NS.s_[r])
-                
-                eps_substep_guide, eps_substep_guide_inv = [torch.zeros_like(x_0) for _ in range(2)]
-                if self.HAS_LATENT_GUIDE:
-                    eps_substep_guide     = RK.get_guide_epsilon(x_0, x_[r], y0,     sigma, NS.s_[r], NS.sigma_down, None, extra_options)  
-                if self.HAS_LATENT_GUIDE_INV:
-                    eps_substep_guide_inv = RK.get_guide_epsilon(x_0, x_[r], y0_inv, sigma, NS.s_[r], NS.sigma_down, None, extra_options)  
-                
-                use_projection = self.guide_mode in {"fully_pseudoimplicit_projection", "fully_pseudoimplicit_projection_cw"}
-                use_channelwise = self.guide_mode in {"fully_pseudoimplicit_cw", "fully_pseudoimplicit_projection_cw"}
-                eps_ = self.process_channelwise(x_0, eps_, data_, row, eps_substep_guide, eps_substep_guide_inv, y0, y0_inv, lgw_mask, lgw_mask_inv, use_projection=use_projection, channelwise=use_channelwise)
-
-                x_lying_[r] = x_[r] + RK.h_fn(fully_sub_sigma_2, NS.sub_sigma) * eps_[r] #eps_substep_guide
-                
-                data_lying = x_[r] + RK.h_fn(0, NS.s_[r]) * eps_[r] #eps_substep_guide
-                
-                eps_lying_[r] = RK.get_epsilon(x_0, x_[r], data_lying, sigma, NS.s_[r])
-                #eps_lying_[r] = RK.get_epsilon_anchored(x_0, data_lying, NS.s_[r])
-                
-            if not extra_options_flag("pseudoimplicit_disable_eps_lying", extra_options):
-                eps_ = eps_lying_
-            
-            if not extra_options_flag("pseudoimplicit_disable_newton_iter", extra_options):
-                x_, eps_ = RK.newton_iter(x_0, x_, eps_, eps_prev_, data_, NS.s_, 0, NS.h, sigmas, step, "lying", extra_options)
-            
-            self.x_lying_ = x_lying_
-            self.s_lying_ = s_lying_
-
-        return x_0, x_, eps_ 
-
-
-
-    @torch.no_grad
-    def process_guides_substep(self, x_0, x_, eps_, data_, row, step, sigma, sigma_next, sigma_down, s_, unsample_resample_scale, RK, extra_options):
-<<<<<<< HEAD
-        row_offset = RK.row_offset
-        rk_type    = RK.rk_type 
-            
-        y0 = self.y0.clone()
-=======
-
-        y0 = self.y0.clone().to(self.device)
->>>>>>> 6ecb6523
-        if self.HAS_LATENT_GUIDE_INV:
-            y0_inv = self.y0_inv.clone()
-        else:
-            y0_inv = torch.zeros_like(y0)
-
-        if y0.shape[0] > 1:
-            y0 = y0[min(step, y0.shape[0]-1)].unsqueeze(0)
-        
-        lgw_mask, lgw_mask_inv = self.get_masks_for_step(step)
-        mask = self.mask
-
-        if self.guide_mode: # is not None: 
-            data_norm   = data_[row] - data_[row].mean(dim=(-2,-1), keepdim=True)
-            y0_norm     = y0         -         y0.mean(dim=(-2,-1), keepdim=True)
-            y0_cossim     = get_cosine_similarity(data_norm*lgw_mask,     y0_norm    *lgw_mask)
-            
-            if self.HAS_LATENT_GUIDE_INV:
-                y0_inv_norm = y0_inv     -     y0_inv.mean(dim=(-2,-1), keepdim=True)
-                y0_cossim_inv = get_cosine_similarity(data_norm*lgw_mask_inv, y0_inv_norm*lgw_mask_inv)
-            else:
-                y0_cossim_inv = 1.0
-            
-            if y0_cossim < self.guide_cossim_cutoff_ or y0_cossim_inv < self.guide_bkg_cossim_cutoff_:
-                if y0_cossim     >= self.guide_cossim_cutoff_:
-                    lgw_mask *= 0
-                if y0_cossim_inv >= self.guide_bkg_cossim_cutoff_:
-                    lgw_mask_inv *= 0
-            else:
-                return eps_, x_ 
-        else:
-            return eps_, x_ 
-        
-
-        eps_orig = eps_.clone()
-        
-        if extra_options_flag("dynamic_guides_mean_std", extra_options):
-            y_shift, y_inv_shift = normalize_latent([y0, y0_inv], [data_, data_])
-            y0 = y_shift
-            if extra_options_flag("dynamic_guides_inv", extra_options):
-                y0_inv = y_inv_shift
-
-        if extra_options_flag("dynamic_guides_mean", extra_options):
-            y_shift, y_inv_shift = normalize_latent([y0, y0_inv], [data_, data_], std=False)
-            y0 = y_shift
-            if extra_options_flag("dynamic_guides_inv", extra_options):
-                y0_inv = y_inv_shift
-
-
-        if "data" == self.guide_mode:
-            y0_tmp = y0.clone()
-            if self.HAS_LATENT_GUIDE:
-                y0_tmp = (1-lgw_mask) * data_[row] + lgw_mask * y0
-                y0_tmp = (1-lgw_mask_inv) * y0_tmp + lgw_mask_inv * y0_inv
-            x_[row+1] = y0_tmp + eps_[row]
-            
-        if self.guide_mode == "data_projection":
-
-            d_lerp = data_[row]   +   lgw_mask * (y0-data_[row])   +   lgw_mask_inv * (y0_inv-data_[row])
-            
-            d_collinear_d_lerp = get_collinear(data_[row], d_lerp)  
-            d_lerp_ortho_d     = get_orthogonal(d_lerp, data_[row])  
-            
-            data_[row] = d_collinear_d_lerp + d_lerp_ortho_d
-            
-            x_[row+1] = data_[row] + eps_[row] * sigma
-            
-
-
-        elif (self.UNSAMPLE or self.guide_mode in {"epsilon", "epsilon_cw", "epsilon_projection", "epsilon_projection_cw"}) and (self.lgw[step] > 0 or self.lgw_inv[step] > 0):
-            if sigma_down < sigma   or   s_[row] < RK.sigma_max:
-                cvf, cvf_inv = [torch.zeros_like(x_0) for _ in range(2)]
-                
-                if self.HAS_LATENT_GUIDE:
-                    cvf = RK.get_guide_epsilon(x_0, x_[row], y0, sigma, s_[row], sigma_down, unsample_resample_scale, extra_options)  
-                    
-                if self.HAS_LATENT_GUIDE_INV:
-                    cvf_inv = RK.get_guide_epsilon(x_0, x_[row], y0_inv, sigma, s_[row], sigma_down, unsample_resample_scale, extra_options)  
-
-                tol_value = float(get_extra_options_kv("tol", "-1.0", extra_options))
-                if tol_value >= 0:
-                    for b, c in itertools.product(range(x_0.shape[0]), range(x_0.shape[1])):
-                        current_diff     = torch.norm(data_[row][b][c] - y0    [b][c]) 
-                        current_diff_inv = torch.norm(data_[row][b][c] - y0_inv[b][c]) 
-                        
-                        lgw_scaled     = torch.nan_to_num(1-(tol_value/current_diff),     0)
-                        lgw_scaled_inv = torch.nan_to_num(1-(tol_value/current_diff_inv), 0)
-                        
-                        lgw_tmp     = min(self.lgw[step]    , lgw_scaled)
-                        lgw_tmp_inv = min(self.lgw_inv[step], lgw_scaled_inv)
-
-                        lgw_mask_clamp     = torch.clamp(lgw_mask,     max=lgw_tmp)
-                        lgw_mask_clamp_inv = torch.clamp(lgw_mask_inv, max=lgw_tmp_inv)
-
-                        eps_[row][b][c] = eps_[row][b][c] + lgw_mask_clamp[b][c] * (cvf[b][c] - eps_[row][b][c]) + lgw_mask_clamp_inv[b][c] * (cvf_inv[b][c] - eps_[row][b][c])
-                
-                elif self.guide_mode in {"epsilon"}: 
-                    eps_[row] = eps_[row] + lgw_mask * (cvf - eps_[row]) + lgw_mask_inv * (cvf_inv - eps_[row])
-                    
-                elif self.guide_mode in {"epsilon_projection"}:
-                    eps_row_lerp = eps_[row]   +   self.mask * (cvf-eps_[row])   +   (1-self.mask) * (cvf_inv-eps_[row])
-
-                    eps_collinear_eps_lerp = get_collinear(eps_[row], eps_row_lerp)
-                    eps_lerp_ortho_eps     = get_orthogonal(eps_row_lerp, eps_[row])
-
-                    eps_sum = eps_collinear_eps_lerp + eps_lerp_ortho_eps
-
-                    eps_[row] = eps_[row] + lgw_mask * (eps_sum - eps_[row]) + lgw_mask_inv * (eps_sum - eps_[row])
-                    
-                elif self.guide_mode in {"epsilon_cw", "epsilon_projection_cw"}:
-                    use_projection = self.guide_mode == "epsilon_projection_cw"
-                    eps_ = self.process_channelwise(x_0, eps_, data_, row, cvf, cvf_inv, y0, y0_inv, lgw_mask, lgw_mask_inv, use_projection=use_projection, channelwise=True)
-
-        temporal_smoothing = float(get_extra_options_kv("temporal_smoothing", "0.0", extra_options))
-        if temporal_smoothing > 0:
-            eps_[row] = apply_temporal_smoothing(eps_[row], temporal_smoothing)
-            
-        if extra_options_flag("substep_eps_ch_mean_std", extra_options):
-            eps_[row] = normalize_latent(eps_[row], eps_orig[row])
-        if extra_options_flag("substep_eps_ch_mean", extra_options):
-            eps_[row] = normalize_latent(eps_[row], eps_orig[row], std=False)
-        if extra_options_flag("substep_eps_ch_std", extra_options):
-            eps_[row] = normalize_latent(eps_[row], eps_orig[row], mean=False)
-        if extra_options_flag("substep_eps_mean_std", extra_options):
-            eps_[row] = normalize_latent(eps_[row], eps_orig[row], channelwise=False)
-        if extra_options_flag("substep_eps_mean", extra_options):
-            eps_[row] = normalize_latent(eps_[row], eps_orig[row], std=False, channelwise=False)
-        if extra_options_flag("substep_eps_std", extra_options):
-            eps_[row] = normalize_latent(eps_[row], eps_orig[row], mean=False, channelwise=False)
-        return eps_, x_
-
-
-    def process_channelwise(self, x_0, eps_, data_, row, cvf, cvf_inv, y0, y0_inv, lgw_mask, lgw_mask_inv, use_projection=False, channelwise=False):
-        avg, avg_inv = 0, 0
-        for b, c in itertools.product(range(x_0.shape[0]), range(x_0.shape[1])):
-            avg     += torch.norm(lgw_mask    [b][c] * data_[row][b][c]   -   lgw_mask    [b][c] * y0    [b][c])
-            avg_inv += torch.norm(lgw_mask_inv[b][c] * data_[row][b][c]   -   lgw_mask_inv[b][c] * y0_inv[b][c])
-        avg     /= x_0.shape[1]
-        avg_inv /= x_0.shape[1]
-        
-        for b, c in itertools.product(range(x_0.shape[0]), range(x_0.shape[1])):
-            if channelwise:
-                ratio     = torch.nan_to_num(torch.norm(lgw_mask    [b][c] * data_[row][b][c] - lgw_mask    [b][c] * y0    [b][c])   /   avg,     0)
-                ratio_inv = torch.nan_to_num(torch.norm(lgw_mask_inv[b][c] * data_[row][b][c] - lgw_mask_inv[b][c] * y0_inv[b][c])   /   avg_inv, 0)
-            else:
-                ratio     = 1.
-                ratio_inv = 1.
-                    
-            eps_[row][b][c] = eps_[row][b][c]      +     ratio * lgw_mask[b][c] * (cvf[b][c] - eps_[row][b][c])    +    ratio_inv * lgw_mask_inv[b][c] * (cvf_inv[b][c] - eps_[row][b][c])
-            
-            if use_projection:
-                eps_row_lerp = eps_[row][b][c]   +   self.mask[b][c] * (cvf[b][c]-eps_[row][b][c])   +   (1-self.mask[b][c]) * (cvf_inv[b][c]-eps_[row][b][c])
-
-                eps_collinear_eps_lerp = get_collinear(eps_[row][b][c], eps_row_lerp)
-                eps_lerp_ortho_eps     = get_orthogonal(eps_row_lerp, eps_[row][b][c])
-
-                eps_sum = eps_collinear_eps_lerp + eps_lerp_ortho_eps
-
-                eps_[row][b][c] = eps_[row][b][c] + ratio*lgw_mask[b][c] * (eps_sum - eps_[row][b][c]) + ratio_inv*lgw_mask_inv[b][c] * (eps_sum - eps_[row][b][c])
-            else:
-                eps_[row][b][c] = eps_[row][b][c]      +     ratio * lgw_mask[b][c] * (cvf[b][c] - eps_[row][b][c])    +    ratio_inv * lgw_mask_inv[b][c] * (cvf_inv[b][c] - eps_[row][b][c])
-                
-        return eps_
-
-
-    @torch.no_grad
-    def process_guides_poststep(self, x, denoised, eps, step, extra_options):
-        x_orig = x.clone()
-        mean_weight = float(get_extra_options_kv("mean_weight", "0.01", extra_options))
-        
-        y0 = self.y0.clone()
-        if self.HAS_LATENT_GUIDE_INV:
-            y0_inv = self.y0_inv.clone()
-        else:
-            y0_inv = torch.zeros_like(y0)
-
-        if y0.shape[0] > 1:
-            y0 = y0[min(step, y0.shape[0]-1)].unsqueeze(0)
-        
-        lgw_mask, lgw_mask_inv = self.get_masks_for_step(step)
-        mask = self.mask #needed for bitwise mask below
-        
-        if self.guide_mode: 
-            data_norm   = denoised - denoised.mean(dim=(-2,-1), keepdim=True)
-            y0_norm     = y0         -         y0.mean(dim=(-2,-1), keepdim=True)
-            y0_inv_norm = y0_inv     -     y0_inv.mean(dim=(-2,-1), keepdim=True)
-
-            y0_cossim     = get_cosine_similarity(data_norm*lgw_mask,     y0_norm    *lgw_mask)
-            y0_cossim_inv = get_cosine_similarity(data_norm*lgw_mask_inv, y0_inv_norm*lgw_mask_inv)
-            
-            if y0_cossim < self.guide_cossim_cutoff_ or y0_cossim_inv < self.guide_bkg_cossim_cutoff_:
-                lgw_mask_cossim, lgw_mask_cossim_inv = lgw_mask, lgw_mask_inv
-                if y0_cossim     >= self.guide_cossim_cutoff_:
-                    lgw_mask_cossim     = torch.zeros_like(lgw_mask)
-                if y0_cossim_inv >= self.guide_bkg_cossim_cutoff_:
-                    lgw_mask_cossim_inv = torch.zeros_like(lgw_mask_inv)
-                lgw_mask = lgw_mask_cossim
-                lgw_mask_inv = lgw_mask_cossim_inv
-            else:
-                return x
-        
-        if self.guide_mode in {"epsilon_dynamic_mean_std", "epsilon_dynamic_mean", "epsilon_dynamic_std", "epsilon_dynamic_mean_from_bkg"}:
-        
-            denoised_masked     = denoised * ((mask==1)*mask)
-            denoised_masked_inv = denoised * ((mask==0)*(1-mask))
-            
-            
-            d_shift, d_shift_inv = torch.zeros_like(x), torch.zeros_like(x)
-            
-            for b, c in itertools.product(range(x.shape[0]), range(x.shape[1])):
-                denoised_mask     = denoised[b][c][mask[b][c] == 1]
-                denoised_mask_inv = denoised[b][c][mask[b][c] == 0]
-                
-                if self.guide_mode == "epsilon_dynamic_mean_std":
-                    d_shift[b][c] = (denoised_masked[b][c] - denoised_mask.mean()) / denoised_mask.std()
-                    d_shift[b][c] = (d_shift[b][c] * denoised_mask_inv.std()) + denoised_mask_inv.mean()
-                    
-                elif self.guide_mode == "epsilon_dynamic_mean":
-                    d_shift[b][c]     = denoised_masked[b][c]     - denoised_mask.mean()     + denoised_mask_inv.mean()
-                    d_shift_inv[b][c] = denoised_masked_inv[b][c] - denoised_mask_inv.mean() + denoised_mask.mean()
-
-                elif self.guide_mode == "epsilon_dynamic_mean_from_bkg":
-                    d_shift[b][c] = denoised_masked[b][c] - denoised_mask.mean() + denoised_mask_inv.mean()
-
-            if self.guide_mode in {"epsilon_dynamic_mean_std", "epsilon_dynamic_mean_from_bkg"}:
-                denoised_shifted = denoised   +   mean_weight * lgw_mask * (d_shift - denoised_masked) 
-            elif self.guide_mode == "epsilon_dynamic_mean":
-                denoised_shifted = denoised   +   mean_weight * lgw_mask * (d_shift - denoised_masked)   +   mean_weight * lgw_mask_inv * (d_shift_inv - denoised_masked_inv)
-                
-            x = denoised_shifted + eps
-        
-        
-        if self.UNSAMPLE is False and (self.HAS_LATENT_GUIDE or self.HAS_LATENT_GUIDE_INV) and self.guide_mode in ("hard_light", "blend", "blend_projection", "mean_std", "mean", "mean_tiled", "std"):
-            if self.guide_mode == "hard_light":
-                d_shift, d_shift_inv = hard_light_blend(y0, denoised), hard_light_blend(y0_inv, denoised)
-            elif self.guide_mode == "blend":
-                d_shift, d_shift_inv = y0, y0_inv
-                
-            elif self.guide_mode == "blend_projection":
-                d_lerp = denoised   +   lgw_mask * (y0-denoised)   +   lgw_mask_inv * (y0_inv-denoised)
-                
-                d_collinear_d_lerp = get_collinear(denoised, d_lerp)  
-                d_lerp_ortho_d     = get_orthogonal(d_lerp, denoised)  
-                
-                denoised_shifted = d_collinear_d_lerp + d_lerp_ortho_d
-                x = denoised_shifted + eps
-                return x
-
-
-            elif self.guide_mode == "mean_std":
-                d_shift, d_shift_inv = normalize_latent([denoised, denoised], [y0, y0_inv])
-            elif self.guide_mode == "mean":
-                d_shift, d_shift_inv = normalize_latent([denoised, denoised], [y0, y0_inv], std=False)
-            elif self.guide_mode == "std":
-                d_shift, d_shift_inv = normalize_latent([denoised, denoised], [y0, y0_inv], mean=False)
-            elif self.guide_mode == "mean_tiled":
-                mean_tile_size = int(get_extra_options_kv("mean_tile", "8", extra_options))
-                y0_tiled       = rearrange(y0,       "b c (h t1) (w t2) -> (t1 t2) b c h w", t1=mean_tile_size, t2=mean_tile_size)
-                y0_inv_tiled   = rearrange(y0_inv,   "b c (h t1) (w t2) -> (t1 t2) b c h w", t1=mean_tile_size, t2=mean_tile_size)
-                denoised_tiled = rearrange(denoised, "b c (h t1) (w t2) -> (t1 t2) b c h w", t1=mean_tile_size, t2=mean_tile_size)
-                d_shift_tiled, d_shift_inv_tiled = torch.zeros_like(y0_tiled), torch.zeros_like(y0_tiled)
-                for i in range(y0_tiled.shape[0]):
-                    d_shift_tiled[i], d_shift_inv_tiled[i] = normalize_latent([denoised_tiled[i], denoised_tiled[i]], [y0_tiled[i], y0_inv_tiled[i]], std=False)
-                d_shift     = rearrange(d_shift_tiled,     "(t1 t2) b c h w -> b c (h t1) (w t2)", t1=mean_tile_size, t2=mean_tile_size)
-                d_shift_inv = rearrange(d_shift_inv_tiled, "(t1 t2) b c h w -> b c (h t1) (w t2)", t1=mean_tile_size, t2=mean_tile_size)
-
-
-            if self.guide_mode in ("hard_light", "blend", "mean_std", "mean", "mean_tiled", "std"):
-                if self.HAS_LATENT_GUIDE_INV:
-                    denoised_shifted = denoised   +   lgw_mask * (d_shift - denoised)
-                else:
-                    denoised_shifted = denoised   +   lgw_mask * (d_shift - denoised)   +   lgw_mask_inv * (d_shift_inv - denoised)
-            
-                if extra_options_flag("poststep_denoised_ch_mean_std", extra_options):
-                    denoised_shifted = normalize_latent(denoised_shifted, denoised)
-                if extra_options_flag("poststep_denoised_ch_mean", extra_options):
-                    denoised_shifted = normalize_latent(denoised_shifted, denoised, std=False)
-                if extra_options_flag("poststep_denoised_ch_std", extra_options):
-                    denoised_shifted = normalize_latent(denoised_shifted, denoised, mean=False)
-                if extra_options_flag("poststep_denoised_mean_std", extra_options):
-                    denoised_shifted = normalize_latent(denoised_shifted, denoised, channelwise=False)
-                if extra_options_flag("poststep_denoised_mean", extra_options):
-                    denoised_shifted = normalize_latent(denoised_shifted, denoised, std=False, channelwise=False)
-                if extra_options_flag("poststep_denoised_std", extra_options):
-                    denoised_shifted = normalize_latent(denoised_shifted, denoised, mean=False, channelwise=False)
-
-                x = denoised_shifted + eps
-
-        if extra_options_flag("poststep_x_ch_mean_std", extra_options):
-            x = normalize_latent(x, x_orig)
-        if extra_options_flag("poststep_x_ch_mean", extra_options):
-            x = normalize_latent(x, x_orig, std=False)
-        if extra_options_flag("poststep_x_ch_std", extra_options):
-            x = normalize_latent(x, x_orig, mean=False)
-        if extra_options_flag("poststep_x_mean_std", extra_options):
-            x = normalize_latent(x, x_orig, channelwise=False)
-        if extra_options_flag("poststep_x_mean", extra_options):
-            x = normalize_latent(x, x_orig, std=False, channelwise=False)
-        if extra_options_flag("poststep_x_std", extra_options):
-            x = normalize_latent(x, x_orig, mean=False, channelwise=False)
-        return x
-
-
-def apply_frame_weights(mask, frame_weights):
-    if frame_weights is not None:
-        for f in range(mask.shape[2]):
-            frame_weight = frame_weights[f]
-            mask[..., f:f+1, :, :] *= frame_weight
-
-
-def prepare_mask(x, mask, LGW_MASK_RESCALE_MIN) -> tuple[torch.Tensor, bool]:
-    if mask is None:
-        mask = torch.ones_like(x)
-        LGW_MASK_RESCALE_MIN = False
-        return mask, LGW_MASK_RESCALE_MIN
-    
-    spatial_mask = mask.unsqueeze(1)
-    target_height = x.shape[-2]
-    target_width = x.shape[-1]
-    spatial_mask = F.interpolate(spatial_mask, size=(target_height, target_width), mode='bilinear', align_corners=False)
-
-    while spatial_mask.dim() < x.dim():
-        spatial_mask = spatial_mask.unsqueeze(2)
-    
-    repeat_shape = [1] #batch
-    for i in range(1, x.dim() - 2):
-        repeat_shape.append(x.shape[i])
-    repeat_shape.extend([1, 1]) #height and width
-
-    mask = spatial_mask.repeat(*repeat_shape).to(x.dtype)
-    
-    del spatial_mask
-    return mask, LGW_MASK_RESCALE_MIN
-    
-def apply_temporal_smoothing(tensor, temporal_smoothing):
-    if temporal_smoothing <= 0 or tensor.dim() != 5:
-        return tensor
-
-    kernel_size = 5
-    padding = kernel_size // 2
-    temporal_kernel = torch.tensor(
-        [0.1, 0.2, 0.4, 0.2, 0.1],
-        device=tensor.device, dtype=tensor.dtype
-    ) * temporal_smoothing
-    temporal_kernel[kernel_size//2] += (1 - temporal_smoothing)
-    temporal_kernel = temporal_kernel / temporal_kernel.sum()
-
-    # resahpe for conv1d
-    b, c, f, h, w = tensor.shape
-    data_flat = tensor.permute(0, 1, 3, 4, 2).reshape(-1, f)
-
-    # apply smoohting
-    data_smooth = F.conv1d(
-        data_flat.unsqueeze(1),
-        temporal_kernel.view(1, 1, -1),
-        padding=padding
-    ).squeeze(1)
-
-    return data_smooth.view(b, c, h, w, f).permute(0, 1, 4, 2, 3)
-
-def get_guide_epsilon_substep(x_0, x_, y0, y0_inv, s_, row, row_offset, rk_type, b=None, c=None):
-    s_in = x_0.new_ones([x_0.shape[0]])
-    
-    if b is not None and c is not None:  
-        index = (b, c)
-    elif b is not None: 
-        index = (b,)
-    else: 
-        index = ()
-
-    if RK_Method_Beta.is_exponential(rk_type):
-        eps_row     = y0    [index] - x_0[index]
-        eps_row_inv = y0_inv[index] - x_0[index]
-    else:
-        eps_row     = (x_[row][index] - y0    [index]) / (s_[row] * s_in) # was row+row_offset before for x_!!   not right...     also? potential issues here with x_[row+1] being RK.rows+2 with gauss-legendre_2s 1 imp step 1 imp substep
-        eps_row_inv = (x_[row][index] - y0_inv[index]) / (s_[row] * s_in)
-    
-    return eps_row, eps_row_inv
-
-def get_guide_epsilon(x_0, x_, y0, sigma, rk_type, b=None, c=None):
-    s_in = x_0.new_ones([x_0.shape[0]])
-    
-    if b is not None and c is not None:  
-        index = (b, c)
-    elif b is not None: 
-        index = (b,)
-    else: 
-        index = ()
-
-    if RK_Method_Beta.is_exponential(rk_type):
-        eps     = y0    [index] - x_0[index]
-    else:
-        eps     = (x_[index] - y0    [index]) / (sigma * s_in)
-    
-    return eps
-
-
-
-@torch.no_grad
-def noise_cossim_guide_tiled(x_list, guide, cossim_mode="forward", tile_size=2, step=0):
-
-    guide_tiled = rearrange(guide, "b c (h t1) (w t2) -> b (t1 t2) c h w", t1=tile_size, t2=tile_size)
-
-    x_tiled_list = [
-        rearrange(x, "b c (h t1) (w t2) -> b (t1 t2) c h w", t1=tile_size, t2=tile_size)
-        for x in x_list
-    ]
-    x_tiled_stack = torch.stack([x_tiled[0] for x_tiled in x_tiled_list])  # [n_x, n_tiles, c, h, w]
-
-    guide_flat = guide_tiled[0].view(guide_tiled.shape[1], -1).unsqueeze(0)  # [1, n_tiles, c*h*w]
-    x_flat = x_tiled_stack.view(x_tiled_stack.size(0), x_tiled_stack.size(1), -1)  # [n_x, n_tiles, c*h*w]
-
-    cossim_tmp_all = F.cosine_similarity(x_flat, guide_flat, dim=-1)  # [n_x, n_tiles]
-
-    if cossim_mode == "forward":
-        indices = cossim_tmp_all.argmax(dim=0) 
-    elif cossim_mode == "reverse":
-        indices = cossim_tmp_all.argmin(dim=0) 
-    elif cossim_mode == "orthogonal":
-        indices = torch.abs(cossim_tmp_all).argmin(dim=0) 
-    elif cossim_mode == "forward_reverse":
-        if step % 2 == 0:
-            indices = cossim_tmp_all.argmax(dim=0)
-        else:
-            indices = cossim_tmp_all.argmin(dim=0)
-    elif cossim_mode == "reverse_forward":
-        if step % 2 == 1:
-            indices = cossim_tmp_all.argmax(dim=0)
-        else:
-            indices = cossim_tmp_all.argmin(dim=0)
-    elif cossim_mode == "orthogonal_reverse":
-        if step % 2 == 0:
-            indices = torch.abs(cossim_tmp_all).argmin(dim=0)
-        else:
-            indices = cossim_tmp_all.argmin(dim=0)
-    elif cossim_mode == "reverse_orthogonal":
-        if step % 2 == 1:
-            indices = torch.abs(cossim_tmp_all).argmin(dim=0)
-        else:
-            indices = cossim_tmp_all.argmin(dim=0)
-    else:
-        target_value = float(cossim_mode)
-        indices = torch.abs(cossim_tmp_all - target_value).argmin(dim=0)  
-
-    x_tiled_out = x_tiled_stack[indices, torch.arange(indices.size(0))]  # [n_tiles, c, h, w]
-
-    x_tiled_out = x_tiled_out.unsqueeze(0) 
-    x_detiled = rearrange(x_tiled_out, "b (t1 t2) c h w -> b c (h t1) (w t2)", t1=tile_size, t2=tile_size)
-
-    return x_detiled
-
-
-@torch.no_grad
-def noise_cossim_eps_tiled(x_list, eps, noise_list, cossim_mode="forward", tile_size=2, step=0):
-
-    eps_tiled = rearrange(eps, "b c (h t1) (w t2) -> b (t1 t2) c h w", t1=tile_size, t2=tile_size)
-    x_tiled_list = [
-        rearrange(x, "b c (h t1) (w t2) -> b (t1 t2) c h w", t1=tile_size, t2=tile_size)
-        for x in x_list
-    ]
-    noise_tiled_list = [
-        rearrange(noise, "b c (h t1) (w t2) -> b (t1 t2) c h w", t1=tile_size, t2=tile_size)
-        for noise in noise_list
-    ]
-
-    noise_tiled_stack = torch.stack([noise_tiled[0] for noise_tiled in noise_tiled_list])  # [n_x, n_tiles, c, h, w]
-    eps_expanded = eps_tiled[0].view(eps_tiled.shape[1], -1).unsqueeze(0)  # [1, n_tiles, c*h*w]
-    noise_flat = noise_tiled_stack.view(noise_tiled_stack.size(0), noise_tiled_stack.size(1), -1)  # [n_x, n_tiles, c*h*w]
-    cossim_tmp_all = F.cosine_similarity(noise_flat, eps_expanded, dim=-1)  # [n_x, n_tiles]
-
-    if cossim_mode == "forward":
-        indices = cossim_tmp_all.argmax(dim=0)  
-    elif cossim_mode == "reverse":
-        indices = cossim_tmp_all.argmin(dim=0) 
-    elif cossim_mode == "orthogonal":
-        indices = torch.abs(cossim_tmp_all).argmin(dim=0) 
-    elif cossim_mode == "orthogonal_pos":
-        positive_mask = cossim_tmp_all > 0
-        positive_tmp = torch.where(positive_mask, cossim_tmp_all, torch.full_like(cossim_tmp_all, float('inf')))
-        indices = positive_tmp.argmin(dim=0)
-    elif cossim_mode == "orthogonal_neg":
-        negative_mask = cossim_tmp_all < 0
-        negative_tmp = torch.where(negative_mask, cossim_tmp_all, torch.full_like(cossim_tmp_all, float('-inf')))
-        indices = negative_tmp.argmax(dim=0)
-    elif cossim_mode == "orthogonal_posneg":
-        if step % 2 == 0:
-            positive_mask = cossim_tmp_all > 0
-            positive_tmp = torch.where(positive_mask, cossim_tmp_all, torch.full_like(cossim_tmp_all, float('inf')))
-            indices = positive_tmp.argmin(dim=0)
-        else:
-            negative_mask = cossim_tmp_all < 0
-            negative_tmp = torch.where(negative_mask, cossim_tmp_all, torch.full_like(cossim_tmp_all, float('-inf')))
-            indices = negative_tmp.argmax(dim=0)
-    elif cossim_mode == "orthogonal_negpos":
-        if step % 2 == 1:
-            positive_mask = cossim_tmp_all > 0
-            positive_tmp = torch.where(positive_mask, cossim_tmp_all, torch.full_like(cossim_tmp_all, float('inf')))
-            indices = positive_tmp.argmin(dim=0)
-        else:
-            negative_mask = cossim_tmp_all < 0
-            negative_tmp = torch.where(negative_mask, cossim_tmp_all, torch.full_like(cossim_tmp_all, float('-inf')))
-            indices = negative_tmp.argmax(dim=0)
-    elif cossim_mode == "forward_reverse":
-        if step % 2 == 0:
-            indices = cossim_tmp_all.argmax(dim=0)
-        else:
-            indices = cossim_tmp_all.argmin(dim=0)
-    elif cossim_mode == "reverse_forward":
-        if step % 2 == 1:
-            indices = cossim_tmp_all.argmax(dim=0)
-        else:
-            indices = cossim_tmp_all.argmin(dim=0)
-    elif cossim_mode == "orthogonal_reverse":
-        if step % 2 == 0:
-            indices = torch.abs(cossim_tmp_all).argmin(dim=0)
-        else:
-            indices = cossim_tmp_all.argmin(dim=0)
-    elif cossim_mode == "reverse_orthogonal":
-        if step % 2 == 1:
-            indices = torch.abs(cossim_tmp_all).argmin(dim=0)
-        else:
-            indices = cossim_tmp_all.argmin(dim=0)
-    else:
-        target_value = float(cossim_mode)
-        indices = torch.abs(cossim_tmp_all - target_value).argmin(dim=0)
-    #else:
-    #    raise ValueError(f"Unknown cossim_mode: {cossim_mode}")
-
-    x_tiled_stack = torch.stack([x_tiled[0] for x_tiled in x_tiled_list])  # [n_x, n_tiles, c, h, w]
-    x_tiled_out = x_tiled_stack[indices, torch.arange(indices.size(0))]  # [n_tiles, c, h, w]
-
-    x_tiled_out = x_tiled_out.unsqueeze(0)  # restore batch dim
-    x_detiled = rearrange(x_tiled_out, "b (t1 t2) c h w -> b c (h t1) (w t2)", t1=tile_size, t2=tile_size)
-    return x_detiled
-
-
-
-@torch.no_grad
-def noise_cossim_guide_eps_tiled(x_0, x_list, y0, noise_list, cossim_mode="forward", tile_size=2, step=0, sigma=None, rk_type=None):
-
-    x_tiled_stack = torch.stack([
-        rearrange(x, "b c (h t1) (w t2) -> b (t1 t2) c h w", t1=tile_size, t2=tile_size)[0]
-        for x in x_list
-    ])  # [n_x, n_tiles, c, h, w]
-    eps_guide_stack = torch.stack([
-        rearrange(x - y0, "b c (h t1) (w t2) -> b (t1 t2) c h w", t1=tile_size, t2=tile_size)[0]
-        for x in x_list
-    ])  # [n_x, n_tiles, c, h, w]
-    del x_list
-
-    noise_tiled_stack = torch.stack([
-        rearrange(noise, "b c (h t1) (w t2) -> b (t1 t2) c h w", t1=tile_size, t2=tile_size)[0]
-        for noise in noise_list
-    ])  # [n_x, n_tiles, c, h, w]
-    del noise_list
-
-    noise_flat = noise_tiled_stack.view(noise_tiled_stack.size(0), noise_tiled_stack.size(1), -1)  # [n_x, n_tiles, c*h*w]
-    eps_guide_flat = eps_guide_stack.view(eps_guide_stack.size(0), eps_guide_stack.size(1), -1)  # [n_x, n_tiles, c*h*w]
-
-    cossim_tmp_all = F.cosine_similarity(noise_flat, eps_guide_flat, dim=-1)  # [n_x, n_tiles]
-    del noise_tiled_stack, noise_flat, eps_guide_stack, eps_guide_flat
-
-    if cossim_mode == "forward":
-        indices = cossim_tmp_all.argmax(dim=0) 
-    elif cossim_mode == "reverse":
-        indices = cossim_tmp_all.argmin(dim=0) 
-    elif cossim_mode == "orthogonal":
-        indices = torch.abs(cossim_tmp_all).argmin(dim=0) 
-    elif cossim_mode == "orthogonal_pos":
-        positive_mask = cossim_tmp_all > 0
-        positive_tmp = torch.where(positive_mask, cossim_tmp_all, torch.full_like(cossim_tmp_all, float('inf')))
-        indices = positive_tmp.argmin(dim=0)
-    elif cossim_mode == "orthogonal_neg":
-        negative_mask = cossim_tmp_all < 0
-        negative_tmp = torch.where(negative_mask, cossim_tmp_all, torch.full_like(cossim_tmp_all, float('-inf')))
-        indices = negative_tmp.argmax(dim=0)
-    elif cossim_mode == "orthogonal_posneg":
-        if step % 2 == 0:
-            positive_mask = cossim_tmp_all > 0
-            positive_tmp = torch.where(positive_mask, cossim_tmp_all, torch.full_like(cossim_tmp_all, float('inf')))
-            indices = positive_tmp.argmin(dim=0)
-        else:
-            negative_mask = cossim_tmp_all < 0
-            negative_tmp = torch.where(negative_mask, cossim_tmp_all, torch.full_like(cossim_tmp_all, float('-inf')))
-            indices = negative_tmp.argmax(dim=0)
-    elif cossim_mode == "orthogonal_negpos":
-        if step % 2 == 1:
-            positive_mask = cossim_tmp_all > 0
-            positive_tmp = torch.where(positive_mask, cossim_tmp_all, torch.full_like(cossim_tmp_all, float('inf')))
-            indices = positive_tmp.argmin(dim=0)
-        else:
-            negative_mask = cossim_tmp_all < 0
-            negative_tmp = torch.where(negative_mask, cossim_tmp_all, torch.full_like(cossim_tmp_all, float('-inf')))
-            indices = negative_tmp.argmax(dim=0)
-    elif cossim_mode == "forward_reverse":
-        if step % 2 == 0:
-            indices = cossim_tmp_all.argmax(dim=0)
-        else:
-            indices = cossim_tmp_all.argmin(dim=0)
-    elif cossim_mode == "reverse_forward":
-        if step % 2 == 1:
-            indices = cossim_tmp_all.argmax(dim=0)
-        else:
-            indices = cossim_tmp_all.argmin(dim=0)
-    elif cossim_mode == "orthogonal_reverse":
-        if step % 2 == 0:
-            indices = torch.abs(cossim_tmp_all).argmin(dim=0)
-        else:
-            indices = cossim_tmp_all.argmin(dim=0)
-    elif cossim_mode == "reverse_orthogonal":
-        if step % 2 == 1:
-            indices = torch.abs(cossim_tmp_all).argmin(dim=0)
-        else:
-            indices = cossim_tmp_all.argmin(dim=0)
-    else:
-        target_value = float(cossim_mode)
-        indices = torch.abs(cossim_tmp_all - target_value).argmin(dim=0)  
-
-    x_tiled_out = x_tiled_stack[indices, torch.arange(indices.size(0))]  # [n_tiles, c, h, w]
-    del x_tiled_stack
-
-    x_tiled_out = x_tiled_out.unsqueeze(0)  
-    x_detiled = rearrange(x_tiled_out, "b (t1 t2) c h w -> b c (h t1) (w t2)", t1=tile_size, t2=tile_size)
-
-    return x_detiled
-
-
-
-def get_collinear(x, y):
-
-    y_flat = y.view(y.size(0), -1).clone()
-    x_flat = x.view(x.size(0), -1).clone()
-
-    y_flat /= y_flat.norm(dim=-1, keepdim=True)
-    x_proj_y = torch.sum(x_flat * y_flat, dim=-1, keepdim=True) * y_flat
-
-    return x_proj_y.view_as(x)
-
-
-def get_orthogonal(x, y):
-
-    y_flat = y.view(y.size(0), -1).clone()
-    x_flat = x.view(x.size(0), -1).clone()
-
-    y_flat /= y_flat.norm(dim=-1, keepdim=True)
-    x_proj_y = torch.sum(x_flat * y_flat, dim=-1, keepdim=True) * y_flat
-    
-    x_ortho_y = x_flat - x_proj_y 
-
-    return x_ortho_y.view_as(x)
-
-
-
-def get_orthogonal_noise_from_channelwise(*refs, max_iter=500, max_score=1e-15):
-    noise, *refs = refs
-    noise_tmp = noise.clone()
-    #b,c,h,w = noise.shape
-    if (noise.dim() == 4):
-        b,ch,h,w = noise.shape
-    elif (noise.dim() == 5):
-        b,ch,t,h,w = noise.shape
-    
-    for i in range(max_iter):
-        noise_tmp = gram_schmidt_channels_optimized(noise_tmp, *refs)
-        
-        cossim_scores = []
-        for ref in refs:
-            #for c in range(noise.shape[-3]):
-            for c in range(ch):
-                cossim_scores.append(get_cosine_similarity(noise_tmp[0][c], ref[0][c]).abs())
-            cossim_scores.append(get_cosine_similarity(noise_tmp[0], ref[0]).abs())
-            
-        if max(cossim_scores) < max_score:
-            break
-    
-    return noise_tmp
-
-
-
-def gram_schmidt_channels_optimized(A, *refs):
-    if (A.dim() == 4):
-        b,c,h,w = A.shape
-    elif (A.dim() == 5):
-        b,c,t,h,w = A.shape
-
-    A_flat = A.view(b, c, -1)  
-    
-    for ref in refs:
-        ref_flat = ref.view(b, c, -1).clone()  
-
-        ref_flat /= ref_flat.norm(dim=-1, keepdim=True) 
-
-        proj_coeff = torch.sum(A_flat * ref_flat, dim=-1, keepdim=True)  
-        projection = proj_coeff * ref_flat 
-
-        A_flat -= projection
-
-    return A_flat.view_as(A)
-
-
-
-class NoiseStepHandlerOSDE:
-    def __init__(self, x, eps=None, data=None, x_init=None, guide=None, guide_bkg=None):
-        self.noise = None
-        self.x = x
-        self.eps = eps
-        self.data = data
-        self.x_init = x_init
-        self.guide = guide
-        self.guide_bkg = guide_bkg
-        
-        self.eps_list = None
-
-        self.noise_cossim_map = {
-            "eps_orthogonal":              [self.noise, self.eps],
-            "eps_data_orthogonal":         [self.noise, self.eps, self.data],
-
-            "data_orthogonal":             [self.noise, self.data],
-            "xinit_orthogonal":            [self.noise, self.x_init],
-            
-            "x_orthogonal":                [self.noise, self.x],
-            "x_data_orthogonal":           [self.noise, self.x, self.data],
-            "x_eps_orthogonal":            [self.noise, self.x, self.eps],
-
-            "x_eps_data_orthogonal":       [self.noise, self.x, self.eps, self.data],
-            "x_eps_data_xinit_orthogonal": [self.noise, self.x, self.eps, self.data, self.x_init],
-            
-            "x_eps_guide_orthogonal":      [self.noise, self.x, self.eps, self.guide],
-            "x_eps_guide_bkg_orthogonal":  [self.noise, self.x, self.eps, self.guide_bkg],
-            
-            "noise_orthogonal":            [self.noise, self.x_init],
-            
-            "guide_orthogonal":            [self.noise, self.guide],
-            "guide_bkg_orthogonal":        [self.noise, self.guide_bkg],
-        }
-
-    def check_cossim_source(self, source):
-        return source in self.noise_cossim_map
-
-    def get_ortho_noise(self, noise, prev_noises=None, max_iter=100, max_score=1e-7, NOISE_COSSIM_SOURCE="eps_orthogonal"):
-        
-        if NOISE_COSSIM_SOURCE not in self.noise_cossim_map:
-            raise ValueError(f"Invalid NOISE_COSSIM_SOURCE: {NOISE_COSSIM_SOURCE}")
-        
-        self.noise_cossim_map[NOISE_COSSIM_SOURCE][0] = noise
-
-        params = self.noise_cossim_map[NOISE_COSSIM_SOURCE]
-        
-        noise = get_orthogonal_noise_from_channelwise(*params, max_iter=max_iter, max_score=max_score)
-        
-        return noise
-
-
-
-def handle_tiled_etc_noise_steps(x_0, x, x_prenoise, x_init, eps, denoised, y0, y0_inv, step,        # NOTE: NS AND SUBSTEP ADDED!
-                                 rk_type, RK, NS, SUBSTEP, sigma_up, sigma, sigma_next, alpha_ratio, s_noise, noise_mode, SDE_NOISE_EXTERNAL, sde_noise_t,
-                                 NOISE_COSSIM_SOURCE, NOISE_COSSIM_MODE, noise_cossim_tile_size, noise_cossim_iterations,
-                                 extra_options):
-    
-    x_tmp, cossim_tmp, noise_tmp_list = [], [], []
-    if step > int(get_extra_options_kv("noise_cossim_end_step", "10000", extra_options)):
-        NOISE_COSSIM_SOURCE = get_extra_options_kv("noise_cossim_takeover_source", "eps", extra_options)
-        NOISE_COSSIM_MODE   = get_extra_options_kv("noise_cossim_takeover_mode", "forward", extra_options)
-        noise_cossim_tile_size   = int(get_extra_options_kv("noise_cossim_takeover_tile", str(noise_cossim_tile_size), extra_options))
-        noise_cossim_iterations   = int(get_extra_options_kv("noise_cossim_takeover_iterations", str(noise_cossim_iterations), extra_options))
-        
-    for i in range(noise_cossim_iterations):
-        #x_tmp.append(NS.swap_noise(x_0, x, sigma, sigma, sigma_next, ))
-        x_tmp.append(NS.add_noise_post(x, sigma_up, sigma, sigma_next, alpha_ratio, s_noise, noise_mode, SDE_NOISE_EXTERNAL, sde_noise_t)    )#y0, lgw, sigma_down are currently unused
-        noise_tmp = x_tmp[i] - x
-        if extra_options_flag("noise_noise_zscore_norm", extra_options):
-            noise_tmp = (noise_tmp - noise_tmp.mean()) / noise_tmp.std()
-        if extra_options_flag("noise_eps_zscore_norm", extra_options):
-            eps = (eps - eps.mean()) / eps.std()
-        if   NOISE_COSSIM_SOURCE in ("eps_tiled", "guide_epsilon_tiled", "guide_bkg_epsilon_tiled", "iig_tiled"):
-            noise_tmp_list.append(noise_tmp)
-        if   NOISE_COSSIM_SOURCE == "eps":
-            cossim_tmp.append(get_cosine_similarity(eps, noise_tmp))
-        if   NOISE_COSSIM_SOURCE == "eps_ch":
-            cossim_total = torch.zeros_like(eps[0][0][0][0])
-            for ch in range(eps.shape[1]):
-                cossim_total += get_cosine_similarity(eps[0][ch], noise_tmp[0][ch])
-            cossim_tmp.append(cossim_total)
-        elif NOISE_COSSIM_SOURCE == "data":
-            cossim_tmp.append(get_cosine_similarity(denoised, noise_tmp))
-        elif NOISE_COSSIM_SOURCE == "latent":
-            cossim_tmp.append(get_cosine_similarity(x_prenoise, noise_tmp))
-        elif NOISE_COSSIM_SOURCE == "x_prenoise":
-            cossim_tmp.append(get_cosine_similarity(x_prenoise, x_tmp[i]))
-        elif NOISE_COSSIM_SOURCE == "x":
-            cossim_tmp.append(get_cosine_similarity(x, x_tmp[i]))
-        elif NOISE_COSSIM_SOURCE == "x_data":
-            cossim_tmp.append(get_cosine_similarity(denoised, x_tmp[i]))
-        elif NOISE_COSSIM_SOURCE == "x_init_vs_noise":
-            cossim_tmp.append(get_cosine_similarity(x_init, noise_tmp))
-        elif NOISE_COSSIM_SOURCE == "mom":
-            cossim_tmp.append(get_cosine_similarity(denoised, x + sigma_next*noise_tmp))
-        elif NOISE_COSSIM_SOURCE == "guide":
-            cossim_tmp.append(get_cosine_similarity(y0, x_tmp[i]))
-        elif NOISE_COSSIM_SOURCE == "guide_bkg":
-            cossim_tmp.append(get_cosine_similarity(y0_inv, x_tmp[i]))
-            
-    if step < int(get_extra_options_kv("noise_cossim_start_step", "0", extra_options)):
-        x = x_tmp[0]
-
-    elif (NOISE_COSSIM_SOURCE == "eps_tiled"):
-        x = noise_cossim_eps_tiled(x_tmp, eps, noise_tmp_list, cossim_mode=NOISE_COSSIM_MODE, tile_size=noise_cossim_tile_size, step=step)
-    elif (NOISE_COSSIM_SOURCE == "guide_epsilon_tiled"):
-        x = noise_cossim_guide_eps_tiled(x_0, x_tmp, y0, noise_tmp_list, cossim_mode=NOISE_COSSIM_MODE, tile_size=noise_cossim_tile_size, step=step, sigma=sigma, rk_type=rk_type)
-    elif (NOISE_COSSIM_SOURCE == "guide_bkg_epsilon_tiled"):
-        x = noise_cossim_guide_eps_tiled(x_0, x_tmp, y0_inv, noise_tmp_list, cossim_mode=NOISE_COSSIM_MODE, tile_size=noise_cossim_tile_size, step=step, sigma=sigma, rk_type=rk_type)
-    elif (NOISE_COSSIM_SOURCE == "guide_tiled"):
-        x = noise_cossim_guide_tiled(x_tmp, y0, cossim_mode=NOISE_COSSIM_MODE, tile_size=noise_cossim_tile_size, step=step)
-    elif (NOISE_COSSIM_SOURCE == "guide_bkg_tiled"):
-        x = noise_cossim_guide_tiled(x_tmp, y0_inv, cossim_mode=NOISE_COSSIM_MODE, tile_size=noise_cossim_tile_size)
-    else:
-        for i in range(len(x_tmp)):
-            if   (NOISE_COSSIM_MODE == "forward") and (cossim_tmp[i] == max(cossim_tmp)):
-                x = x_tmp[i]
-                break
-            elif (NOISE_COSSIM_MODE == "reverse") and (cossim_tmp[i] == min(cossim_tmp)):
-                x = x_tmp[i]
-                break
-            elif (NOISE_COSSIM_MODE == "orthogonal") and (abs(cossim_tmp[i]) == min(abs(val) for val in cossim_tmp)):
-                x = x_tmp[i]
-                break
-            elif (NOISE_COSSIM_MODE != "forward") and (NOISE_COSSIM_MODE != "reverse") and (NOISE_COSSIM_MODE != "orthogonal"):
-                x = x_tmp[0]
-                break
-    return x
-
-
-
-
-
-def get_masked_epsilon_projection(x_0, x_, eps_, y0, y0_inv, s_, row, row_offset, rk_type, LG, step):
-    
-    eps_row, eps_row_inv = get_guide_epsilon_substep(x_0, x_, y0, y0_inv, s_, row, row_offset, rk_type)
-    eps_row_lerp = eps_[row]   +   LG.mask * (eps_row-eps_[row])   +   (1-LG.mask) * (eps_row_inv-eps_[row])
-    eps_collinear_eps_lerp = get_collinear(eps_[row], eps_row_lerp)
-    eps_lerp_ortho_eps     = get_orthogonal(eps_row_lerp, eps_[row])
-    eps_sum = eps_collinear_eps_lerp + eps_lerp_ortho_eps
-    lgw_mask, lgw_mask_inv = LG.get_masks_for_step(step)
-    eps_substep_guide = eps_[row] + lgw_mask * (eps_sum - eps_[row]) + lgw_mask_inv * (eps_sum - eps_[row])
-    return eps_substep_guide
-
-
-
+import torch
+import torch.nn.functional as F
+import torchvision.transforms as T
+import copy
+
+from einops import rearrange
+
+from comfy.model_management import get_torch_device, unet_offload_device
+
+from .sigmas import get_sigmas
+from .noise_classes import *
+from .latents import hard_light_blend, normalize_latent, initialize_or_scale
+from .rk_method_beta import RK_Method_Beta
+from .helper import get_extra_options_kv, extra_options_flag, get_cosine_similarity, get_extra_options_list, is_video_model
+from .rk_coefficients_beta import IRK_SAMPLER_NAMES_BETA
+from .noise_sigmas_timesteps_scaling import get_res4lyf_step_with_model
+
+import itertools
+
+
+def normalize_inputs(x, y0, y0_inv, guide_mode,  extra_options):
+    
+    if guide_mode == "epsilon_guide_mean_std_from_bkg":
+        y0 = normalize_latent(y0, y0_inv)
+        
+    input_norm = get_extra_options_kv("input_norm", "", extra_options)
+    input_std = float(get_extra_options_kv("input_std", "1.0", extra_options))
+    
+    if input_norm == "input_ch_mean_set_std_to":
+        x = normalize_latent(x, set_std=input_std)
+
+    if input_norm == "input_ch_set_std_to":
+        x = normalize_latent(x, set_std=input_std, mean=False)
+            
+    if input_norm == "input_mean_set_std_to":
+        x = normalize_latent(x, set_std=input_std, channelwise=False)
+        
+    if input_norm == "input_std_set_std_to":
+        x = normalize_latent(x, set_std=input_std, mean=False, channelwise=False)
+    
+    return x, y0, y0_inv
+
+
+class LatentGuide:
+    def __init__(self, model, sigmas, UNSAMPLE, LGW_MASK_RESCALE_MIN, extra_options, device='cpu', dtype=torch.float64, max_steps=10000, frame_weights_grp=None):
+        self.model          = model
+        self.dtype          = dtype
+        self.device         = device
+        self.sigma_min      = model.inner_model.inner_model.model_sampling.sigma_min.to(dtype=dtype, device=device)
+        self.sigma_max      = model.inner_model.inner_model.model_sampling.sigma_max.to(dtype=dtype, device=device)
+        self.sigmas         = sigmas.to(dtype=dtype, device=device)
+        self.UNSAMPLE       = UNSAMPLE
+        self.VIDEO          = is_video_model(model)
+        self.SAMPLE         = (sigmas[0] > sigmas[1])
+        self.extra_options  = extra_options
+        self.y0             = None
+        self.y0_inv         = None
+        self.guide_mode     = ""
+        self.max_steps      = max_steps
+        self.mask           = None
+        self.mask_inv       = None
+        self.x_lying_       = None
+        self.s_lying_       = None
+        self.LGW_MASK_RESCALE_MIN   = LGW_MASK_RESCALE_MIN
+        self.HAS_LATENT_GUIDE       = False
+        self.HAS_LATENT_GUIDE_INV   = False
+        self.lgw, self.lgw_inv      = [torch.full_like(sigmas, 0., dtype=self.dtype) for _ in range(2)]
+        self.guide_cossim_cutoff_, self.guide_bkg_cossim_cutoff_ = 1.0, 1.0
+        self.frame_weights = frame_weights_grp[0] if frame_weights_grp is not None else None
+        self.frame_weights_inv = frame_weights_grp[1] if frame_weights_grp is not None else None
+
+    def init_guides(self, x : torch.Tensor, RK_IMPLICIT, guides=None, noise_sampler=None):
+        latent_guide_weight, latent_guide_weight_inv = 0.,0.
+        latent_guide_weights = torch.zeros_like(self.sigmas, dtype=self.dtype, device=self.device)
+        latent_guide_weights_inv = torch.zeros_like(self.sigmas, dtype=self.dtype, device=self.device)
+        latent_guide = None
+        latent_guide_inv = None
+
+        if guides is not None:
+            (self.guide_mode, latent_guide_weight, latent_guide_weight_inv, latent_guide_weights, latent_guide_weights_inv, latent_guide, latent_guide_inv, self.mask, self.mask_inv, scheduler_, scheduler_inv_, start_steps_, start_steps_inv_, steps_, steps_inv_, self.guide_cossim_cutoff_, self.guide_bkg_cossim_cutoff_) = guides
+
+            if self.guide_mode.startswith("fully_") and not RK_IMPLICIT:
+                self.guide_mode = self.guide_mode[6:]   # fully_pseudoimplicit is only supported for implicit samplers, default back to pseudoimplicit
+            
+            if latent_guide_weights is None:
+                total_steps = steps_ - start_steps_
+                latent_guide_weights = get_sigmas(self.model, scheduler_, total_steps, 1.0).to(dtype=self.dtype, device=self.device) / self.sigma_max
+                prepend = torch.zeros(start_steps_, dtype=latent_guide_weights.dtype, device=latent_guide_weights.device)
+                latent_guide_weights = torch.cat((prepend, latent_guide_weights), dim=0)
+                
+            
+            if latent_guide_weights_inv is None:
+                total_steps = steps_inv_ - start_steps_inv_
+                latent_guide_weights_inv = get_sigmas(self.model, scheduler_inv_, total_steps, 1.0).to(dtype=self.dtype, device=self.device) / self.sigma_max
+                prepend = torch.zeros(start_steps_inv_, dtype=latent_guide_weights_inv.dtype, device=latent_guide_weights_inv.device)
+                latent_guide_weights = torch.cat((prepend, latent_guide_weights_inv), dim=0)
+                
+            latent_guide_weights     = initialize_or_scale(latent_guide_weights,     latent_guide_weight,     self.max_steps)
+            latent_guide_weights_inv = initialize_or_scale(latent_guide_weights_inv, latent_guide_weight_inv, self.max_steps)
+
+            latent_guide_weights[steps_ - 1:] = 0
+            latent_guide_weights_inv[steps_inv_ - 1:] = 0
+                
+        self.lgw        = F.pad(latent_guide_weights,     (0, self.max_steps), value=0.0)
+        self.lgw_inv    = F.pad(latent_guide_weights_inv, (0, self.max_steps), value=0.0)
+        
+        mask, self.LGW_MASK_RESCALE_MIN = prepare_mask(x, self.mask, self.LGW_MASK_RESCALE_MIN)
+        self.mask = mask.to(dtype=self.dtype, device=self.device)
+
+        if self.mask_inv is not None:
+            mask_inv, self.LGW_MASK_RESCALE_MIN = prepare_mask(x, self.mask_inv, self.LGW_MASK_RESCALE_MIN)
+            self.mask_inv = mask_inv.to(dtype=self.dtype, device=self.device)
+        else:
+            self.mask_inv = (1-self.mask)
+    
+        if latent_guide is not None:
+            self.HAS_LATENT_GUIDE = True
+            if type(latent_guide) is dict:
+                latent_guide_samples = self.model.inner_model.inner_model.process_latent_in(latent_guide['samples']).clone().to(dtype=self.dtype, device=self.device)
+            elif type(latent_guide) is torch.Tensor:
+                latent_guide_samples = latent_guide.to(dtype=self.dtype, device=self.device)
+            else:
+                raise ValueError(f"Invalid latent type: {type(latent_guide)}")
+
+            if self.VIDEO and latent_guide_samples.shape[2] == 1:
+                latent_guide_samples = latent_guide_samples.repeat(1, 1, x.shape[2], 1, 1)
+
+            if self.SAMPLE:
+                self.y0 = latent_guide_samples
+            elif self.UNSAMPLE: # and self.mask is not None:
+                mask = self.mask.to(x.device)
+                x = (1-mask) * x + mask * latent_guide_samples.to(x.device)
+            else:
+                x = latent_guide_samples.to(x.device)
+        else:
+            self.y0 = torch.zeros_like(x, dtype=self.dtype, device=self.device)
+
+        if latent_guide_inv is not None:
+            self.HAS_LATENT_GUIDE_INV = True
+            if type(latent_guide_inv) is dict:
+                latent_guide_inv_samples = self.model.inner_model.inner_model.process_latent_in(latent_guide_inv['samples']).clone().to(dtype=self.dtype, device=self.device)
+            elif type(latent_guide_inv) is torch.Tensor:
+                latent_guide_inv_samples = latent_guide_inv.to(dtype=self.dtype, device=self.device)
+            else:
+                raise ValueError(f"Invalid latent type: {type(latent_guide_inv)}")
+
+            if self.VIDEO and latent_guide_inv_samples.shape[2] == 1:
+                latent_guide_inv_samples = latent_guide_inv_samples.repeat(1, 1, x.shape[2], 1, 1)
+
+            if self.SAMPLE:
+                self.y0_inv = latent_guide_inv_samples
+            elif self.UNSAMPLE: # and self.mask is not None:
+                mask_inv = self.mask_inv.to(x.device)
+                x = (1-mask_inv) * x + mask_inv * latent_guide_inv_samples.to(x.device) #fixed old approach, which was mask, (1-mask)
+            else:
+                x = latent_guide_inv_samples.to(x.device)   #THIS COULD LEAD TO WEIRD BEHAVIOR! OVERWRITING X WITH LG_INV AFTER SETTING TO LG above!
+        else:
+            self.y0_inv = torch.zeros_like(x, dtype=self.dtype, device=self.device)
+
+        if self.frame_weights is not None:
+            self.frame_weights = initialize_or_scale(self.frame_weights, 1.0, self.max_steps).to(dtype=self.dtype, device=self.device)
+            self.frame_weights = F.pad(self.frame_weights, (0, self.max_steps), value=0.0)
+        if self.frame_weights_inv is not None:
+            self.frame_weights_inv = initialize_or_scale(self.frame_weights_inv, 1.0, self.max_steps).to(dtype=self.dtype, device=self.device)
+            self.frame_weights_inv = F.pad(self.frame_weights_inv, (0, self.max_steps), value=0.0)
+
+        if self.UNSAMPLE and not self.SAMPLE: #sigma_next > sigma:
+            self.y0 = noise_sampler(sigma=self.sigma_max, sigma_next=self.sigma_min).to(dtype=self.dtype, device=self.device)
+            self.y0 = (self.y0 - self.y0.mean()) / self.y0.std()
+            self.y0_inv = noise_sampler(sigma=self.sigma_max, sigma_next=self.sigma_min).to(dtype=self.dtype, device=self.device)
+            self.y0_inv = (self.y0_inv - self.y0_inv.mean()) / self.y0_inv.std()
+            
+        x, self.y0, self.y0_inv = normalize_inputs(x, self.y0, self.y0_inv, self.guide_mode, self.extra_options)
+
+        return x
+
+    def prepare_weighted_masks(self, step):
+        lgw_ = self.lgw[step]
+        lgw_inv_ = self.lgw_inv[step]
+        mask = torch.ones_like(self.y0) if self.mask is None else self.mask
+        mask_inv = torch.zeros_like(mask) if self.mask_inv is None else self.mask_inv
+
+        if self.LGW_MASK_RESCALE_MIN: 
+            lgw_mask     =    mask  * (1-lgw_)     + lgw_
+            lgw_mask_inv = (1-mask) * (1-lgw_inv_) + lgw_inv_
+        else:
+            if self.HAS_LATENT_GUIDE:
+                lgw_mask = mask * lgw_
+            else:
+                lgw_mask = torch.zeros_like(mask)
+            
+            if self.HAS_LATENT_GUIDE_INV:
+                if mask_inv is not None:
+                    lgw_mask_inv = torch.minimum(mask_inv, (1-mask) * lgw_inv_)
+                    #lgw_mask_inv = torch.minimum(1-mask_inv, (1-mask) * lgw_inv_)
+                else:
+                    lgw_mask_inv = (1-mask) * lgw_inv_
+            else:
+                lgw_mask_inv = torch.zeros_like(mask)
+
+        return lgw_mask, lgw_mask_inv
+
+
+    def get_masks_for_step(self, step):
+        lgw_mask, lgw_mask_inv = self.prepare_weighted_masks(step)
+        if self.VIDEO:
+            if self.frame_weights is not None:
+                apply_frame_weights(lgw_mask, self.frame_weights)
+            if self.frame_weights_inv is not None:
+                apply_frame_weights(lgw_mask_inv, self.frame_weights_inv)
+
+        return lgw_mask.to(self.device), lgw_mask_inv.to(self.device)
+
+
+
+    @torch.no_grad
+    def process_pseudoimplicit_guides_substep(self, x_0, x_, eps_, eps_prev_, data_, denoised_prev, row, step, sigmas, NS, RK, pseudoimplicit_row_weights, pseudoimplicit_step_weights, full_iter, BONGMATH, extra_options,):
+        if "pseudoimplicit" not in self.guide_mode or (self.lgw[step] == 0 and self.lgw_inv[step] == 0):
+            return x_0, x_, eps_, None, None
+        
+        sigma = sigmas[step]
+
+        if self.s_lying_ is not None:
+            if row >= len(self.s_lying_):
+                return x_0, x_, eps_, None, None
+        
+        y0 = self.y0.clone()
+        if self.HAS_LATENT_GUIDE_INV:
+            y0_inv = self.y0_inv.clone()
+        else:
+            y0_inv = torch.zeros_like(y0)
+
+        if y0.shape[0] > 1:
+            y0 = y0[min(step, y0.shape[0]-1)].unsqueeze(0)
+        
+        lgw_mask, lgw_mask_inv = self.get_masks_for_step(step)
+        
+        
+        
+        data_norm   = data_[row] - data_[row].mean(dim=(-2,-1), keepdim=True)
+        y0_norm     = y0         -         y0.mean(dim=(-2,-1), keepdim=True)
+        y0_cossim     = get_cosine_similarity(data_norm*lgw_mask,     y0_norm    *lgw_mask)
+        
+        if self.HAS_LATENT_GUIDE_INV:
+            y0_inv_norm = y0_inv     -     y0_inv.mean(dim=(-2,-1), keepdim=True)
+            y0_cossim_inv = get_cosine_similarity(data_norm*lgw_mask_inv, y0_inv_norm*lgw_mask_inv)
+        else:
+            y0_cossim_inv = 1.0
+        
+        if y0_cossim < self.guide_cossim_cutoff_ or y0_cossim_inv < self.guide_bkg_cossim_cutoff_:
+            if y0_cossim     >= self.guide_cossim_cutoff_:
+                lgw_mask *= 0
+            if y0_cossim_inv >= self.guide_bkg_cossim_cutoff_:
+                lgw_mask_inv *= 0
+        else:
+            return x_0, x_, eps_, None, None         #eps_, x_      #deactivate, too similar
+        
+        
+
+        if "fully_pseudoimplicit" in self.guide_mode:
+            if self.x_lying_ is None:
+                return x_0, x_, eps_, None, None        
+            else:
+                x_row_pseudoimplicit = self.x_lying_[row]
+                sub_sigma_pseudoimplicit = self.s_lying_[row]
+        
+        
+        
+        if RK.IMPLICIT:
+            x_ = RK.update_substep(x_0, x_, eps_, eps_prev_, row, RK.row_offset, NS.h_new, NS.h_new_orig, extra_options)
+            x_[row+RK.row_offset] = NS.rebound_overshoot_substep(x_0, x_[row+RK.row_offset])
+            
+            if row > 0:
+                x_[row+RK.row_offset] = NS.swap_noise_substep(x_0, x_[row+RK.row_offset])
+                if BONGMATH and step < sigmas.shape[0]-1 and not extra_options_flag("disable_pseudoimplicit_bongmath", extra_options):
+                    x_0, x_, eps_ = RK.bong_iter(x_0, x_, eps_, eps_prev_, data_, sigma, NS.s_, row, RK.row_offset, NS.h, extra_options)
+        else:
+            eps_[row] = RK.get_epsilon(x_0, x_[row], denoised_prev, sigma, NS.s_[row])
+            
+        if extra_options_flag("pseudoimplicit_denoised_prev", extra_options):
+            eps_[row] = RK.get_epsilon(x_0, x_[row], denoised_prev, sigma, NS.s_[row])
+ 
+        eps_substep_guide, eps_substep_guide_inv = [torch.zeros_like(x_0) for _ in range(2)]
+        if self.HAS_LATENT_GUIDE:
+            eps_substep_guide = RK.get_guide_epsilon(x_0, x_[row], y0, sigma, NS.s_[row], NS.sigma_down, None, extra_options)  
+        if self.HAS_LATENT_GUIDE_INV:
+            eps_substep_guide_inv = RK.get_guide_epsilon(x_0, x_[row], y0_inv, sigma, NS.s_[row], NS.sigma_down, None, extra_options)  
+
+
+
+        if self.guide_mode in {"pseudoimplicit", "pseudoimplicit_cw", "pseudoimplicit_projection", "pseudoimplicit_projection_cw"}:
+            maxmin_ratio = (NS.sub_sigma - RK.sigma_min) / NS.sub_sigma
+            
+            if extra_options_flag("guide_pseudoimplicit_power_substep_flip_maxmin_scaling", extra_options):
+                maxmin_ratio *= (RK.rows-row) / RK.rows
+            elif extra_options_flag("guide_pseudoimplicit_power_substep_maxmin_scaling", extra_options):
+                maxmin_ratio *= row / RK.rows
+            
+            sub_sigma_2 = NS.sub_sigma - maxmin_ratio * (NS.sub_sigma * pseudoimplicit_row_weights[row] * pseudoimplicit_step_weights[full_iter] * self.lgw[step])
+
+            use_projection = self.guide_mode in {"pseudoimplicit_projection", "pseudoimplicit_projection_cw"}
+            use_channelwise = self.guide_mode in {"pseudoimplicit_cw", "pseudoimplicit_projection_cw"}
+            eps_tmp_ = eps_.clone()
+
+            eps_ = self.process_channelwise(x_0, eps_, data_, row, eps_substep_guide, eps_substep_guide_inv, y0, y0_inv, lgw_mask, lgw_mask_inv, use_projection=use_projection, channelwise=use_channelwise)
+
+            x_row_tmp = x_[row] + RK.h_fn(sub_sigma_2, NS.sub_sigma) * eps_[row]
+            
+            eps_ = eps_tmp_
+            x_row_pseudoimplicit = x_row_tmp
+            sub_sigma_pseudoimplicit = sub_sigma_2
+
+
+        if RK.IMPLICIT and BONGMATH and step < sigmas.shape[0]-1 and not extra_options_flag("disable_pseudobongmath", extra_options):
+            x_[row] = NS.sigma_from_to(x_0, x_row_pseudoimplicit, sigma, sub_sigma_pseudoimplicit, NS.s_[row])
+            x_0, x_, eps_ = RK.bong_iter(x_0, x_, eps_, eps_prev_, data_, sigma, NS.s_, row, RK.row_offset, NS.h, extra_options) 
+            
+        return x_0, x_, eps_, x_row_pseudoimplicit, sub_sigma_pseudoimplicit
+
+
+
+    @torch.no_grad
+    def prepare_fully_pseudoimplicit_guides_substep(self, x_0, x_, eps_, eps_prev_, data_, denoised_prev, row, step, sigmas, eta_substep, overshoot_substep, s_noise_substep, NS, \
+                                                    RK, pseudoimplicit_row_weights, pseudoimplicit_step_weights, full_iter, BONGMATH, extra_options):
+        if "fully_pseudoimplicit" not in self.guide_mode or (self.lgw[step] == 0 and self.lgw_inv[step] == 0):
+            return x_0, x_, eps_ 
+        
+        sigma = sigmas[step]
+        
+        y0 = self.y0.clone()
+        if self.HAS_LATENT_GUIDE_INV:
+            y0_inv = self.y0_inv.clone()
+        else:
+            y0_inv = torch.zeros_like(y0)
+
+        if y0.shape[0] > 1:
+            y0 = y0[min(step, y0.shape[0]-1)].unsqueeze(0)
+        
+        lgw_mask, lgw_mask_inv = self.get_masks_for_step(step)
+        
+        
+        
+        data_norm   = data_[row] - data_[row].mean(dim=(-2,-1), keepdim=True)
+        y0_norm     = y0         -         y0.mean(dim=(-2,-1), keepdim=True)
+        y0_cossim     = get_cosine_similarity(data_norm*lgw_mask,     y0_norm    *lgw_mask)
+        
+        if self.HAS_LATENT_GUIDE_INV:
+            y0_inv_norm = y0_inv     -     y0_inv.mean(dim=(-2,-1), keepdim=True)
+            y0_cossim_inv = get_cosine_similarity(data_norm*lgw_mask_inv, y0_inv_norm*lgw_mask_inv)
+        else:
+            y0_cossim_inv = 1.0
+        
+        if y0_cossim < self.guide_cossim_cutoff_ or y0_cossim_inv < self.guide_bkg_cossim_cutoff_:
+            if y0_cossim     >= self.guide_cossim_cutoff_:
+                lgw_mask *= 0
+            if y0_cossim_inv >= self.guide_bkg_cossim_cutoff_:
+                lgw_mask_inv *= 0
+        else:
+            return x_0, x_, eps_ #deactivate, too similar
+        
+        
+        
+        # PREPARE FULLY PSEUDOIMPLICIT GUIDES
+        if self.guide_mode in {"fully_pseudoimplicit", "fully_pseudoimplicit_cw", "fully_pseudoimplicit_projection", "fully_pseudoimplicit_projection_cw"} and (self.lgw[step] > 0 or self.lgw_inv[step] > 0):
+            x_lying_ = x_.clone()
+            s_lying_ = []
+            eps_lying_ = eps_.clone()
+            for r in range(RK.rows):
+                
+                NS.set_sde_substep(r, RK.multistep_stages, eta_substep, overshoot_substep, s_noise_substep)
+
+                maxmin_ratio = (NS.sub_sigma - RK.sigma_min) / NS.sub_sigma
+                fully_sub_sigma_2 = NS.sub_sigma - maxmin_ratio * (NS.sub_sigma * pseudoimplicit_row_weights[r] * pseudoimplicit_step_weights[full_iter] * self.lgw[step])
+                s_lying_.append(fully_sub_sigma_2)
+
+                if RK.IMPLICIT:
+                    x_ = RK.update_substep(x_0, x_, eps_, eps_prev_, r, RK.row_offset, NS.h_new, NS.h_new_orig, extra_options) 
+                    x_[r] = NS.rebound_overshoot_substep(x_0, x_[r])
+
+                    if r > 0:
+                        x_[r] = NS.swap_noise_substep(x_0, x_[r])
+                        if BONGMATH and step < sigmas.shape[0]-1 and not extra_options_flag("disable_fully_pseudoimplicit_bongmath", extra_options):
+                            x_0, x_, eps_ = RK.bong_iter(x_0, x_, eps_, eps_prev_, data_, sigma, NS.s_, r, RK.row_offset, NS.h, extra_options)
+                            
+                if extra_options_flag("fully_pseudoimplicit_denoised_prev", extra_options):
+                    eps_[r] = RK.get_epsilon(x_0, x_[r], denoised_prev, sigma, NS.s_[r])
+                
+                eps_substep_guide, eps_substep_guide_inv = [torch.zeros_like(x_0) for _ in range(2)]
+                if self.HAS_LATENT_GUIDE:
+                    eps_substep_guide     = RK.get_guide_epsilon(x_0, x_[r], y0,     sigma, NS.s_[r], NS.sigma_down, None, extra_options)  
+                if self.HAS_LATENT_GUIDE_INV:
+                    eps_substep_guide_inv = RK.get_guide_epsilon(x_0, x_[r], y0_inv, sigma, NS.s_[r], NS.sigma_down, None, extra_options)  
+                
+                use_projection = self.guide_mode in {"fully_pseudoimplicit_projection", "fully_pseudoimplicit_projection_cw"}
+                use_channelwise = self.guide_mode in {"fully_pseudoimplicit_cw", "fully_pseudoimplicit_projection_cw"}
+                eps_ = self.process_channelwise(x_0, eps_, data_, row, eps_substep_guide, eps_substep_guide_inv, y0, y0_inv, lgw_mask, lgw_mask_inv, use_projection=use_projection, channelwise=use_channelwise)
+
+                x_lying_[r] = x_[r] + RK.h_fn(fully_sub_sigma_2, NS.sub_sigma) * eps_[r] #eps_substep_guide
+                
+                data_lying = x_[r] + RK.h_fn(0, NS.s_[r]) * eps_[r] #eps_substep_guide
+                
+                eps_lying_[r] = RK.get_epsilon(x_0, x_[r], data_lying, sigma, NS.s_[r])
+                #eps_lying_[r] = RK.get_epsilon_anchored(x_0, data_lying, NS.s_[r])
+                
+            if not extra_options_flag("pseudoimplicit_disable_eps_lying", extra_options):
+                eps_ = eps_lying_
+            
+            if not extra_options_flag("pseudoimplicit_disable_newton_iter", extra_options):
+                x_, eps_ = RK.newton_iter(x_0, x_, eps_, eps_prev_, data_, NS.s_, 0, NS.h, sigmas, step, "lying", extra_options)
+            
+            self.x_lying_ = x_lying_
+            self.s_lying_ = s_lying_
+
+        return x_0, x_, eps_ 
+
+
+
+    @torch.no_grad
+    def process_guides_substep(self, x_0, x_, eps_, data_, row, step, sigma, sigma_next, sigma_down, s_, unsample_resample_scale, RK, extra_options):
+
+        y0 = self.y0.clone()
+        if self.HAS_LATENT_GUIDE_INV:
+            y0_inv = self.y0_inv.clone()
+        else:
+            y0_inv = torch.zeros_like(y0)
+
+        if y0.shape[0] > 1:
+            y0 = y0[min(step, y0.shape[0]-1)].unsqueeze(0)
+        
+        lgw_mask, lgw_mask_inv = self.get_masks_for_step(step)
+        mask = self.mask
+
+        if self.guide_mode: # is not None: 
+            data_norm   = data_[row] - data_[row].mean(dim=(-2,-1), keepdim=True)
+            y0_norm     = y0         -         y0.mean(dim=(-2,-1), keepdim=True)
+            y0_cossim     = get_cosine_similarity(data_norm*lgw_mask,     y0_norm    *lgw_mask)
+            
+            if self.HAS_LATENT_GUIDE_INV:
+                y0_inv_norm = y0_inv     -     y0_inv.mean(dim=(-2,-1), keepdim=True)
+                y0_cossim_inv = get_cosine_similarity(data_norm*lgw_mask_inv, y0_inv_norm*lgw_mask_inv)
+            else:
+                y0_cossim_inv = 1.0
+            
+            if y0_cossim < self.guide_cossim_cutoff_ or y0_cossim_inv < self.guide_bkg_cossim_cutoff_:
+                if y0_cossim     >= self.guide_cossim_cutoff_:
+                    lgw_mask *= 0
+                if y0_cossim_inv >= self.guide_bkg_cossim_cutoff_:
+                    lgw_mask_inv *= 0
+            else:
+                return eps_, x_ 
+        else:
+            return eps_, x_ 
+        
+
+        eps_orig = eps_.clone()
+        
+        if extra_options_flag("dynamic_guides_mean_std", extra_options):
+            y_shift, y_inv_shift = normalize_latent([y0, y0_inv], [data_, data_])
+            y0 = y_shift
+            if extra_options_flag("dynamic_guides_inv", extra_options):
+                y0_inv = y_inv_shift
+
+        if extra_options_flag("dynamic_guides_mean", extra_options):
+            y_shift, y_inv_shift = normalize_latent([y0, y0_inv], [data_, data_], std=False)
+            y0 = y_shift
+            if extra_options_flag("dynamic_guides_inv", extra_options):
+                y0_inv = y_inv_shift
+
+
+        if "data" == self.guide_mode:
+            y0_tmp = y0.clone()
+            if self.HAS_LATENT_GUIDE:
+                y0_tmp = (1-lgw_mask) * data_[row] + lgw_mask * y0
+                y0_tmp = (1-lgw_mask_inv) * y0_tmp + lgw_mask_inv * y0_inv
+            x_[row+1] = y0_tmp + eps_[row]
+            
+        if self.guide_mode == "data_projection":
+
+            d_lerp = data_[row]   +   lgw_mask * (y0-data_[row])   +   lgw_mask_inv * (y0_inv-data_[row])
+            
+            d_collinear_d_lerp = get_collinear(data_[row], d_lerp)  
+            d_lerp_ortho_d     = get_orthogonal(d_lerp, data_[row])  
+            
+            data_[row] = d_collinear_d_lerp + d_lerp_ortho_d
+            
+            x_[row+1] = data_[row] + eps_[row] * sigma
+            
+
+
+        elif (self.UNSAMPLE or self.guide_mode in {"epsilon", "epsilon_cw", "epsilon_projection", "epsilon_projection_cw"}) and (self.lgw[step] > 0 or self.lgw_inv[step] > 0):
+            if sigma_down < sigma   or   s_[row] < RK.sigma_max:
+                cvf, cvf_inv = [torch.zeros_like(x_0) for _ in range(2)]
+                
+                if self.HAS_LATENT_GUIDE:
+                    cvf = RK.get_guide_epsilon(x_0, x_[row], y0, sigma, s_[row], sigma_down, unsample_resample_scale, extra_options)  
+                    
+                if self.HAS_LATENT_GUIDE_INV:
+                    cvf_inv = RK.get_guide_epsilon(x_0, x_[row], y0_inv, sigma, s_[row], sigma_down, unsample_resample_scale, extra_options)  
+
+                tol_value = float(get_extra_options_kv("tol", "-1.0", extra_options))
+                if tol_value >= 0:
+                    for b, c in itertools.product(range(x_0.shape[0]), range(x_0.shape[1])):
+                        current_diff     = torch.norm(data_[row][b][c] - y0    [b][c]) 
+                        current_diff_inv = torch.norm(data_[row][b][c] - y0_inv[b][c]) 
+                        
+                        lgw_scaled     = torch.nan_to_num(1-(tol_value/current_diff),     0)
+                        lgw_scaled_inv = torch.nan_to_num(1-(tol_value/current_diff_inv), 0)
+                        
+                        lgw_tmp     = min(self.lgw[step]    , lgw_scaled)
+                        lgw_tmp_inv = min(self.lgw_inv[step], lgw_scaled_inv)
+
+                        lgw_mask_clamp     = torch.clamp(lgw_mask,     max=lgw_tmp)
+                        lgw_mask_clamp_inv = torch.clamp(lgw_mask_inv, max=lgw_tmp_inv)
+
+                        eps_[row][b][c] = eps_[row][b][c] + lgw_mask_clamp[b][c] * (cvf[b][c] - eps_[row][b][c]) + lgw_mask_clamp_inv[b][c] * (cvf_inv[b][c] - eps_[row][b][c])
+                
+                elif self.guide_mode in {"epsilon"}: 
+                    eps_[row] = eps_[row] + lgw_mask * (cvf - eps_[row]) + lgw_mask_inv * (cvf_inv - eps_[row])
+                    
+                elif self.guide_mode in {"epsilon_projection"}:
+                    eps_row_lerp = eps_[row]   +   self.mask * (cvf-eps_[row])   +   (1-self.mask) * (cvf_inv-eps_[row])
+
+                    eps_collinear_eps_lerp = get_collinear(eps_[row], eps_row_lerp)
+                    eps_lerp_ortho_eps     = get_orthogonal(eps_row_lerp, eps_[row])
+
+                    eps_sum = eps_collinear_eps_lerp + eps_lerp_ortho_eps
+
+                    eps_[row] = eps_[row] + lgw_mask * (eps_sum - eps_[row]) + lgw_mask_inv * (eps_sum - eps_[row])
+                    
+                elif self.guide_mode in {"epsilon_cw", "epsilon_projection_cw"}:
+                    use_projection = self.guide_mode == "epsilon_projection_cw"
+                    eps_ = self.process_channelwise(x_0, eps_, data_, row, cvf, cvf_inv, y0, y0_inv, lgw_mask, lgw_mask_inv, use_projection=use_projection, channelwise=True)
+
+        temporal_smoothing = float(get_extra_options_kv("temporal_smoothing", "0.0", extra_options))
+        if temporal_smoothing > 0:
+            eps_[row] = apply_temporal_smoothing(eps_[row], temporal_smoothing)
+            
+        if extra_options_flag("substep_eps_ch_mean_std", extra_options):
+            eps_[row] = normalize_latent(eps_[row], eps_orig[row])
+        if extra_options_flag("substep_eps_ch_mean", extra_options):
+            eps_[row] = normalize_latent(eps_[row], eps_orig[row], std=False)
+        if extra_options_flag("substep_eps_ch_std", extra_options):
+            eps_[row] = normalize_latent(eps_[row], eps_orig[row], mean=False)
+        if extra_options_flag("substep_eps_mean_std", extra_options):
+            eps_[row] = normalize_latent(eps_[row], eps_orig[row], channelwise=False)
+        if extra_options_flag("substep_eps_mean", extra_options):
+            eps_[row] = normalize_latent(eps_[row], eps_orig[row], std=False, channelwise=False)
+        if extra_options_flag("substep_eps_std", extra_options):
+            eps_[row] = normalize_latent(eps_[row], eps_orig[row], mean=False, channelwise=False)
+        return eps_, x_
+
+
+    def process_channelwise(self, x_0, eps_, data_, row, cvf, cvf_inv, y0, y0_inv, lgw_mask, lgw_mask_inv, use_projection=False, channelwise=False):
+        avg, avg_inv = 0, 0
+        for b, c in itertools.product(range(x_0.shape[0]), range(x_0.shape[1])):
+            avg     += torch.norm(lgw_mask    [b][c] * data_[row][b][c]   -   lgw_mask    [b][c] * y0    [b][c])
+            avg_inv += torch.norm(lgw_mask_inv[b][c] * data_[row][b][c]   -   lgw_mask_inv[b][c] * y0_inv[b][c])
+        avg     /= x_0.shape[1]
+        avg_inv /= x_0.shape[1]
+        
+        for b, c in itertools.product(range(x_0.shape[0]), range(x_0.shape[1])):
+            if channelwise:
+                ratio     = torch.nan_to_num(torch.norm(lgw_mask    [b][c] * data_[row][b][c] - lgw_mask    [b][c] * y0    [b][c])   /   avg,     0)
+                ratio_inv = torch.nan_to_num(torch.norm(lgw_mask_inv[b][c] * data_[row][b][c] - lgw_mask_inv[b][c] * y0_inv[b][c])   /   avg_inv, 0)
+            else:
+                ratio     = 1.
+                ratio_inv = 1.
+                    
+            eps_[row][b][c] = eps_[row][b][c]      +     ratio * lgw_mask[b][c] * (cvf[b][c] - eps_[row][b][c])    +    ratio_inv * lgw_mask_inv[b][c] * (cvf_inv[b][c] - eps_[row][b][c])
+            
+            if use_projection:
+                eps_row_lerp = eps_[row][b][c]   +   self.mask[b][c] * (cvf[b][c]-eps_[row][b][c])   +   (1-self.mask[b][c]) * (cvf_inv[b][c]-eps_[row][b][c])
+
+                eps_collinear_eps_lerp = get_collinear(eps_[row][b][c], eps_row_lerp)
+                eps_lerp_ortho_eps     = get_orthogonal(eps_row_lerp, eps_[row][b][c])
+
+                eps_sum = eps_collinear_eps_lerp + eps_lerp_ortho_eps
+
+                eps_[row][b][c] = eps_[row][b][c] + ratio*lgw_mask[b][c] * (eps_sum - eps_[row][b][c]) + ratio_inv*lgw_mask_inv[b][c] * (eps_sum - eps_[row][b][c])
+            else:
+                eps_[row][b][c] = eps_[row][b][c]      +     ratio * lgw_mask[b][c] * (cvf[b][c] - eps_[row][b][c])    +    ratio_inv * lgw_mask_inv[b][c] * (cvf_inv[b][c] - eps_[row][b][c])
+                
+        return eps_
+
+
+    @torch.no_grad
+    def process_guides_poststep(self, x, denoised, eps, step, extra_options):
+        x_orig = x.clone()
+        mean_weight = float(get_extra_options_kv("mean_weight", "0.01", extra_options))
+        
+        y0 = self.y0.clone()
+        if self.HAS_LATENT_GUIDE_INV:
+            y0_inv = self.y0_inv.clone()
+        else:
+            y0_inv = torch.zeros_like(y0)
+
+        if y0.shape[0] > 1:
+            y0 = y0[min(step, y0.shape[0]-1)].unsqueeze(0)
+        
+        lgw_mask, lgw_mask_inv = self.get_masks_for_step(step)
+        mask = self.mask #needed for bitwise mask below
+        
+        if self.guide_mode: 
+            data_norm   = denoised - denoised.mean(dim=(-2,-1), keepdim=True)
+            y0_norm     = y0         -         y0.mean(dim=(-2,-1), keepdim=True)
+            y0_inv_norm = y0_inv     -     y0_inv.mean(dim=(-2,-1), keepdim=True)
+
+            y0_cossim     = get_cosine_similarity(data_norm*lgw_mask,     y0_norm    *lgw_mask)
+            y0_cossim_inv = get_cosine_similarity(data_norm*lgw_mask_inv, y0_inv_norm*lgw_mask_inv)
+            
+            if y0_cossim < self.guide_cossim_cutoff_ or y0_cossim_inv < self.guide_bkg_cossim_cutoff_:
+                lgw_mask_cossim, lgw_mask_cossim_inv = lgw_mask, lgw_mask_inv
+                if y0_cossim     >= self.guide_cossim_cutoff_:
+                    lgw_mask_cossim     = torch.zeros_like(lgw_mask)
+                if y0_cossim_inv >= self.guide_bkg_cossim_cutoff_:
+                    lgw_mask_cossim_inv = torch.zeros_like(lgw_mask_inv)
+                lgw_mask = lgw_mask_cossim
+                lgw_mask_inv = lgw_mask_cossim_inv
+            else:
+                return x
+        
+        if self.guide_mode in {"epsilon_dynamic_mean_std", "epsilon_dynamic_mean", "epsilon_dynamic_std", "epsilon_dynamic_mean_from_bkg"}:
+        
+            denoised_masked     = denoised * ((mask==1)*mask)
+            denoised_masked_inv = denoised * ((mask==0)*(1-mask))
+            
+            
+            d_shift, d_shift_inv = torch.zeros_like(x), torch.zeros_like(x)
+            
+            for b, c in itertools.product(range(x.shape[0]), range(x.shape[1])):
+                denoised_mask     = denoised[b][c][mask[b][c] == 1]
+                denoised_mask_inv = denoised[b][c][mask[b][c] == 0]
+                
+                if self.guide_mode == "epsilon_dynamic_mean_std":
+                    d_shift[b][c] = (denoised_masked[b][c] - denoised_mask.mean()) / denoised_mask.std()
+                    d_shift[b][c] = (d_shift[b][c] * denoised_mask_inv.std()) + denoised_mask_inv.mean()
+                    
+                elif self.guide_mode == "epsilon_dynamic_mean":
+                    d_shift[b][c]     = denoised_masked[b][c]     - denoised_mask.mean()     + denoised_mask_inv.mean()
+                    d_shift_inv[b][c] = denoised_masked_inv[b][c] - denoised_mask_inv.mean() + denoised_mask.mean()
+
+                elif self.guide_mode == "epsilon_dynamic_mean_from_bkg":
+                    d_shift[b][c] = denoised_masked[b][c] - denoised_mask.mean() + denoised_mask_inv.mean()
+
+            if self.guide_mode in {"epsilon_dynamic_mean_std", "epsilon_dynamic_mean_from_bkg"}:
+                denoised_shifted = denoised   +   mean_weight * lgw_mask * (d_shift - denoised_masked) 
+            elif self.guide_mode == "epsilon_dynamic_mean":
+                denoised_shifted = denoised   +   mean_weight * lgw_mask * (d_shift - denoised_masked)   +   mean_weight * lgw_mask_inv * (d_shift_inv - denoised_masked_inv)
+                
+            x = denoised_shifted + eps
+        
+        
+        if self.UNSAMPLE is False and (self.HAS_LATENT_GUIDE or self.HAS_LATENT_GUIDE_INV) and self.guide_mode in ("hard_light", "blend", "blend_projection", "mean_std", "mean", "mean_tiled", "std"):
+            if self.guide_mode == "hard_light":
+                d_shift, d_shift_inv = hard_light_blend(y0, denoised), hard_light_blend(y0_inv, denoised)
+            elif self.guide_mode == "blend":
+                d_shift, d_shift_inv = y0, y0_inv
+                
+            elif self.guide_mode == "blend_projection":
+                d_lerp = denoised   +   lgw_mask * (y0-denoised)   +   lgw_mask_inv * (y0_inv-denoised)
+                
+                d_collinear_d_lerp = get_collinear(denoised, d_lerp)  
+                d_lerp_ortho_d     = get_orthogonal(d_lerp, denoised)  
+                
+                denoised_shifted = d_collinear_d_lerp + d_lerp_ortho_d
+                x = denoised_shifted + eps
+                return x
+
+
+            elif self.guide_mode == "mean_std":
+                d_shift, d_shift_inv = normalize_latent([denoised, denoised], [y0, y0_inv])
+            elif self.guide_mode == "mean":
+                d_shift, d_shift_inv = normalize_latent([denoised, denoised], [y0, y0_inv], std=False)
+            elif self.guide_mode == "std":
+                d_shift, d_shift_inv = normalize_latent([denoised, denoised], [y0, y0_inv], mean=False)
+            elif self.guide_mode == "mean_tiled":
+                mean_tile_size = int(get_extra_options_kv("mean_tile", "8", extra_options))
+                y0_tiled       = rearrange(y0,       "b c (h t1) (w t2) -> (t1 t2) b c h w", t1=mean_tile_size, t2=mean_tile_size)
+                y0_inv_tiled   = rearrange(y0_inv,   "b c (h t1) (w t2) -> (t1 t2) b c h w", t1=mean_tile_size, t2=mean_tile_size)
+                denoised_tiled = rearrange(denoised, "b c (h t1) (w t2) -> (t1 t2) b c h w", t1=mean_tile_size, t2=mean_tile_size)
+                d_shift_tiled, d_shift_inv_tiled = torch.zeros_like(y0_tiled), torch.zeros_like(y0_tiled)
+                for i in range(y0_tiled.shape[0]):
+                    d_shift_tiled[i], d_shift_inv_tiled[i] = normalize_latent([denoised_tiled[i], denoised_tiled[i]], [y0_tiled[i], y0_inv_tiled[i]], std=False)
+                d_shift     = rearrange(d_shift_tiled,     "(t1 t2) b c h w -> b c (h t1) (w t2)", t1=mean_tile_size, t2=mean_tile_size)
+                d_shift_inv = rearrange(d_shift_inv_tiled, "(t1 t2) b c h w -> b c (h t1) (w t2)", t1=mean_tile_size, t2=mean_tile_size)
+
+
+            if self.guide_mode in ("hard_light", "blend", "mean_std", "mean", "mean_tiled", "std"):
+                if self.HAS_LATENT_GUIDE_INV:
+                    denoised_shifted = denoised   +   lgw_mask * (d_shift - denoised)
+                else:
+                    denoised_shifted = denoised   +   lgw_mask * (d_shift - denoised)   +   lgw_mask_inv * (d_shift_inv - denoised)
+            
+                if extra_options_flag("poststep_denoised_ch_mean_std", extra_options):
+                    denoised_shifted = normalize_latent(denoised_shifted, denoised)
+                if extra_options_flag("poststep_denoised_ch_mean", extra_options):
+                    denoised_shifted = normalize_latent(denoised_shifted, denoised, std=False)
+                if extra_options_flag("poststep_denoised_ch_std", extra_options):
+                    denoised_shifted = normalize_latent(denoised_shifted, denoised, mean=False)
+                if extra_options_flag("poststep_denoised_mean_std", extra_options):
+                    denoised_shifted = normalize_latent(denoised_shifted, denoised, channelwise=False)
+                if extra_options_flag("poststep_denoised_mean", extra_options):
+                    denoised_shifted = normalize_latent(denoised_shifted, denoised, std=False, channelwise=False)
+                if extra_options_flag("poststep_denoised_std", extra_options):
+                    denoised_shifted = normalize_latent(denoised_shifted, denoised, mean=False, channelwise=False)
+
+                x = denoised_shifted + eps
+
+        if extra_options_flag("poststep_x_ch_mean_std", extra_options):
+            x = normalize_latent(x, x_orig)
+        if extra_options_flag("poststep_x_ch_mean", extra_options):
+            x = normalize_latent(x, x_orig, std=False)
+        if extra_options_flag("poststep_x_ch_std", extra_options):
+            x = normalize_latent(x, x_orig, mean=False)
+        if extra_options_flag("poststep_x_mean_std", extra_options):
+            x = normalize_latent(x, x_orig, channelwise=False)
+        if extra_options_flag("poststep_x_mean", extra_options):
+            x = normalize_latent(x, x_orig, std=False, channelwise=False)
+        if extra_options_flag("poststep_x_std", extra_options):
+            x = normalize_latent(x, x_orig, mean=False, channelwise=False)
+        return x
+
+
+def apply_frame_weights(mask, frame_weights):
+    if frame_weights is not None:
+        for f in range(mask.shape[2]):
+            frame_weight = frame_weights[f]
+            mask[..., f:f+1, :, :] *= frame_weight
+
+
+def prepare_mask(x, mask, LGW_MASK_RESCALE_MIN) -> tuple[torch.Tensor, bool]:
+    if mask is None:
+        mask = torch.ones_like(x)
+        LGW_MASK_RESCALE_MIN = False
+        return mask, LGW_MASK_RESCALE_MIN
+    
+    spatial_mask = mask.unsqueeze(1)
+    target_height = x.shape[-2]
+    target_width = x.shape[-1]
+    spatial_mask = F.interpolate(spatial_mask, size=(target_height, target_width), mode='bilinear', align_corners=False)
+
+    while spatial_mask.dim() < x.dim():
+        spatial_mask = spatial_mask.unsqueeze(2)
+    
+    repeat_shape = [1] #batch
+    for i in range(1, x.dim() - 2):
+        repeat_shape.append(x.shape[i])
+    repeat_shape.extend([1, 1]) #height and width
+
+    mask = spatial_mask.repeat(*repeat_shape).to(x.dtype)
+    
+    del spatial_mask
+    return mask, LGW_MASK_RESCALE_MIN
+    
+def apply_temporal_smoothing(tensor, temporal_smoothing):
+    if temporal_smoothing <= 0 or tensor.dim() != 5:
+        return tensor
+
+    kernel_size = 5
+    padding = kernel_size // 2
+    temporal_kernel = torch.tensor(
+        [0.1, 0.2, 0.4, 0.2, 0.1],
+        device=tensor.device, dtype=tensor.dtype
+    ) * temporal_smoothing
+    temporal_kernel[kernel_size//2] += (1 - temporal_smoothing)
+    temporal_kernel = temporal_kernel / temporal_kernel.sum()
+
+    # resahpe for conv1d
+    b, c, f, h, w = tensor.shape
+    data_flat = tensor.permute(0, 1, 3, 4, 2).reshape(-1, f)
+
+    # apply smoohting
+    data_smooth = F.conv1d(
+        data_flat.unsqueeze(1),
+        temporal_kernel.view(1, 1, -1),
+        padding=padding
+    ).squeeze(1)
+
+    return data_smooth.view(b, c, h, w, f).permute(0, 1, 4, 2, 3)
+
+def get_guide_epsilon_substep(x_0, x_, y0, y0_inv, s_, row, row_offset, rk_type, b=None, c=None):
+    s_in = x_0.new_ones([x_0.shape[0]])
+    
+    if b is not None and c is not None:  
+        index = (b, c)
+    elif b is not None: 
+        index = (b,)
+    else: 
+        index = ()
+
+    if RK_Method_Beta.is_exponential(rk_type):
+        eps_row     = y0    [index] - x_0[index]
+        eps_row_inv = y0_inv[index] - x_0[index]
+    else:
+        eps_row     = (x_[row][index] - y0    [index]) / (s_[row] * s_in) # was row+row_offset before for x_!!   not right...     also? potential issues here with x_[row+1] being RK.rows+2 with gauss-legendre_2s 1 imp step 1 imp substep
+        eps_row_inv = (x_[row][index] - y0_inv[index]) / (s_[row] * s_in)
+    
+    return eps_row, eps_row_inv
+
+def get_guide_epsilon(x_0, x_, y0, sigma, rk_type, b=None, c=None):
+    s_in = x_0.new_ones([x_0.shape[0]])
+    
+    if b is not None and c is not None:  
+        index = (b, c)
+    elif b is not None: 
+        index = (b,)
+    else: 
+        index = ()
+
+    if RK_Method_Beta.is_exponential(rk_type):
+        eps     = y0    [index] - x_0[index]
+    else:
+        eps     = (x_[index] - y0    [index]) / (sigma * s_in)
+    
+    return eps
+
+
+
+@torch.no_grad
+def noise_cossim_guide_tiled(x_list, guide, cossim_mode="forward", tile_size=2, step=0):
+
+    guide_tiled = rearrange(guide, "b c (h t1) (w t2) -> b (t1 t2) c h w", t1=tile_size, t2=tile_size)
+
+    x_tiled_list = [
+        rearrange(x, "b c (h t1) (w t2) -> b (t1 t2) c h w", t1=tile_size, t2=tile_size)
+        for x in x_list
+    ]
+    x_tiled_stack = torch.stack([x_tiled[0] for x_tiled in x_tiled_list])  # [n_x, n_tiles, c, h, w]
+
+    guide_flat = guide_tiled[0].view(guide_tiled.shape[1], -1).unsqueeze(0)  # [1, n_tiles, c*h*w]
+    x_flat = x_tiled_stack.view(x_tiled_stack.size(0), x_tiled_stack.size(1), -1)  # [n_x, n_tiles, c*h*w]
+
+    cossim_tmp_all = F.cosine_similarity(x_flat, guide_flat, dim=-1)  # [n_x, n_tiles]
+
+    if cossim_mode == "forward":
+        indices = cossim_tmp_all.argmax(dim=0) 
+    elif cossim_mode == "reverse":
+        indices = cossim_tmp_all.argmin(dim=0) 
+    elif cossim_mode == "orthogonal":
+        indices = torch.abs(cossim_tmp_all).argmin(dim=0) 
+    elif cossim_mode == "forward_reverse":
+        if step % 2 == 0:
+            indices = cossim_tmp_all.argmax(dim=0)
+        else:
+            indices = cossim_tmp_all.argmin(dim=0)
+    elif cossim_mode == "reverse_forward":
+        if step % 2 == 1:
+            indices = cossim_tmp_all.argmax(dim=0)
+        else:
+            indices = cossim_tmp_all.argmin(dim=0)
+    elif cossim_mode == "orthogonal_reverse":
+        if step % 2 == 0:
+            indices = torch.abs(cossim_tmp_all).argmin(dim=0)
+        else:
+            indices = cossim_tmp_all.argmin(dim=0)
+    elif cossim_mode == "reverse_orthogonal":
+        if step % 2 == 1:
+            indices = torch.abs(cossim_tmp_all).argmin(dim=0)
+        else:
+            indices = cossim_tmp_all.argmin(dim=0)
+    else:
+        target_value = float(cossim_mode)
+        indices = torch.abs(cossim_tmp_all - target_value).argmin(dim=0)  
+
+    x_tiled_out = x_tiled_stack[indices, torch.arange(indices.size(0))]  # [n_tiles, c, h, w]
+
+    x_tiled_out = x_tiled_out.unsqueeze(0) 
+    x_detiled = rearrange(x_tiled_out, "b (t1 t2) c h w -> b c (h t1) (w t2)", t1=tile_size, t2=tile_size)
+
+    return x_detiled
+
+
+@torch.no_grad
+def noise_cossim_eps_tiled(x_list, eps, noise_list, cossim_mode="forward", tile_size=2, step=0):
+
+    eps_tiled = rearrange(eps, "b c (h t1) (w t2) -> b (t1 t2) c h w", t1=tile_size, t2=tile_size)
+    x_tiled_list = [
+        rearrange(x, "b c (h t1) (w t2) -> b (t1 t2) c h w", t1=tile_size, t2=tile_size)
+        for x in x_list
+    ]
+    noise_tiled_list = [
+        rearrange(noise, "b c (h t1) (w t2) -> b (t1 t2) c h w", t1=tile_size, t2=tile_size)
+        for noise in noise_list
+    ]
+
+    noise_tiled_stack = torch.stack([noise_tiled[0] for noise_tiled in noise_tiled_list])  # [n_x, n_tiles, c, h, w]
+    eps_expanded = eps_tiled[0].view(eps_tiled.shape[1], -1).unsqueeze(0)  # [1, n_tiles, c*h*w]
+    noise_flat = noise_tiled_stack.view(noise_tiled_stack.size(0), noise_tiled_stack.size(1), -1)  # [n_x, n_tiles, c*h*w]
+    cossim_tmp_all = F.cosine_similarity(noise_flat, eps_expanded, dim=-1)  # [n_x, n_tiles]
+
+    if cossim_mode == "forward":
+        indices = cossim_tmp_all.argmax(dim=0)  
+    elif cossim_mode == "reverse":
+        indices = cossim_tmp_all.argmin(dim=0) 
+    elif cossim_mode == "orthogonal":
+        indices = torch.abs(cossim_tmp_all).argmin(dim=0) 
+    elif cossim_mode == "orthogonal_pos":
+        positive_mask = cossim_tmp_all > 0
+        positive_tmp = torch.where(positive_mask, cossim_tmp_all, torch.full_like(cossim_tmp_all, float('inf')))
+        indices = positive_tmp.argmin(dim=0)
+    elif cossim_mode == "orthogonal_neg":
+        negative_mask = cossim_tmp_all < 0
+        negative_tmp = torch.where(negative_mask, cossim_tmp_all, torch.full_like(cossim_tmp_all, float('-inf')))
+        indices = negative_tmp.argmax(dim=0)
+    elif cossim_mode == "orthogonal_posneg":
+        if step % 2 == 0:
+            positive_mask = cossim_tmp_all > 0
+            positive_tmp = torch.where(positive_mask, cossim_tmp_all, torch.full_like(cossim_tmp_all, float('inf')))
+            indices = positive_tmp.argmin(dim=0)
+        else:
+            negative_mask = cossim_tmp_all < 0
+            negative_tmp = torch.where(negative_mask, cossim_tmp_all, torch.full_like(cossim_tmp_all, float('-inf')))
+            indices = negative_tmp.argmax(dim=0)
+    elif cossim_mode == "orthogonal_negpos":
+        if step % 2 == 1:
+            positive_mask = cossim_tmp_all > 0
+            positive_tmp = torch.where(positive_mask, cossim_tmp_all, torch.full_like(cossim_tmp_all, float('inf')))
+            indices = positive_tmp.argmin(dim=0)
+        else:
+            negative_mask = cossim_tmp_all < 0
+            negative_tmp = torch.where(negative_mask, cossim_tmp_all, torch.full_like(cossim_tmp_all, float('-inf')))
+            indices = negative_tmp.argmax(dim=0)
+    elif cossim_mode == "forward_reverse":
+        if step % 2 == 0:
+            indices = cossim_tmp_all.argmax(dim=0)
+        else:
+            indices = cossim_tmp_all.argmin(dim=0)
+    elif cossim_mode == "reverse_forward":
+        if step % 2 == 1:
+            indices = cossim_tmp_all.argmax(dim=0)
+        else:
+            indices = cossim_tmp_all.argmin(dim=0)
+    elif cossim_mode == "orthogonal_reverse":
+        if step % 2 == 0:
+            indices = torch.abs(cossim_tmp_all).argmin(dim=0)
+        else:
+            indices = cossim_tmp_all.argmin(dim=0)
+    elif cossim_mode == "reverse_orthogonal":
+        if step % 2 == 1:
+            indices = torch.abs(cossim_tmp_all).argmin(dim=0)
+        else:
+            indices = cossim_tmp_all.argmin(dim=0)
+    else:
+        target_value = float(cossim_mode)
+        indices = torch.abs(cossim_tmp_all - target_value).argmin(dim=0)
+    #else:
+    #    raise ValueError(f"Unknown cossim_mode: {cossim_mode}")
+
+    x_tiled_stack = torch.stack([x_tiled[0] for x_tiled in x_tiled_list])  # [n_x, n_tiles, c, h, w]
+    x_tiled_out = x_tiled_stack[indices, torch.arange(indices.size(0))]  # [n_tiles, c, h, w]
+
+    x_tiled_out = x_tiled_out.unsqueeze(0)  # restore batch dim
+    x_detiled = rearrange(x_tiled_out, "b (t1 t2) c h w -> b c (h t1) (w t2)", t1=tile_size, t2=tile_size)
+    return x_detiled
+
+
+
+@torch.no_grad
+def noise_cossim_guide_eps_tiled(x_0, x_list, y0, noise_list, cossim_mode="forward", tile_size=2, step=0, sigma=None, rk_type=None):
+
+    x_tiled_stack = torch.stack([
+        rearrange(x, "b c (h t1) (w t2) -> b (t1 t2) c h w", t1=tile_size, t2=tile_size)[0]
+        for x in x_list
+    ])  # [n_x, n_tiles, c, h, w]
+    eps_guide_stack = torch.stack([
+        rearrange(x - y0, "b c (h t1) (w t2) -> b (t1 t2) c h w", t1=tile_size, t2=tile_size)[0]
+        for x in x_list
+    ])  # [n_x, n_tiles, c, h, w]
+    del x_list
+
+    noise_tiled_stack = torch.stack([
+        rearrange(noise, "b c (h t1) (w t2) -> b (t1 t2) c h w", t1=tile_size, t2=tile_size)[0]
+        for noise in noise_list
+    ])  # [n_x, n_tiles, c, h, w]
+    del noise_list
+
+    noise_flat = noise_tiled_stack.view(noise_tiled_stack.size(0), noise_tiled_stack.size(1), -1)  # [n_x, n_tiles, c*h*w]
+    eps_guide_flat = eps_guide_stack.view(eps_guide_stack.size(0), eps_guide_stack.size(1), -1)  # [n_x, n_tiles, c*h*w]
+
+    cossim_tmp_all = F.cosine_similarity(noise_flat, eps_guide_flat, dim=-1)  # [n_x, n_tiles]
+    del noise_tiled_stack, noise_flat, eps_guide_stack, eps_guide_flat
+
+    if cossim_mode == "forward":
+        indices = cossim_tmp_all.argmax(dim=0) 
+    elif cossim_mode == "reverse":
+        indices = cossim_tmp_all.argmin(dim=0) 
+    elif cossim_mode == "orthogonal":
+        indices = torch.abs(cossim_tmp_all).argmin(dim=0) 
+    elif cossim_mode == "orthogonal_pos":
+        positive_mask = cossim_tmp_all > 0
+        positive_tmp = torch.where(positive_mask, cossim_tmp_all, torch.full_like(cossim_tmp_all, float('inf')))
+        indices = positive_tmp.argmin(dim=0)
+    elif cossim_mode == "orthogonal_neg":
+        negative_mask = cossim_tmp_all < 0
+        negative_tmp = torch.where(negative_mask, cossim_tmp_all, torch.full_like(cossim_tmp_all, float('-inf')))
+        indices = negative_tmp.argmax(dim=0)
+    elif cossim_mode == "orthogonal_posneg":
+        if step % 2 == 0:
+            positive_mask = cossim_tmp_all > 0
+            positive_tmp = torch.where(positive_mask, cossim_tmp_all, torch.full_like(cossim_tmp_all, float('inf')))
+            indices = positive_tmp.argmin(dim=0)
+        else:
+            negative_mask = cossim_tmp_all < 0
+            negative_tmp = torch.where(negative_mask, cossim_tmp_all, torch.full_like(cossim_tmp_all, float('-inf')))
+            indices = negative_tmp.argmax(dim=0)
+    elif cossim_mode == "orthogonal_negpos":
+        if step % 2 == 1:
+            positive_mask = cossim_tmp_all > 0
+            positive_tmp = torch.where(positive_mask, cossim_tmp_all, torch.full_like(cossim_tmp_all, float('inf')))
+            indices = positive_tmp.argmin(dim=0)
+        else:
+            negative_mask = cossim_tmp_all < 0
+            negative_tmp = torch.where(negative_mask, cossim_tmp_all, torch.full_like(cossim_tmp_all, float('-inf')))
+            indices = negative_tmp.argmax(dim=0)
+    elif cossim_mode == "forward_reverse":
+        if step % 2 == 0:
+            indices = cossim_tmp_all.argmax(dim=0)
+        else:
+            indices = cossim_tmp_all.argmin(dim=0)
+    elif cossim_mode == "reverse_forward":
+        if step % 2 == 1:
+            indices = cossim_tmp_all.argmax(dim=0)
+        else:
+            indices = cossim_tmp_all.argmin(dim=0)
+    elif cossim_mode == "orthogonal_reverse":
+        if step % 2 == 0:
+            indices = torch.abs(cossim_tmp_all).argmin(dim=0)
+        else:
+            indices = cossim_tmp_all.argmin(dim=0)
+    elif cossim_mode == "reverse_orthogonal":
+        if step % 2 == 1:
+            indices = torch.abs(cossim_tmp_all).argmin(dim=0)
+        else:
+            indices = cossim_tmp_all.argmin(dim=0)
+    else:
+        target_value = float(cossim_mode)
+        indices = torch.abs(cossim_tmp_all - target_value).argmin(dim=0)  
+
+    x_tiled_out = x_tiled_stack[indices, torch.arange(indices.size(0))]  # [n_tiles, c, h, w]
+    del x_tiled_stack
+
+    x_tiled_out = x_tiled_out.unsqueeze(0)  
+    x_detiled = rearrange(x_tiled_out, "b (t1 t2) c h w -> b c (h t1) (w t2)", t1=tile_size, t2=tile_size)
+
+    return x_detiled
+
+
+
+def get_collinear(x, y):
+
+    y_flat = y.view(y.size(0), -1).clone()
+    x_flat = x.view(x.size(0), -1).clone()
+
+    y_flat /= y_flat.norm(dim=-1, keepdim=True)
+    x_proj_y = torch.sum(x_flat * y_flat, dim=-1, keepdim=True) * y_flat
+
+    return x_proj_y.view_as(x)
+
+
+def get_orthogonal(x, y):
+
+    y_flat = y.view(y.size(0), -1).clone()
+    x_flat = x.view(x.size(0), -1).clone()
+
+    y_flat /= y_flat.norm(dim=-1, keepdim=True)
+    x_proj_y = torch.sum(x_flat * y_flat, dim=-1, keepdim=True) * y_flat
+    
+    x_ortho_y = x_flat - x_proj_y 
+
+    return x_ortho_y.view_as(x)
+
+
+
+def get_orthogonal_noise_from_channelwise(*refs, max_iter=500, max_score=1e-15):
+    noise, *refs = refs
+    noise_tmp = noise.clone()
+    #b,c,h,w = noise.shape
+    if (noise.dim() == 4):
+        b,ch,h,w = noise.shape
+    elif (noise.dim() == 5):
+        b,ch,t,h,w = noise.shape
+    
+    for i in range(max_iter):
+        noise_tmp = gram_schmidt_channels_optimized(noise_tmp, *refs)
+        
+        cossim_scores = []
+        for ref in refs:
+            #for c in range(noise.shape[-3]):
+            for c in range(ch):
+                cossim_scores.append(get_cosine_similarity(noise_tmp[0][c], ref[0][c]).abs())
+            cossim_scores.append(get_cosine_similarity(noise_tmp[0], ref[0]).abs())
+            
+        if max(cossim_scores) < max_score:
+            break
+    
+    return noise_tmp
+
+
+
+def gram_schmidt_channels_optimized(A, *refs):
+    if (A.dim() == 4):
+        b,c,h,w = A.shape
+    elif (A.dim() == 5):
+        b,c,t,h,w = A.shape
+
+    A_flat = A.view(b, c, -1)  
+    
+    for ref in refs:
+        ref_flat = ref.view(b, c, -1).clone()  
+
+        ref_flat /= ref_flat.norm(dim=-1, keepdim=True) 
+
+        proj_coeff = torch.sum(A_flat * ref_flat, dim=-1, keepdim=True)  
+        projection = proj_coeff * ref_flat 
+
+        A_flat -= projection
+
+    return A_flat.view_as(A)
+
+
+
+class NoiseStepHandlerOSDE:
+    def __init__(self, x, eps=None, data=None, x_init=None, guide=None, guide_bkg=None):
+        self.noise = None
+        self.x = x
+        self.eps = eps
+        self.data = data
+        self.x_init = x_init
+        self.guide = guide
+        self.guide_bkg = guide_bkg
+        
+        self.eps_list = None
+
+        self.noise_cossim_map = {
+            "eps_orthogonal":              [self.noise, self.eps],
+            "eps_data_orthogonal":         [self.noise, self.eps, self.data],
+
+            "data_orthogonal":             [self.noise, self.data],
+            "xinit_orthogonal":            [self.noise, self.x_init],
+            
+            "x_orthogonal":                [self.noise, self.x],
+            "x_data_orthogonal":           [self.noise, self.x, self.data],
+            "x_eps_orthogonal":            [self.noise, self.x, self.eps],
+
+            "x_eps_data_orthogonal":       [self.noise, self.x, self.eps, self.data],
+            "x_eps_data_xinit_orthogonal": [self.noise, self.x, self.eps, self.data, self.x_init],
+            
+            "x_eps_guide_orthogonal":      [self.noise, self.x, self.eps, self.guide],
+            "x_eps_guide_bkg_orthogonal":  [self.noise, self.x, self.eps, self.guide_bkg],
+            
+            "noise_orthogonal":            [self.noise, self.x_init],
+            
+            "guide_orthogonal":            [self.noise, self.guide],
+            "guide_bkg_orthogonal":        [self.noise, self.guide_bkg],
+        }
+
+    def check_cossim_source(self, source):
+        return source in self.noise_cossim_map
+
+    def get_ortho_noise(self, noise, prev_noises=None, max_iter=100, max_score=1e-7, NOISE_COSSIM_SOURCE="eps_orthogonal"):
+        
+        if NOISE_COSSIM_SOURCE not in self.noise_cossim_map:
+            raise ValueError(f"Invalid NOISE_COSSIM_SOURCE: {NOISE_COSSIM_SOURCE}")
+        
+        self.noise_cossim_map[NOISE_COSSIM_SOURCE][0] = noise
+
+        params = self.noise_cossim_map[NOISE_COSSIM_SOURCE]
+        
+        noise = get_orthogonal_noise_from_channelwise(*params, max_iter=max_iter, max_score=max_score)
+        
+        return noise
+
+
+
+def handle_tiled_etc_noise_steps(x_0, x, x_prenoise, x_init, eps, denoised, y0, y0_inv, step,        # NOTE: NS AND SUBSTEP ADDED!
+                                 rk_type, RK, NS, SUBSTEP, sigma_up, sigma, sigma_next, alpha_ratio, s_noise, noise_mode, SDE_NOISE_EXTERNAL, sde_noise_t,
+                                 NOISE_COSSIM_SOURCE, NOISE_COSSIM_MODE, noise_cossim_tile_size, noise_cossim_iterations,
+                                 extra_options):
+    
+    x_tmp, cossim_tmp, noise_tmp_list = [], [], []
+    if step > int(get_extra_options_kv("noise_cossim_end_step", "10000", extra_options)):
+        NOISE_COSSIM_SOURCE = get_extra_options_kv("noise_cossim_takeover_source", "eps", extra_options)
+        NOISE_COSSIM_MODE   = get_extra_options_kv("noise_cossim_takeover_mode", "forward", extra_options)
+        noise_cossim_tile_size   = int(get_extra_options_kv("noise_cossim_takeover_tile", str(noise_cossim_tile_size), extra_options))
+        noise_cossim_iterations   = int(get_extra_options_kv("noise_cossim_takeover_iterations", str(noise_cossim_iterations), extra_options))
+        
+    for i in range(noise_cossim_iterations):
+        #x_tmp.append(NS.swap_noise(x_0, x, sigma, sigma, sigma_next, ))
+        x_tmp.append(NS.add_noise_post(x, sigma_up, sigma, sigma_next, alpha_ratio, s_noise, noise_mode, SDE_NOISE_EXTERNAL, sde_noise_t)    )#y0, lgw, sigma_down are currently unused
+        noise_tmp = x_tmp[i] - x
+        if extra_options_flag("noise_noise_zscore_norm", extra_options):
+            noise_tmp = (noise_tmp - noise_tmp.mean()) / noise_tmp.std()
+        if extra_options_flag("noise_eps_zscore_norm", extra_options):
+            eps = (eps - eps.mean()) / eps.std()
+        if   NOISE_COSSIM_SOURCE in ("eps_tiled", "guide_epsilon_tiled", "guide_bkg_epsilon_tiled", "iig_tiled"):
+            noise_tmp_list.append(noise_tmp)
+        if   NOISE_COSSIM_SOURCE == "eps":
+            cossim_tmp.append(get_cosine_similarity(eps, noise_tmp))
+        if   NOISE_COSSIM_SOURCE == "eps_ch":
+            cossim_total = torch.zeros_like(eps[0][0][0][0])
+            for ch in range(eps.shape[1]):
+                cossim_total += get_cosine_similarity(eps[0][ch], noise_tmp[0][ch])
+            cossim_tmp.append(cossim_total)
+        elif NOISE_COSSIM_SOURCE == "data":
+            cossim_tmp.append(get_cosine_similarity(denoised, noise_tmp))
+        elif NOISE_COSSIM_SOURCE == "latent":
+            cossim_tmp.append(get_cosine_similarity(x_prenoise, noise_tmp))
+        elif NOISE_COSSIM_SOURCE == "x_prenoise":
+            cossim_tmp.append(get_cosine_similarity(x_prenoise, x_tmp[i]))
+        elif NOISE_COSSIM_SOURCE == "x":
+            cossim_tmp.append(get_cosine_similarity(x, x_tmp[i]))
+        elif NOISE_COSSIM_SOURCE == "x_data":
+            cossim_tmp.append(get_cosine_similarity(denoised, x_tmp[i]))
+        elif NOISE_COSSIM_SOURCE == "x_init_vs_noise":
+            cossim_tmp.append(get_cosine_similarity(x_init, noise_tmp))
+        elif NOISE_COSSIM_SOURCE == "mom":
+            cossim_tmp.append(get_cosine_similarity(denoised, x + sigma_next*noise_tmp))
+        elif NOISE_COSSIM_SOURCE == "guide":
+            cossim_tmp.append(get_cosine_similarity(y0, x_tmp[i]))
+        elif NOISE_COSSIM_SOURCE == "guide_bkg":
+            cossim_tmp.append(get_cosine_similarity(y0_inv, x_tmp[i]))
+            
+    if step < int(get_extra_options_kv("noise_cossim_start_step", "0", extra_options)):
+        x = x_tmp[0]
+
+    elif (NOISE_COSSIM_SOURCE == "eps_tiled"):
+        x = noise_cossim_eps_tiled(x_tmp, eps, noise_tmp_list, cossim_mode=NOISE_COSSIM_MODE, tile_size=noise_cossim_tile_size, step=step)
+    elif (NOISE_COSSIM_SOURCE == "guide_epsilon_tiled"):
+        x = noise_cossim_guide_eps_tiled(x_0, x_tmp, y0, noise_tmp_list, cossim_mode=NOISE_COSSIM_MODE, tile_size=noise_cossim_tile_size, step=step, sigma=sigma, rk_type=rk_type)
+    elif (NOISE_COSSIM_SOURCE == "guide_bkg_epsilon_tiled"):
+        x = noise_cossim_guide_eps_tiled(x_0, x_tmp, y0_inv, noise_tmp_list, cossim_mode=NOISE_COSSIM_MODE, tile_size=noise_cossim_tile_size, step=step, sigma=sigma, rk_type=rk_type)
+    elif (NOISE_COSSIM_SOURCE == "guide_tiled"):
+        x = noise_cossim_guide_tiled(x_tmp, y0, cossim_mode=NOISE_COSSIM_MODE, tile_size=noise_cossim_tile_size, step=step)
+    elif (NOISE_COSSIM_SOURCE == "guide_bkg_tiled"):
+        x = noise_cossim_guide_tiled(x_tmp, y0_inv, cossim_mode=NOISE_COSSIM_MODE, tile_size=noise_cossim_tile_size)
+    else:
+        for i in range(len(x_tmp)):
+            if   (NOISE_COSSIM_MODE == "forward") and (cossim_tmp[i] == max(cossim_tmp)):
+                x = x_tmp[i]
+                break
+            elif (NOISE_COSSIM_MODE == "reverse") and (cossim_tmp[i] == min(cossim_tmp)):
+                x = x_tmp[i]
+                break
+            elif (NOISE_COSSIM_MODE == "orthogonal") and (abs(cossim_tmp[i]) == min(abs(val) for val in cossim_tmp)):
+                x = x_tmp[i]
+                break
+            elif (NOISE_COSSIM_MODE != "forward") and (NOISE_COSSIM_MODE != "reverse") and (NOISE_COSSIM_MODE != "orthogonal"):
+                x = x_tmp[0]
+                break
+    return x
+
+
+
+
+
+def get_masked_epsilon_projection(x_0, x_, eps_, y0, y0_inv, s_, row, row_offset, rk_type, LG, step):
+    
+    eps_row, eps_row_inv = get_guide_epsilon_substep(x_0, x_, y0, y0_inv, s_, row, row_offset, rk_type)
+    eps_row_lerp = eps_[row]   +   LG.mask * (eps_row-eps_[row])   +   (1-LG.mask) * (eps_row_inv-eps_[row])
+    eps_collinear_eps_lerp = get_collinear(eps_[row], eps_row_lerp)
+    eps_lerp_ortho_eps     = get_orthogonal(eps_row_lerp, eps_[row])
+    eps_sum = eps_collinear_eps_lerp + eps_lerp_ortho_eps
+    lgw_mask, lgw_mask_inv = LG.get_masks_for_step(step)
+    eps_substep_guide = eps_[row] + lgw_mask * (eps_sum - eps_[row]) + lgw_mask_inv * (eps_sum - eps_[row])
+    return eps_substep_guide
+
+
+